Name: aerospike
Version: @VERSION@
Release: 1%{?dist}
Summary: The Aerospike Database
License: Proprietary
Group: Application
BuildArch: x86_64
Vendor: Aerospike, Inc.

%description
The Aerospike distributed datastore allows fully scalable
and reliable data storage with elastic server properties.

%define _topdir pkg/dist
%define __spec_install_post /usr/lib/rpm/brp-compress
%package server-@EDITION@
Summary: Aerospike server
Group: Applications
%description server-@EDITION@
<<<<<<< HEAD
This package contains all of the code for running the Aerospike server.
%files server-@EDITION@
%defattr(-,root,root)
/usr/bin/asd
/usr/bin/asmigrate2to3
/usr/bin/asfixownership
=======
This package contains all of the code for running the Aerospike server.
>>>>>>> 4f200a36
<|MERGE_RESOLUTION|>--- conflicted
+++ resolved
@@ -17,13 +17,4 @@
 Summary: Aerospike server
 Group: Applications
 %description server-@EDITION@
-<<<<<<< HEAD
-This package contains all of the code for running the Aerospike server.
-%files server-@EDITION@
-%defattr(-,root,root)
-/usr/bin/asd
-/usr/bin/asmigrate2to3
-/usr/bin/asfixownership
-=======
-This package contains all of the code for running the Aerospike server.
->>>>>>> 4f200a36
+This package contains all of the code for running the Aerospike server.