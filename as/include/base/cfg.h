--- conflicted
+++ resolved
@@ -86,14 +86,11 @@
 	char				*hb_mesh_seed_addrs[AS_CLUSTER_SZ];
 	int					hb_mesh_seed_ports[AS_CLUSTER_SZ];
 	char				*hb_tx_addr;
-<<<<<<< HEAD
-=======
 	// Address advertised for receiving [mesh only] heartbeats:
 	// Computed starting with "heartbeat.address" (g_config.hb_addr),
 	// and set to a real IP address (g_config.node_ip) if that is "any",
 	// and finally overriden by "heartbeat.interface-address" (g_config.hb_tx_addr), if set.
 	char				*hb_addr_to_use;
->>>>>>> 4f200a36
 	uint32_t			hb_interval;
 	uint32_t			hb_timeout;
 	unsigned char		hb_mcast_ttl;
@@ -158,11 +155,6 @@
 
 	/* The TCP socket for the listener */
 	cf_socket_cfg		socket;
-<<<<<<< HEAD
-
-	char				*external_address; // hostname that clients will connect on
-	bool				is_external_address_virtual;
-=======
 
 	/* The TCP socket for the listener on 127.0.0.1 */
 	/* (Only opened if the main service socket is not already listening on 0.0.0.0 or 127.0.0.1.) */
@@ -171,7 +163,6 @@
 	char				*external_address; // hostname that clients will connect on
 	bool				is_external_address_virtual;
 	char				*alternate_address; // alternate service address (could be DNS)
->>>>>>> 4f200a36
 	char				*network_interface_name; // network_interface_name to use on this machine for generating the IP addresses
 
 	/* Whether or not a socket can be reused (SO_REUSEADDR) */
@@ -334,13 +325,8 @@
 	histogram      *_sindex_gc_pimd_rlock_hist;   // HIstogram to track time spent under pimd rlock by sindex GC
 	histogram      *_sindex_gc_pimd_wlock_hist;   // Histogram to track time spent under pimd wlock by sindex GC
 
-<<<<<<< HEAD
-	bool                qnodes_pre_reserved;      // If true we will reserve all the qnodes upfront 
-												  // before processing query. Default - TRUE
-=======
 	bool                partitions_pre_reserved;  // If true query will reserve all the partitions upfront 
 												  // before processing query. Default - FALSE
->>>>>>> 4f200a36
 	cf_atomic64			query_reqs;
 	cf_atomic64			query_fail;
 	cf_atomic64			query_short_queue_full;
@@ -369,15 +355,12 @@
 	uint64_t			udf_runtime_max_memory; // Maximum runtime memory allowed for per UDF
 	uint64_t			udf_runtime_max_gmemory; // maximum runtime memory alloed for all UDF
 	cf_atomic_int		udf_runtime_gmemory_used; // Current runtime memory reserve by per UDF - BUG if global should be 64?
-<<<<<<< HEAD
-=======
 
     // Geospatial stats
 	cf_atomic_int		geo_region_query_count;		// Number of region queries
 	cf_atomic_int		geo_region_query_cells;		// Number of cells used by region queries
 	cf_atomic_int		geo_region_query_points;	// Number of valid points found
 	cf_atomic_int		geo_region_query_falsepos;	// Number of false positives found
->>>>>>> 4f200a36
 
 	/*
 	** STATISTICS
@@ -592,14 +575,6 @@
 	// we re-queue it on to the regular queue.  We expect slow queue push
 	// and pop to match.
 	cf_atomic_int		stat_slow_trans_queue_pop;
-<<<<<<< HEAD
-
-	// When we pop from the slow queue -- we pop the entire batch of held
-	// transactions in one quick "whooosh".  Here we count the number of
-	// slow queue batch POP operations.
-	cf_atomic_int		stat_slow_trans_queue_batch_pop;
-=======
->>>>>>> 4f200a36
 
 	// For all REGULAR jobs (that pass thru the CK test), count the number of
 	// regular RW jobs processed.
