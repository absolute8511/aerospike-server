/*
 * cfg.h
 *
 * Copyright (C) 2008-2014 Aerospike, Inc.
 *
 * Portions may be licensed to Aerospike, Inc. under one or more contributor
 * license agreements.
 *
 * This program is free software: you can redistribute it and/or modify it under
 * the terms of the GNU Affero General Public License as published by the Free
 * Software Foundation, either version 3 of the License, or (at your option) any
 * later version.
 *
 * This program is distributed in the hope that it will be useful, but WITHOUT
 * ANY WARRANTY; without even the implied warranty of MERCHANTABILITY or FITNESS
 * FOR A PARTICULAR PURPOSE. See the GNU Affero General Public License for more
 * details.
 *
 * You should have received a copy of the GNU Affero General Public License
 * along with this program.  If not, see http://www.gnu.org/licenses/
 */

/*
 * configuration structure
 */

#pragma once

#include <grp.h>
#include <pthread.h>
#include <pwd.h>
#include <stdbool.h>
#include <stdint.h>

#include "xdr_config.h"

#include "aerospike/mod_lua_config.h"
#include "citrusleaf/cf_atomic.h"

#include "hist.h"
#include "hist_track.h"
#include "olock.h"
#include "queue.h"
#include "socket.h"
#include "util.h"

#include "base/cluster_config.h"
#include "base/datamodel.h"
#include "base/system_metadata.h"
#include "fabric/paxos.h"


#define MAX_TRANSACTION_QUEUES 64
#define MAX_DEMARSHAL_THREADS  48	// maximum number of demarshal worker threads
#define MAX_FABRIC_WORKERS 64		// maximum fabric worker threads
#define MAX_BATCH_THREADS 16		// maximum batch worker threads

struct as_namespace_s;

/* as_config
 * Runtime configuration */
typedef struct as_config_s {

	/* Global service configuration */
	uid_t				uid;
	gid_t				 gid;
	char				*pidfile;
	bool				run_as_daemon;

	/* A unique instance ID: Either HW inspired, or Cluster Group/Node ID */
	cf_node				self_node;
	uint16_t			cluster_mode;
	cf_node				hw_self_node; // Cache the HW value self-node value, for various uses.

	/* IP address */
	char				*node_ip;

	/* Heartbeat system */
	hb_mode_enum		hb_mode;
	hb_protocol_enum	hb_protocol;
	char				*hb_addr;
	char 				*hb_init_addr;
	int					hb_port;
	int					hb_init_port;
	char				*hb_tx_addr;
	uint32_t			hb_interval;
	uint32_t			hb_timeout;
	unsigned char		hb_mcast_ttl;

	uint64_t			start_ms; // filled with the start time of the server

	/* tuning parameters */
	int					n_migrate_threads;
	int					n_info_threads;
	int					n_batch_threads;

	/* Query tunables */
	uint32_t			query_threads;
	uint32_t			query_worker_threads;
	uint32_t			query_priority;
	uint32_t			query_sleep;
	uint32_t			query_bsize;
	bool				query_job_tracking;
	bool				query_in_transaction_thr;
	uint64_t			query_buf_size;
	uint32_t			query_threshold;
	uint32_t			query_rec_count_bound;
	bool				query_req_in_query_thread;
	uint32_t			query_req_max_inflight;
	uint32_t			query_bufpool_size;
	uint32_t			query_short_q_max_size;
	uint32_t			query_long_q_max_size;
	uint32_t			query_untracked_time;

	int					n_transaction_queues;
	int					n_transaction_threads_per_queue;
	int					n_transaction_duplicate_threads;
	int					n_service_threads;
	int					n_fabric_workers;
	bool				use_queue_per_device;
	bool				allow_inline_transactions;

	/* max client file descriptors */
	int					n_proto_fd_max;

	/* after this many milliseconds, connections are aborted unless transaction is in progress */
	int					proto_fd_idle_ms;

	/* The TCP port for the fabric */
	int					fabric_port;

	/* The TCP port for the info socket */
	int					info_port;

	/* Whether to bypass thr_tsvc for Info protocol requests. */
	bool				info_fastpath_enabled;

	/* The TCP socket for the listener */
	cf_socket_cfg		socket;

	char				*external_address; // hostname that clients will connect on

	char				*network_interface_name; // network_interface_name to use on this machine for generating the IP addresses

	/* Whether or not a socket can be reused (SO_REUSEADDR) */
	bool				socket_reuse_addr;

	/* Consensus algorithm runtime data */
	as_paxos			*paxos;

	/*
	 * heartbeat: takes the lock and fills in this structure
	 * paxos: read only uses it for detecting  changes
	 */
	cf_node				hb_paxos_succ_list_index[AS_CLUSTER_SZ];
	cf_node				hb_paxos_succ_list[AS_CLUSTER_SZ][AS_CLUSTER_SZ];
	pthread_mutex_t		hb_paxos_lock;

	/* System Metadata module state */
	as_smd_t			*smd;

	/* a global generation count on all partition state changes */
	cf_atomic_int		partition_generation;

	/* The transaction queues */
	uint32_t			transactionq_current;
	cf_queue			*transactionq_a[MAX_TRANSACTION_QUEUES];
	cf_queue			*transaction_slow_q; // One slow queue to hold sleepy trans

	/* object lock structure */
	olock				*record_locks;

	/* global configuration for how often to print 'ticker' info to the log - 0 is no ticker */
	uint32_t			ticker_interval;

	// whether to collect microbenchmarks
	bool				microbenchmarks;

	// whether to collect storage benchmarks
	bool				storage_benchmarks;

	// whether memory accounting is enabled
	bool				memory_accounting;

	// whether ASMalloc integration is enabled
	bool				asmalloc_enabled;

	// whether to log information about existing "msg" objects and queues
	bool				fabric_dump_msgs;

	// maximum number of "msg" objects permitted per type
	int64_t				max_msgs_per_type;

	// size at which to dump incoming data
	uint32_t			dump_message_above_size;

	// the common work directory cache
	char				*work_directory;

	/*
	**  TUNING PARAMETERS
	*/

	/* global timeout configuration */
	uint32_t			transaction_retry_ms;
	// max time (ms) in the proxy system before we kick the request out forever
	uint32_t			transaction_max_ms;
	// transaction pending limit - number of pending transactions ON A SINGLE RECORD (0 means no limit)
	uint32_t			transaction_pending_limit;
	/* transaction_repeatable_read flag defines whether a read should attempt to get all duplicate values before returning */
	bool				transaction_repeatable_read;
	/* disable generation checking */
	bool				generation_disable;
	bool				write_duplicate_resolution_disable;
	/* respond client on master completion */
	bool				respond_client_on_master_completion;
	// replication is queued and sent
	bool				replication_fire_and_forget;
	/* enables node snubbing - this code caused a Paxos issue in the past */
	bool				snub_nodes;

	// number of records between an enforced context switch - thus 1 is very low priority, 1000000 would be very high
	uint32_t			scan_priority;
	// amount of time a thread will sleep after yielding scan_priority amount of data. (in microseconds)
	uint32_t			scan_sleep;
	// maximum count of database requests in a single batch
	uint32_t			batch_max_requests;
	// number of records between an enforced context switch - thus 1 is very low priority, 1000000 would be very high
	uint32_t			batch_priority;

	/* tuning parameter for how often to run nsup to evict data in a namespace */
	uint32_t			nsup_period;
	uint32_t			nsup_auto_hwm_pct; // where auto-hwm kicks in: ie, 10 pct free
	uint32_t			nsup_queue_hwm; // tsvc queue hwm check
	uint32_t			nsup_queue_lwm; // tsvc queue lwm check
	uint32_t			nsup_queue_escape; // tsvc queue lwm check
	bool				nsup_startup_evict;

	/* tuning parameter for how often to run retransmit checks for paxos */
	uint32_t			paxos_retransmit_period;
	/* parameter that let the cluster run under lower replication factor for less than 1 */
	uint32_t			paxos_single_replica_limit; // cluster size at which, and below, the cluster will run with repl factor 1
	/* Maximum size of cluster allowed to be formed. */
	uint64_t			paxos_max_cluster_size;
	/* Currently-active Paxos protocol version. */
	paxos_protocol_enum	paxos_protocol;
	/* Currently-active Paxos recovery policy. */
	paxos_recovery_policy_enum	paxos_recovery_policy;

	/* number of records between an enforced context switch --- 1 is lowest possible priority, 10000 would be full-speed */
	uint32_t			migrate_xmit_priority;
	uint32_t			migrate_xmit_sleep;
	uint32_t			migrate_read_priority;
	uint32_t			migrate_read_sleep;
	uint32_t			migrate_xmit_hwm;
	uint32_t			migrate_xmit_lwm;
	// For receiver-side migration flow control:
	int					migrate_max_num_incoming;
	cf_atomic_int		migrate_num_incoming;
	// For debouncing re-tansmitted migrate start messages:
	int					migrate_rx_lifetime_ms;

	uint32_t			defrag_queue_hwm; // write queue hwm check
	uint32_t			defrag_queue_lwm; // write queue lwm check
	uint32_t			defrag_queue_escape; // write queue wait limit
	uint32_t			defrag_queue_priority; // ms to wait per loop (0 ok)

	uint32_t			fb_health_msg_per_burst; // health probe paxos messages per "burst"
	uint32_t			fb_health_msg_timeout; // milliseconds after which to give up on health probe message
	uint32_t			fb_health_good_pct; // percent of successful messages in a burst at/above which node is deemed ok
	uint32_t			fb_health_bad_pct; // percent of successful messages in a burst at/below which node is deemed bad
	bool				auto_dun; // enables fb health and paxos to dun nodes
	bool				auto_undun; // enables fb health to undun nodes that have been dunned

	// Temporary dangling prole garbage collection.
	uint32_t			prole_extra_ttl;	// seconds beyond expiry time after which we garbage collect, 0 for no garbage collection

	xdr_config			xdr_cfg;							// XDR related config parameters
	xdr_lastship_s		xdr_lastship[AS_CLUSTER_SZ];		// last XDR shipping info of other nodes
	cf_node				xdr_clmap[AS_CLUSTER_SZ];			// cluster map as known to XDR
	uint64_t			xdr_self_lastshiptime[DC_MAX_NUM];	// last XDR shipping by this node

	// configuration to put cap on amount of memory
	// all secondary index put together can take
	// this is to protect cluster. This override the
	// per namespace configured value
<<<<<<< HEAD
	uint64_t		sindex_data_max_memory;   // Maximum memory for secondary index trees
	cf_atomic_int	sindex_data_memory_used;  // Maximum memory for secondary index trees
	uint32_t		sindex_populator_scan_priority;
	cf_atomic_int   sindex_gc_timedout;           // Number of time sindex gc iteration timed out waiting for partition lock
	uint64_t        sindex_gc_inactivity_dur;     // Commulative sum of sindex GC thread inactivity.
	uint64_t        sindex_gc_activity_dur;       // Commulative sum of sindex gc thread activity.
	uint64_t        sindex_gc_list_creation_time; // Commulative sum of list creation phase in sindex GC
	uint64_t        sindex_gc_list_deletion_time; // Commulative sum of list deletion phase in sindex GC
	uint64_t        sindex_gc_garbage_found;      // Amount of garbage found during list creation phase
	uint64_t        sindex_gc_garbage_cleaned;    // Amount of garbage deleted during list deletion phase
	uint64_t        sindex_gc_objects_validated;  // Commulative sum of sindex objects validated
	bool            sindex_gc_enable_histogram;
	histogram      *_sindex_gc_validate_obj_hist; // Histogram to track time taken to validate sindex object
	histogram      *_sindex_gc_delete_obj_hist;   // Histogram to track time taken to delelte sindex object by GC
	histogram      *_sindex_gc_pimd_rlock_hist;   // HIstogram to track time spent under pimd rlock by sindex GC
	histogram      *_sindex_gc_pimd_wlock_hist;   // Histogram to track time spent under pimd wlock by sindex GC

	cf_atomic64	query_reqs;
	cf_atomic64	query_fail;
	cf_atomic64	query_short_queue_full;
	cf_atomic64	query_long_queue_full;
	cf_atomic64	query_short_running;
	cf_atomic64	query_long_running;
	cf_atomic64	query_tracked;
	cf_atomic64	query_false_positives;
=======
	uint64_t			sindex_data_max_memory;   // Maximum memory for secondary index trees
	cf_atomic_int		sindex_data_memory_used;  // Maximum memory for secondary index trees
	uint32_t			sindex_populator_scan_priority;
	cf_atomic_int		sindex_gc_timedout;

	cf_atomic64			query_reqs;
	cf_atomic64			query_fail;
	cf_atomic64			query_short_queue_full;
	cf_atomic64			query_long_queue_full;
	cf_atomic64			query_short_running;
	cf_atomic64			query_long_running;
	cf_atomic64			query_tracked;
	cf_atomic64			query_false_positives;
	bool				query_enable_histogram;
>>>>>>> 3f734d86

	// Aggregation stat
	cf_atomic64			n_aggregation;
	cf_atomic64			n_agg_success;
	cf_atomic64			n_agg_abort;
	cf_atomic64			n_agg_errs;
	cf_atomic64			agg_response_size;
	cf_atomic64			agg_num_records;

	// Lookup stat
	cf_atomic64			n_lookup;
	cf_atomic64			n_lookup_success;
	cf_atomic64			n_lookup_abort;
	cf_atomic64			n_lookup_errs;
	cf_atomic64			lookup_response_size;
	cf_atomic64			lookup_num_records;

	uint64_t			udf_runtime_max_memory; // Maximum runtime memory allowed for per UDF
	uint64_t			udf_runtime_max_gmemory; // maximum runtime memory alloed for all UDF
	cf_atomic_int		udf_runtime_gmemory_used; // Current runtime memory reserve by per UDF - BUG if global should be 64?

	/*
	** STATISTICS
	*/
	cf_atomic_int		fabric_msgs_sent;
	cf_atomic_int		fabric_msgs_rcvd;
	cf_atomic_int		fabric_msgs_selfsend;  // not included in prev send + receive
	cf_atomic_int		fabric_write_short;
	cf_atomic_int		fabric_write_medium;
	cf_atomic_int		fabric_write_long;
	cf_atomic_int		fabric_read_short;
	cf_atomic_int		fabric_read_medium;
	cf_atomic_int		fabric_read_long;
	cf_atomic_int		migrate_msgs_sent;
	cf_atomic_int		migrate_msgs_rcvd;
	cf_atomic_int		migrate_inserts_sent;
	cf_atomic_int		migrate_inserts_rcvd;
	cf_atomic_int		migrate_acks_sent;
	cf_atomic_int		migrate_acks_rcvd;
	cf_atomic_int		migrate_progress_send;
	cf_atomic_int		migrate_progress_recv;
	cf_atomic_int		migrate_reads;
	cf_atomic_int		migrate_num_incoming_accepted;
	cf_atomic_int		migrate_num_incoming_refused; // For receiver-side migration flow control.
	cf_atomic_int		proto_transactions;
	cf_atomic_int		proxy_initiate; // initiated
	cf_atomic_int		proxy_action;   // did it
	cf_atomic_int		proxy_retry;    // retried it
	cf_atomic_int		proxy_retry_q_full;
	cf_atomic_int		proxy_unproxy;
	cf_atomic_int		proxy_retry_same_dest;
	cf_atomic_int		proxy_retry_new_dest;
	cf_atomic_int		tscan_initiate;
	cf_atomic_int		tscan_succeeded;
	cf_atomic_int		tscan_aborted;
	cf_atomic_int		write_master;
	cf_atomic_int		write_prole;
	cf_atomic_int		read_dup_prole;
	cf_atomic_int		rw_err_dup_internal;
	// When rw_dup_prole() sees a cluster key mismatch, we increment this counter.
	cf_atomic_int		rw_err_dup_cluster_key;
	cf_atomic_int		rw_err_dup_send;
	cf_atomic_int		rw_err_write_internal;
	cf_atomic_int		rw_err_write_cluster_key;
	cf_atomic_int		rw_err_write_send;
	cf_atomic_int		rw_err_ack_internal;
	cf_atomic_int		rw_err_ack_nomatch;
	cf_atomic_int		rw_err_ack_badnode;
	cf_atomic_int		proto_connections_opened;
	cf_atomic_int		proto_connections_closed;
	cf_atomic_int		fabric_connections_opened;
	cf_atomic_int		fabric_connections_closed;
	cf_atomic_int		heartbeat_connections_opened;
	cf_atomic_int		heartbeat_connections_closed;
	cf_atomic_int		heartbeat_received_self;
	cf_atomic_int		heartbeat_received_foreign;
	cf_atomic_int		info_connections_opened;
	cf_atomic_int		info_connections_closed;
	cf_atomic_int		n_waiting_transactions;
	cf_atomic_int		global_record_ref_count;
	cf_atomic_int		global_record_lock_count;
	cf_atomic_int		global_tree_count;
	cf_atomic_int		write_req_object_count;
	cf_atomic_int		migrate_tx_object_count;
	cf_atomic_int		migrate_rx_object_count;
	cf_atomic_int		nsup_tree_count;
	cf_atomic_int		nsup_subtree_count;
	cf_atomic_int		scan_tree_count;
	cf_atomic_int		dup_tree_count;
	cf_atomic_int		wprocess_tree_count;
	cf_atomic_int		migrx_tree_count;
	cf_atomic_int		migtx_tree_count;
	cf_atomic_int		ssdr_tree_count;
	cf_atomic_int		ssdw_tree_count;
	cf_atomic_int		rw_tree_count;
	cf_atomic_int		reaper_count;

	cf_atomic_int		batch_initiate;
	cf_atomic_int		batch_tree_count;
	cf_atomic_int		batch_timeout;
	cf_atomic_int		batch_errors;

	cf_hist_track *		rt_hist; // histogram that tracks read performance
	cf_hist_track *		ut_hist; // histogram that tracks udf performance
	cf_hist_track *		wt_hist; // histogram that tracks write performance
	cf_hist_track *		px_hist; // histogram that tracks proxy performance
	cf_hist_track *		wt_reply_hist; // write histogram from start to reply to client
	cf_hist_track *		q_hist;  // histogram that tracks query performance
	cf_hist_track *		q_rcnt_hist;  // histogram that tracks query row count

	uint32_t			hist_track_back; // total time span in seconds over which to cache data
	uint32_t			hist_track_slice; // period in seconds at which to cache histogram data
	char *				hist_track_thresholds; // comma-separated bucket (ms) values to track

	histogram *			rt_cleanup_hist; // histogram around as_storage_record_close and as_record_done
	histogram *			rt_net_hist; // histogram around the network send on reads
	histogram *			wt_net_hist; // histogram around the network send on writes
	histogram *			rt_storage_read_hist; // histogram taken from after opening the device to after reading from device
	histogram *			rt_storage_open_hist; // histogram around as_storage_record_open
	histogram *			rt_tree_hist; // histogram from rw_complete to fetching record from rb tree
	histogram *			rt_internal_hist; // read histogram from internal to rw_complete
	histogram *			wt_internal_hist; // write histogram from internal to either send to prole or return to client (if no replication)
	histogram *			rt_start_hist; // read histogram from read_start to internal
	histogram *			wt_start_hist; // write histogram from write_start to internal
	histogram *			rt_q_process_hist; // histogram from transaction off q to read_start
	histogram *			wt_q_process_hist; // histogram from transaction off q to write_start
	histogram *			q_wait_hist; // histogram taken right after transaction is plucked off the q
	histogram *			demarshal_hist; // histogram around demarshal loop only
	histogram *			wt_master_wait_prole_hist; // histogram of time spent on master between sending rw and ack
	histogram *			wt_prole_hist; // histogram that tracks write replication performance (in fabric)
	histogram *			rt_resolve_hist; // histogram that tracks duplicate resolution after receiving all messages from other nodes
	histogram *			wt_resolve_hist; // histogram that tracks duplicate resolution after receiving all messages from other nodes
	histogram *			rt_resolve_wait_hist; // histogram that tracks the time the master waits for other nodes to complete duplicate resolution on reads
	histogram *			wt_resolve_wait_hist; // histogram that tracks the time the master waits for other nodes to complete duplicate resolution on writes
	histogram *			error_hist;  // histogram of error requests only
	histogram *			batch_q_process_hist; // histogram of time spent processing batch messages in transaction q
	histogram *			info_tr_q_process_hist;  // histogram of time spent processing info messages in transaction q
	histogram *			info_q_wait_hist;  // histogram of time info transaction spends on info q
	histogram *			info_post_lock_hist; // histogram of time spent processing the Info command under the mutex before sending the response on the network
	histogram *			info_fulfill_hist; // histogram of time spent to fulfill info request after taking it off the info q

	histogram *			write_storage_close_hist; // histogram of time spent around record_storage close on a write path
	histogram *			write_sindex_hist; // secondary index latency histogram
	histogram *			defrag_storage_close_hist; // histogram of time spent around record_storage close on a defrag path
	histogram *			prole_fabric_send_hist; // histogram of time spent for prole fabric getting queued

#ifdef HISTOGRAM_OBJECT_LATENCY
	// these track read latencies of different size databuckets
	histogram *			read0_hist;
	histogram *			read1_hist;
	histogram *			read2_hist;
	histogram *			read3_hist;
	histogram *			read4_hist;
	histogram *			read5_hist;
	histogram *			read6_hist;
	histogram *			read7_hist;
	histogram *			read8_hist;
	histogram *			read9_hist;
#endif

	cf_atomic_int		stat_read_reqs;
	cf_atomic_int		stat_read_reqs_xdr;
	cf_atomic_int		stat_read_success;
	cf_atomic_int		stat_read_errs_notfound;
	cf_atomic_int		stat_read_errs_other;

	cf_atomic_int		stat_write_reqs;
	cf_atomic_int		stat_write_reqs_xdr;
	cf_atomic_int		stat_write_success;
	cf_atomic_int		stat_write_errs; // deprecated
	cf_atomic_int		stat_write_errs_notfound;
	cf_atomic_int		stat_write_errs_other;
	cf_atomic_int		stat_write_latency_gt50;
	cf_atomic_int		stat_write_latency_gt100;
	cf_atomic_int		stat_write_latency_gt250;
	cf_atomic_int		stat_xdr_pipe_writes;
	cf_atomic_int		stat_xdr_pipe_miss;

	cf_atomic_int		stat_delete_success;
	cf_atomic_int		stat_rw_timeout;

	cf_atomic_int		stat_compressed_pkts_received;

	cf_atomic_int		stat_proxy_reqs;
	cf_atomic_int		stat_proxy_reqs_xdr;
	cf_atomic_int		stat_proxy_success;
	cf_atomic_int		stat_proxy_errs;
	cf_atomic_int		stat_proxy_retransmits;
	cf_atomic_int		stat_proxy_redirect;

	// When another proxy has passed in a transaction, and it is from a different
	// cluster instance (cluster key mismatch), then we retry the transaction
	// by diverting it to another proxy (either proxy_divert() or proxy_send_redirect()).
	cf_atomic_int		stat_cluster_key_trans_to_proxy_retry;

	// When the cluster keys match (either it's a client-generated transaction,
	// or the proxy tr CK matches the Partition CK), BUT the node itself is not yet
	// consistent (the Node CK doesn't match the Partition CK), we must re-queue
	// the transaction.
	cf_atomic_int		stat_cluster_key_transaction_reenqueue;

	// When the cluster keys match (either it's a client-generated transaction,
	// or the proxy tr CK matches the Partition CK), BUT the node itself is not yet
	// consistent (the Node CK doesn't match the Partition CK), we queue the
	// transaction in a special "slow" transaction queue -- until the
	// CK mismatch has been resolved.
	cf_atomic_int		stat_slow_trans_queue_push;

	// After we have queued up a transaction on the slow queue, we then count
	// the number of times pop off a transaction from the slow queue and
	// we re-queue it on to the regular queue.  We expect slow queue push
	// and pop to match.
	cf_atomic_int		stat_slow_trans_queue_pop;

	// When we pop from the slow queue -- we pop the entire batch of held
	// transactions in one quick "whooosh".  Here we count the number of
	// slow queue batch POP operations.
	cf_atomic_int		stat_slow_trans_queue_batch_pop;

	// For all REGULAR jobs (that pass thru the CK test), count the number of
	// regular RW jobs processed.
	cf_atomic_int		stat_cluster_key_regular_processed;

	// Problem writing the prole -- Retry (return CK error), which will cause
	// the master to requeue the transaction and try it again.  This is also known
	// as the "ABSENT PARTITION" or "TURD" problem, which we fix by having the
	// prole spot the CK mismatch and returning CLUSTER_KEY_MISMATCH error.
	cf_atomic_int		stat_cluster_key_prole_retry;

	// The Number of Partitions that were impacted by Partition Transaction Queue.
	cf_atomic_int		stat_cluster_key_partition_transaction_queue_count;

	// When a Prole Write fails, it returns a CLUSTER_KEY_MISMATCH error to the
	// master, who then re-queues the transaction to be performed again.
	// There are two cases: One for Duplicate transactions and one for RW trans.
	cf_atomic_int		stat_cluster_key_err_ack_dup_trans_reenqueue;
	cf_atomic_int		stat_cluster_key_err_ack_rw_trans_reenqueue;

	cf_atomic_int		stat_expired_objects;
	cf_atomic_int		stat_evicted_objects;
	cf_atomic_int		stat_deleted_set_objects;
	cf_atomic_int		stat_evicted_set_objects;
	cf_atomic_int		stat_evicted_objects_time;
	cf_atomic_int		stat_zero_bin_records;
	cf_atomic_int		stat_nsup_deletes_not_shipped;

	cf_atomic_int		err_tsvc_requests;
	cf_atomic_int		err_out_of_space;
	cf_atomic_int		err_duplicate_proxy_request;
	cf_atomic_int		err_rw_request_not_found;
	cf_atomic_int		err_rw_cant_put_unique;
	cf_atomic_int		err_rw_pending_limit;

	cf_atomic_int		err_replica_null_node;
	cf_atomic_int		err_replica_non_null_node;
	cf_atomic_int		err_sync_copy_null_node;
	cf_atomic_int		err_sync_copy_null_master;

	cf_atomic_int		err_storage_queue_full;
	cf_atomic_int		stat_storage_startup_load;

	cf_atomic_int		err_storage_defrag_corrupt_record;
	cf_atomic_int		stat_storage_defrag_wait;

	cf_atomic_int		err_write_fail_unknown;
	cf_atomic_int		err_write_fail_key_exists;
	cf_atomic_int		err_write_fail_generation;
	cf_atomic_int		err_write_fail_generation_xdr;
	cf_atomic_int		err_write_fail_bin_exists;
	cf_atomic_int		err_write_fail_parameter;
	cf_atomic_int		err_write_fail_noxdr;
	cf_atomic_int		err_write_fail_prole_unknown;
	cf_atomic_int		err_write_fail_prole_generation;
	cf_atomic_int		err_write_fail_not_found;
	cf_atomic_int		err_write_fail_incompatible_type;
	cf_atomic_int		err_write_fail_prole_delete;
	cf_atomic_int		err_write_fail_key_mismatch;

	cf_atomic_int		stat_duplicate_operation;

	//stats for UDF read - write operation.
	cf_atomic_int		udf_read_reqs;
	cf_atomic_int		udf_read_success;
	cf_atomic_int		udf_read_errs_other;

	cf_atomic_int		udf_write_reqs;
	cf_atomic_int		udf_write_success;
	cf_atomic_int		udf_write_errs_other;

	cf_atomic_int		udf_delete_reqs;
	cf_atomic_int		udf_delete_success;
	cf_atomic_int		udf_delete_errs_other;

	cf_atomic_int		udf_lua_errs;

	cf_atomic_int		udf_scan_rec_reqs;
	cf_atomic_int		udf_query_rec_reqs;
	cf_atomic_int		udf_replica_writes;

	// For Lua Garbage Collection, we want to track three things:
	// (1) The number of times we were below the GC threshold
	// (2) The number of times we performed "Light GC" (step-wise gc)
	// (3) The number of times we performed "Heavy GC" (full gc)
	// Currently, however, there is no direct connection between the g_config
	// object and the mod-lua world, so we will need to use some other
	// mechanism to fill in these stats.  They are inactive for now.
	// (May 19, 2014 tjl)
	// cf_atomic_int	stat_lua_gc_delay;
	// cf_atomic_int	stat_lua_gc_step;
	// cf_atomic_int	stat_lua_gc_full;

	/* Namespaces */
	uint32_t			namespaces;
	struct as_namespace_s * namespace[AS_NAMESPACE_SZ];

	// To speed up transaction enqueue's determination of data-in-memory:
	uint32_t			n_namespaces_in_memory;
	uint32_t			n_namespaces_not_in_memory;

	// MOD_LUA Config
	mod_lua_config		mod_lua;

	// Cluster Config Info
	cluster_config_t	cluster;

} as_config;

/* Configuration function declarations */
extern as_config *as_config_init(const char *config_file);
extern void as_config_post_process(as_config *c, const char *config_file);

/* Declare an instance of the configuration structure in global scope */
extern as_config g_config;<|MERGE_RESOLUTION|>--- conflicted
+++ resolved
@@ -284,7 +284,6 @@
 	// all secondary index put together can take
 	// this is to protect cluster. This override the
 	// per namespace configured value
-<<<<<<< HEAD
 	uint64_t		sindex_data_max_memory;   // Maximum memory for secondary index trees
 	cf_atomic_int	sindex_data_memory_used;  // Maximum memory for secondary index trees
 	uint32_t		sindex_populator_scan_priority;
@@ -302,20 +301,6 @@
 	histogram      *_sindex_gc_pimd_rlock_hist;   // HIstogram to track time spent under pimd rlock by sindex GC
 	histogram      *_sindex_gc_pimd_wlock_hist;   // Histogram to track time spent under pimd wlock by sindex GC
 
-	cf_atomic64	query_reqs;
-	cf_atomic64	query_fail;
-	cf_atomic64	query_short_queue_full;
-	cf_atomic64	query_long_queue_full;
-	cf_atomic64	query_short_running;
-	cf_atomic64	query_long_running;
-	cf_atomic64	query_tracked;
-	cf_atomic64	query_false_positives;
-=======
-	uint64_t			sindex_data_max_memory;   // Maximum memory for secondary index trees
-	cf_atomic_int		sindex_data_memory_used;  // Maximum memory for secondary index trees
-	uint32_t			sindex_populator_scan_priority;
-	cf_atomic_int		sindex_gc_timedout;
-
 	cf_atomic64			query_reqs;
 	cf_atomic64			query_fail;
 	cf_atomic64			query_short_queue_full;
@@ -325,7 +310,6 @@
 	cf_atomic64			query_tracked;
 	cf_atomic64			query_false_positives;
 	bool				query_enable_histogram;
->>>>>>> 3f734d86
 
 	// Aggregation stat
 	cf_atomic64			n_aggregation;
