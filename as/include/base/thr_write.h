--- conflicted
+++ resolved
@@ -46,10 +46,5 @@
 
 extern void single_transaction_response(as_transaction *tr, as_namespace *ns,
 		as_msg_op **ops, as_bin **response_bins, uint16_t n_bins,
-<<<<<<< HEAD
 		as_generation generation, uint32_t void_time, uint *written_sz,
-		char *setname);
-=======
-		uint32_t generation, uint32_t void_time, uint *written_sz,
-		const char *setname);
->>>>>>> d9e6b20f
+		const char *setname);