--- conflicted
+++ resolved
@@ -32,9 +32,5 @@
 as_aerospike * ldt_aerospike_new();
 as_aerospike * ldt_aerospike_init(as_aerospike *);
 int            ldt_init(void);
-<<<<<<< HEAD
-bool           ldt_record_destroy(as_rec *);
-=======
 void           ldt_record_init(ldt_record *lrecord);
-int            ldt_record_destroy(ldt_record *lrecord);
->>>>>>> 4f200a36
+int            ldt_record_destroy(ldt_record *lrecord);