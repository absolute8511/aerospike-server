/*
 * datamodel.h
 *
 * Copyright (C) 2008-2014 Aerospike, Inc.
 *
 * Portions may be licensed to Aerospike, Inc. under one or more contributor
 * license agreements.
 *
 * This program is free software: you can redistribute it and/or modify it under
 * the terms of the GNU Affero General Public License as published by the Free
 * Software Foundation, either version 3 of the License, or (at your option) any
 * later version.
 *
 * This program is distributed in the hope that it will be useful, but WITHOUT
 * ANY WARRANTY; without even the implied warranty of MERCHANTABILITY or FITNESS
 * FOR A PARTICULAR PURPOSE. See the GNU Affero General Public License for more
 * details.
 *
 * You should have received a copy of the GNU Affero General Public License
 * along with this program.  If not, see http://www.gnu.org/licenses/
 */

/*
 * core data model structures and definitions
 */

#pragma once

#include "base/feature.h" // turn new AS Features on/off (must be first in line)

#include <limits.h>
#include <pthread.h>
#include <stdbool.h>
#include <stddef.h>
#include <stdint.h>
#include <string.h>

#include <citrusleaf/cf_atomic.h>
#include <citrusleaf/cf_digest.h>
#include <citrusleaf/cf_shash.h>

#include "arenax.h"
#include "dynbuf.h"
#include "hist.h"
#include "util.h"
#include "vmapx.h"

#include "base/proto.h"
#include "base/rec_props.h"


/* AS_CLUSTER_SZ, AS_CLUSTER_SZ_MASK[P,N]
 * The instantaneous maximum number of cluster participants, represented as
 * an integer and as a positive and negative mask */
#define AS_CLUSTER_SZ 128
#define AS_CLUSTER_SZ_MASKP ((uint64_t)(1 - (AS_CLUSTER_SZ + 1)))
#define AS_CLUSTER_SZ_MASKN ((uint64_t)(AS_CLUSTER_SZ - 1))
#define UNUSED 	-1

#define SINDEX 1

/*
 * AS_CLUSTER_LEGACY_SZ:  Historical hard-code maximum cluster size.
 * [Note:  This was the value of AS_CLUSTER_SZ in previous releases.]
 */
#define AS_CLUSTER_LEGACY_SZ 32

/*
 * AS_CLUSTER_DEFAULT_SZ:  Default maximum cluster size if not specified in the configuration.
 * [Note:  The legacy size is used for backward-compatibility with previous releases.]
 */
#define AS_CLUSTER_DEFAULT_SZ (AS_CLUSTER_LEGACY_SZ)

/* AS_NAMESPACE_SZ
 * The maximum number of namespaces that can exist at any one moment
 */
#define AS_NAMESPACE_SZ 32

#define AS_STORAGE_MAX_DEVICES 32 // maximum devices per namespace
#define AS_STORAGE_MAX_FILES 32 // maximum files per namespace

#define OBJ_SIZE_HIST_NUM_BUCKETS 100
#define EVICTION_HIST_NUM_BUCKETS 100

/*
 * Subrecord Digest Scramble Position
 */
// [0-1] For Partitionid
// [2-3] For the Lock
// [4-6] Scrambled bytes
#define DIGEST_SCRAMBLE_BYTE1       4
#define DIGEST_SCRAMBLE_BYTE2       5
#define DIGEST_SCRAMBLE_BYTE3       6
// [8]   SSD device hash
//       DO NOT CHANGE THIS 2.0 STORAGE uses it
//       Needed for backward compatibility
#define DIGEST_STORAGE_BYTE			8

// [7] [9-13]  // 6 byte clock
#define DIGEST_CLOCK_ZERO_BYTE      7
#define DIGEST_CLOCK_START_BYTE     9 // upto 13  

// [14-19]  // 6 byte version
#define DIGEST_VERSION_START_POS   14 // upto 19
// Define the size of the Version Info that we'll write into the LDT control Map
#define LDT_VERSION_SIZE  6

/* SYNOPSIS
 * Data model
 *
 * Objects are stored in a hierarchy: namespace:record:bin:particle.
 * The records in a namespace are further partitioned for distribution
 * amongst the participating nodes in the cluster.
 */



/* Forward declarations */
typedef struct as_namespace_s as_namespace;
typedef struct as_partition_s as_partition;
typedef struct as_partition_vinfo_s as_partition_vinfo;
typedef struct as_partition_reservation_s as_partition_reservation;
typedef struct as_index_s as_record;
typedef struct as_bin_s as_bin;
typedef struct as_particle_s as_particle;
typedef struct as_particle_iparticle_s as_particle_iparticle;
typedef struct as_index_ref_s as_index_ref;
typedef struct as_set_s as_set;
typedef struct as_treex_s as_treex;

struct as_index_tree_s;


// TODO - We have a #include loop - datamodel.h and storage.h include each
// other. I'd love to untangle this mess, but can't right now. So this needs to
// be here to allow compilation for now:
#include "storage/storage.h"


/* AS_ID_[NAMESPACE,SET,BIN,INAME]_SZ
 * The maximum length, in bytes, of an identification field; by convention,
 * these values are null-terminated UTF-8 */
#define AS_ID_NAMESPACE_SZ 32
#define AS_ID_BIN_SZ 15 // size used in storage format
#define AS_ID_INAME_SZ 256
#define BIN_NAME_MAX_SZ ((AS_ID_BIN_SZ + 3) & ~3) // round up to multiple of 4
#define MAX_BIN_NAMES 0x10000 // no need for more - numeric ID is 16 bits
#define BIN_NAMES_QUOTA (MAX_BIN_NAMES / 2) // don't add more names than this via client transactions


// now dynamic
// #define AS_OBJECT_INDEX_OVERHEAD_BYTES 80
// #define AS_OBJECT_INDEX_OVERHEAD_BYTES 230

/* as_generation
 * A generation ID */
typedef uint32_t as_generation;


/* as_particle_type
 * Particles are typed, which reflects their contents:
 *    NULL: no associated content (not sure I really need this internally?)
 *    INTEGER: a signed, 64-bit integer
 *    FLOAT: a floating point
 *    STRING: a null-terminated UTF-8 string
 *    BLOB: arbitrary-length binary data
 *    TIMESTAMP: milliseconds since 1 January 1970, 00:00:00 GMT
 *    DIGEST: an internal Aerospike key digest */
typedef enum {
	AS_PARTICLE_TYPE_NULL = 0,
	AS_PARTICLE_TYPE_INTEGER = 1,
	AS_PARTICLE_TYPE_FLOAT = 2,
	AS_PARTICLE_TYPE_STRING = 3,
	AS_PARTICLE_TYPE_BLOB = 4,
	AS_PARTICLE_TYPE_TIMESTAMP = 5,
	AS_PARTICLE_TYPE_DIGEST = 6,
	AS_PARTICLE_TYPE_JAVA_BLOB = 7,
	AS_PARTICLE_TYPE_CSHARP_BLOB = 8,
	AS_PARTICLE_TYPE_PYTHON_BLOB = 9,
	AS_PARTICLE_TYPE_RUBY_BLOB = 10,
	AS_PARTICLE_TYPE_PHP_BLOB = 11,
	AS_PARTICLE_TYPE_ERLANG_BLOB = 12,
	AS_PARTICLE_TYPE_APPEND = 13,
	AS_PARTICLE_TYPE_RTA_LIST = 14,
	AS_PARTICLE_TYPE_RTA_DICT = 15,
	AS_PARTICLE_TYPE_RTA_APPEND_DICT = 16,
	AS_PARTICLE_TYPE_RTA_APPEND_LIST = 17,
	AS_PARTICLE_TYPE_LUA_BLOB = 18,
	AS_PARTICLE_TYPE_MAP = 19,
	AS_PARTICLE_TYPE_LIST = 20,
	AS_PARTICLE_TYPE_HIDDEN_LIST = 21,
	AS_PARTICLE_TYPE_HIDDEN_MAP = 22, // hidden map/list - can only be manipulated by system UDF
	AS_PARTICLE_TYPE_MAX = 23
} as_particle_type;

/* as_particle
 * The common part of a particle
 * this is poor man's subclassing - IE, how to do a subclassed interface in C
 * Go look in particle.c to see all the subclass implementation and structure */
struct as_particle_s {
	uint8_t		metadata;		// used by the iparticle for is_integer and inuse, as well as version in multi bin mode only
								// used by *particle for type
	uint8_t		data[];
} __attribute__ ((__packed__));

// Bit Flag constants used for the particle state value (2 bits, 4 values)
#define AS_BIN_STATE_UNUSED			0
#define AS_BIN_STATE_INUSE_INTEGER	1
#define AS_BIN_STATE_INUSE_HIDDEN	2 // Denotes a server-side, hidden bin
#define AS_BIN_STATE_INUSE_OTHER	3

struct as_particle_iparticle_s {
	uint8_t		version: 4;		// can only be used in multi bin
	uint8_t		unused: 2;		// can only be used in multi bin
	uint8_t		state: 2;		// IF 0: unused, IF 1: integer, IF 2: HIDDEN bin, IF 3: inuse, other bin type
	uint8_t		data[];
} __attribute__ ((__packed__));

typedef struct as_particle_int_on_device_s {
	uint8_t		type;			// must start with type!
	uint8_t		len;
	uint64_t	i;
} __attribute__ ((__packed__)) as_particle_int_on_device;

/* Particle function declarations */
extern as_particle *as_particle_frombuf(as_bin *b, as_particle_type type, uint8_t *buf, uint32_t sz, uint8_t *stack_particle, bool data_in_memory);
extern int as_particle_compare_frombuf(as_bin *b, as_particle_type type, uint8_t *buf, uint32_t sz);
extern int as_particle_tobuf(as_bin *b, uint8_t *buf, uint32_t *sz);
extern int as_particle_p_get(as_bin *b, uint8_t **buf, uint32_t *sz);
extern uint32_t as_particle_get_base_size(uint8_t particle_type);
extern uint32_t as_particle_memory_size(uint8_t type, uint32_t value_size);
extern uint32_t as_particle_flat_size(uint8_t type, uint32_t value_size);
extern int as_particle_get_flat_size(as_bin *b, size_t *flat_sz); // fail if not flat type - size is complete, with 'type'
extern int as_particle_increment(as_bin *b, as_particle_type type, byte *buf, uint32_t sz, bool mc_compliant);
extern void as_particle_destroy(as_bin *b, bool data_in_memory);
extern uint32_t as_particle_get_size_in_memory(as_bin *b, as_particle *particle);
extern int as_particle_append_prepend_data(as_bin *b, as_particle_type type, byte *data, uint32_t data_len, bool data_in_memory, bool is_append, bool mc_compliant);
extern as_particle_type as_particle_type_convert(as_particle_type type);
extern as_particle_type as_particle_type_convert_to_hidden(as_particle_type type);
extern bool as_particle_type_hidden(as_particle_type type);


#define BIN_VERSION_MAX 15 // the largest number we can place in the version

/* as_bin
 * A bin container - null name means unused */
struct as_bin_s {
	as_particle iparticle;			// DO NOT USE THE TYPE FROM THIS STRUCTURE! THIS WILL OVERWRITE DATA IN THE SINGLE BIN CASE!
									// Only use the is_integer and inuse fields.
	union {
		uint64_t ivalue;			// this field should be never used directly. always use the pointer to the iparticle;
		as_particle *particle;
	};
	/*
	 *  The above is used as an as_particle_int subtype embedded inside the bin
	 *  The length to which we go to save bytes !
	 */
	uint16_t	id;			// ID of bin name (bytes 10 and 11 of this struct)
	uint8_t		unused;		// pad to 12 bytes (multiple of 4) for thread safety
} __attribute__ ((__packed__)) ;

// For data-in-memory namespaces in multi-bin mode, we keep an array of as_bin
// structs in memory, accessed via this struct.
typedef struct as_bin_space_s {
	uint16_t	n_bins;
	as_bin		bins[];
} __attribute__ ((__packed__)) as_bin_space;

// TODO - Do we really need to pad as_bin to 12 bytes for thread safety?
// Do we ever write & read adjacent as_bin structures in a bins array from
// different threads when not under the record lock? And if we're worried about
// 4-byte alignment for that or any other reason, wouldn't we also have to pad
// after n_bins in as_bin_space?

// For data-in-memory namespaces in multi-bin mode, if we're storing extra
// record metadata, we access it via this struct. In this case the index points
// here instead of directly to an as_bin_space.
typedef struct as_rec_space_s {
	as_bin_space*	bin_space;

	// So far the key is the only extra record metadata we store in memory.
	uint32_t		key_size;
	uint8_t			key[];
} __attribute__ ((__packed__)) as_rec_space;

static inline bool
as_bin_inuse(as_bin *b)
{
	return (((as_particle_iparticle *)b)->state);
}

static inline uint8_t
as_bin_state(as_bin *b)
{
	return ((as_particle_iparticle *)b)->state;
}

static inline void
as_bin_state_set(as_bin *b, uint8_t val)
{
	((as_particle_iparticle *)b)->state = val;
	((as_particle_iparticle *)b)->unused = 0;
}

static inline bool
as_bin_inuse_has(as_storage_rd *rd)
{
	// In-use bins are at the beginning - only need to check the first bin.
	return (rd->n_bins && as_bin_inuse(rd->bins));
}


static inline void
as_bin_set_empty(as_bin *b)
{
	as_bin_state_set(b, AS_BIN_STATE_UNUSED);
}

static inline void
as_bin_set_empty_shift(as_storage_rd *rd, uint32_t i)
{
	// Shift the bins over, so there's no space between used bins.
	// This can overwrite the "emptied" bin, and that's fine.

	uint16_t j;

	for (j = i + 1; j < rd->n_bins; j++) {
		if (! as_bin_inuse(&rd->bins[j])) {
			break;
		}
	}

	uint16_t n = j - (i + 1);

	if (n) {
		memmove(&rd->bins[i], &rd->bins[i + 1], n * sizeof(as_bin));
	}

	// Mark the last bin that was *formerly* in use as null.
	as_bin_set_empty(&rd->bins[j - 1]);
}

static inline void
as_bin_set_empty_from(as_storage_rd *rd, uint16_t from) {
	for (uint16_t i = from; i < rd->n_bins; i++) {
		as_bin_set_empty(&rd->bins[i]);
	}
}

static inline void
as_bin_set_all_empty(as_storage_rd *rd) {
	as_bin_set_empty_from(rd, 0);
}

static inline bool
as_bin_is_integer(as_bin *b) {
	return (((as_particle_iparticle *)b)->state == AS_BIN_STATE_INUSE_INTEGER);
}

static inline as_particle *
as_bin_get_particle(as_bin *b) {
	return (as_bin_is_integer(b) ? &b->iparticle : b->particle);
}

/**
 * Quick test to show if this bin is one of the HIDDEN bins.
 */
static inline bool
as_bin_is_hidden(as_bin *b) {
	return  (((as_particle_iparticle *)b)->state) == AS_BIN_STATE_INUSE_HIDDEN;
}

/*
 * Return the type of the particle.  Integers are stored directly, but the other
 * bin types ("other" or "hidden") must follow an indirection to get the
 * actual type.
 */
static inline uint8_t
as_bin_get_particle_type(as_bin *b) {
	switch (((as_particle_iparticle *)b)->state) {
		case AS_BIN_STATE_INUSE_INTEGER:
			return (AS_PARTICLE_TYPE_INTEGER);
		case AS_BIN_STATE_INUSE_OTHER:
			return (b->particle->metadata);
		case AS_BIN_STATE_INUSE_HIDDEN:
			return (b->particle->metadata);
		default:
			return (AS_PARTICLE_TYPE_NULL);
	}
}

static inline uint8_t
as_bin_get_version(as_bin *b, bool single_bin) {
	return (single_bin ? 0 : ((as_particle_iparticle *)b)->version);
}

static inline void
as_bin_set_version(as_bin *b, uint8_t version, bool single_bin) {
	if (! single_bin) {
		((as_particle_iparticle *)b)->version = version;
	}
}

/* AS_INITIAL_BINS_PER_RECORD
 * How many bin slots to preallocate when we instantiate a new record */
#define AS_INITIAL_BINS_PER_RECORD 1

/* Bin function declarations */
extern int16_t as_bin_get_id(as_namespace *ns, const char *name);
extern uint16_t as_bin_get_or_assign_id(as_namespace *ns, const char *name);
extern const char* as_bin_get_name_from_id(as_namespace *ns, uint16_t id);
extern bool as_bin_name_within_quota(as_namespace *ns, byte *buf, size_t len);
extern uint16_t as_bin_get_n_bins(as_record *r, as_storage_rd *rd);
extern as_bin *as_bin_get_all(as_record *r, as_storage_rd *rd, as_bin *stack_bins);
extern bool as_bin_get_and_size_all(as_storage_rd *rd, as_bin *stack_bins);
extern void as_bin_get_all_p(as_storage_rd *rd, as_bin **bin_ptrs);
extern as_bin *as_bin_create(as_record *r, as_storage_rd *rd, uint8_t *name, size_t namesz, uint version);
extern as_bin *as_bin_get(as_storage_rd *rd, uint8_t *name, size_t namesz);
extern as_bin *as_bin_get_and_reserve_name(as_storage_rd *rd, uint8_t *name, size_t namesz, bool *p_reserved, uint32_t *p_idx);
extern int32_t as_bin_get_index(as_storage_rd *rd, uint8_t *name, size_t namesz);
extern int as_bin_get_all_versions(as_storage_rd *rd, uint8_t *name, size_t namesz, as_bin **curr_bins);
extern void as_bin_allocate_bin_space(as_record *r, as_storage_rd *rd, int32_t delta);
extern void as_bin_destroy(as_storage_rd *rd, uint16_t i);
extern void as_bin_destroy_from(as_storage_rd *rd, uint16_t i);
extern void as_bin_destroy_all(as_storage_rd *rd);
extern uint16_t as_bin_inuse_count(as_storage_rd *rd);
extern void as_bin_all_dump(as_storage_rd *rd, char *msg);
extern uint32_t as_bin_get_particle_size(as_bin *b);

extern void as_bin_init(as_namespace *ns, as_bin *b, byte *name, size_t namesz, uint version);

#define AS_PARTITION_MAX_VERSION 16

/* as_partition_vinfo
 * A partition's version information */
struct as_partition_vinfo_s {
	uint64_t iid;								// iid is the identifier of the cluster at the time the partition was created
	uint8_t vtp[AS_PARTITION_MAX_VERSION];      // vtp is the version string of the partition with the cluster's split-reforms
};


#define AS_PARTITION_VINFOSET_SIZE 32

typedef struct as_partition_vinfoset_s {
	uint				sz;
	as_partition_vinfo 	vinfo_a[AS_PARTITION_VINFOSET_SIZE];
} as_partition_vinfoset;

typedef uint32_t as_partition_vinfo_mask;

// vinfo related calls
#define AS_PARTITION_VINFOSET_PICKLE_MAX ( 4 + ( AS_PARTITION_VINFOSET_SIZE * ( sizeof(as_partition_vinfo) + 1 ) ) )

extern int as_partition_vinfoset_mask_pickle( as_partition_vinfoset *vinfoset, as_partition_vinfo_mask mask, uint8_t *buf, size_t *sz_r);
extern int as_partition_vinfoset_mask_pickle_getsz( as_partition_vinfo_mask mask, size_t *sz_r);
extern int as_partition_vinfoset_pickle( as_partition_vinfoset *vinfoset, uint8_t *buf, size_t *sz_r);
extern as_partition_vinfo_mask as_partition_vinfoset_mask_unpickle( as_partition *p, uint8_t *buf, size_t buf_sz);
extern int as_partition_vinfoset_unpickle( as_partition_vinfoset *vinfoset, uint8_t *buf, size_t buf_sz, char *msg);
extern bool as_partition_vinfo_contains(as_partition_vinfo *v1, as_partition_vinfo *v2);
extern bool as_partition_vinfoset_contains_vinfoset(as_partition_vinfoset *vs1, as_partition_vinfo_mask mask1, as_partition_vinfoset *vs2, as_partition_vinfo_mask mask2, bool debug );
extern bool as_partition_vinfoset_superset_vinfoset(as_partition_vinfoset *vs1, as_partition_vinfo_mask mask1, as_partition_vinfoset *vs2);
extern void as_partition_vinfo_dump(as_partition_vinfo *vinfo, char *msg);
extern void as_partition_vinfoset_dump(as_partition_vinfoset *vinfoset, char *msg);
extern void as_partition_vinfoset_mask_dump(as_partition_vinfoset *vinfoset, as_partition_vinfo_mask mask, char *msg);

static inline bool
as_partition_vinfo_same(as_partition_vinfo *v1, as_partition_vinfo *v2) {
	if (v1->iid != v2->iid)		return (false);
	if ( 0 != memcmp( v1->vtp, v2->vtp, AS_PARTITION_MAX_VERSION ) ) return (false);
	return (true);
}

static inline bool
as_partition_vinfo_different(as_partition_vinfo *v1, as_partition_vinfo *v2) {
	if (v1->iid != v2->iid)	return (true);
	if ( 0 != memcmp( v1->vtp, v2->vtp, AS_PARTITION_MAX_VERSION ) ) return (true);
	return (false);
}


/* Record function declarations */
// special - get_create returns 1 if created, 0 if just gotten, -1 if fail
extern int as_record_get_create(struct as_index_tree_s *tree, cf_digest *keyd, as_index_ref *r_ref, as_namespace *ns, bool);
extern int as_record_get(struct as_index_tree_s *tree, cf_digest *keyd, as_index_ref *r_ref, as_namespace *ns);
extern int as_record_exists(struct as_index_tree_s *tree, cf_digest *keyd, as_namespace *ns);
// initialize as_record
extern void as_record_initialize(as_index_ref *r_ref, as_namespace *ns);

extern void as_record_clean_bins_from(as_storage_rd *rd, uint16_t from);
extern void as_record_clean_bins(as_storage_rd *rd);

extern void as_record_destroy(as_record *r, as_namespace *ns);
extern void as_record_done(as_index_ref *r_ref, as_namespace *ns);

extern void as_record_allocate_key(as_record* r, const uint8_t* key, uint32_t key_size);
extern void as_record_remove_key(as_record* r);

extern int as_record_pickle(as_record *r, as_storage_rd *rd, uint8_t **buf_r, size_t *len_r);
extern int as_record_pickle_a_delete(byte **buf_r, size_t *len_r);
extern uint32_t as_record_buf_get_stack_particles_sz(uint8_t *buf);
extern int as_record_unpickle_replace(as_record *r, as_storage_rd *rd, uint8_t *buf, size_t bufsz, uint8_t **stack_particles, bool has_sindex);
extern int as_record_unpickle_merge(as_record *r, as_storage_rd *rd, uint8_t *buf, size_t bufsz, uint8_t **stack_particles, bool *record_written);
extern int as_record_unused_version_get(as_storage_rd *rd);
extern void as_record_apply_properties(as_record *r, as_namespace *ns, const as_rec_props *p_rec_props);
extern void as_record_set_properties(as_storage_rd *rd, const as_rec_props *rec_props);
extern int as_record_set_set_from_msg(as_record *r, as_namespace *ns, as_msg *m);

// Set in component if it is dummy (no data). This in
// conjunction with LDT_REC is used to determine if merge
// can be done or not. If this flag is not set then it is
// normal record
#define AS_COMPONENT_FLAG_LDT_DUMMY       0x01
#define AS_COMPONENT_FLAG_LDT_REC         0x02
#define AS_COMPONENT_FLAG_LDT_SUBREC   	  0x04
#define AS_COMPONENT_FLAG_LDT_ESR         0x08
#define AS_COMPONENT_FLAG_MIG             0x10
#define AS_COMPONENT_FLAG_DUP             0x20
#define AS_COMPONENT_FLAG_UNUSED3         0x40
#define AS_COMPONENT_FLAG_UNUSED4         0x80

#define COMPONENT_IS_MIG(c) \
	((c)->flag & AS_COMPONENT_FLAG_MIG)

#define COMPONENT_IS_DUP(c) \
	((c)->flag & AS_COMPONENT_FLAG_DUP)

#define COMPONENT_IS_LDT_PARENT(c) \
	((c)->flag & AS_COMPONENT_FLAG_LDT_REC)

#define COMPONENT_IS_LDT_DUMMY(c) \
	((c)->flag & AS_COMPONENT_FLAG_LDT_DUMMY)

#define COMPONENT_IS_LDT_SUBREC(c) \
	((c)->flag & AS_COMPONENT_FLAG_LDT_SUBREC)

#define COMPONENT_IS_LDT_ESR(c) \
	((c)->flag & AS_COMPONENT_FLAG_LDT_ESR)

#define COMPONENT_IS_LDT_SUB(c) \
	(((c)->flag & AS_COMPONENT_FLAG_LDT_ESR)        \
		|| ((c)->flag & AS_COMPONENT_FLAG_LDT_SUBREC))

#define COMPONENT_IS_LDT(c) \
	COMPONENT_IS_LDT_PARENT((c)) \
		|| COMPONENT_IS_LDT_SUB((c))

typedef struct {
	as_partition_vinfoset   vinfoset; // entire description of versions
	uint8_t					*record_buf;
	size_t					record_buf_sz;
	uint32_t				generation;
	uint32_t				void_time;
	as_rec_props			rec_props;
	char					flag;
	cf_digest               pdigest;
	cf_digest               edigest;
	uint32_t                pgeneration;
	uint32_t                pvoid_time;
	uint64_t                version;
} as_record_merge_component;

extern int as_record_merge(as_partition_reservation *rsv, cf_digest *keyd,
		uint16_t n_components, as_record_merge_component *components);


extern int as_record_flatten(as_partition_reservation *rsv, cf_digest *keyd,
		uint16_t n_components, as_record_merge_component *components, int *winner_idx);

// this function can be called with only one component, the one to replace the record
extern int as_record_replace(as_partition_reservation *rsv, cf_digest *keyd,
		uint16_t n_components, as_record_merge_component *components);


// vinfo routines

// get the mask, used for the in-memory representation
extern as_partition_vinfo_mask as_record_vinfo_mask_get(as_partition *p, as_partition_vinfo *vinfo);
extern as_partition_vinfo_mask as_record_vinfoset_mask_get( as_partition *p, as_partition_vinfoset *vinfoset, as_partition_vinfo_mask mask);
extern bool as_record_vinfoset_mask_validate(as_partition_vinfoset *vinfoset, as_partition_vinfo_mask mask);

// a simpler call that gives seconds in the right epoch
extern uint32_t as_record_void_time_get();


/* as_partition_id
 * A generic type for partition identifiers */
typedef uint16_t as_partition_id;
#define AS_PARTITION_ID_UNDEF ((uint16_t)0xFFFF)

/* AS_PARTITIONS
 * The number of partitions in the system (and a mask for convenience) */
#define AS_PARTITIONS 4096
// #define AS_PARTITIONS 1024
//#define AS_PARTITIONS 256
// #define AS_PARTITIONS 64
// #define AS_PARTITIONS 32
// #define AS_PARTITIONS 16
// #define AS_PARTITIONS 8
#define AS_PARTITION_MASK (AS_PARTITIONS - 1)



/* as_partition_state
 * The state of a partition
 *    SYNC: fully synchronized
 *    DESYNC: unsynchronized, but moving towards synchronization
 *    ZOMBIE: sync, but moving towards absent
 *    WAIT: waiting for pending writes to flush out
 *    ABSENT: empty
 */
#define AS_PARTITION_STATE_UNDEF 0
#define AS_PARTITION_STATE_SYNC  1
#define AS_PARTITION_STATE_DESYNC  2
#define AS_PARTITION_STATE_ZOMBIE  3
#define AS_PARTITION_STATE_WAIT 4
#define AS_PARTITION_STATE_LIFESUPPORT 5
#define AS_PARTITION_STATE_ABSENT 6
#define AS_PARTITION_STATE_JOURNAL_APPLY 7 // used in faked reservations
typedef uint8_t as_partition_state;

#define AS_PARTITION_MIG_TX_STATE_NONE  0
#define AS_PARTITION_MIG_TX_STATE_SUBRECORD 1
#define AS_PARTITION_MIG_TX_STATE_RECORD 2
typedef uint8_t as_partition_mig_tx_state;

/* as_partition_getid
 * A brief utility function to derive the partition ID from a digest */
static inline as_partition_id
as_partition_getid(cf_digest d)
{
	return( (as_partition_id) cf_digest_gethash( &d, AS_PARTITION_MASK ) );
//     return((as_partition_id)((*(as_partition_id *)&d.digest[0]) & AS_PARTITION_MASK));
}





/* as_partition
 * A partition */
struct as_partition_s {
	pthread_mutex_t lock;

	cf_node replica[AS_CLUSTER_SZ];
	/* origin: the node that is replicating to us. For master, origin could be "acting master" during migration.
	 * target: an actual master that we're migrating to */
	cf_node origin, target;
	as_partition_state state;  // used to be consistency
	as_partition_mig_tx_state txstate;
	int pending_writes;  // one thread polls on this going to 0
	int pending_migrate_tx, pending_migrate_rx;
	bool replica_tx_onsync[AS_CLUSTER_SZ];

	size_t n_dupl;
	cf_node  dupl_nodes[AS_CLUSTER_SZ];
	as_partition_vinfo  dupl_pvinfo[AS_CLUSTER_SZ];
	bool reject_writes;
	bool waiting_for_master;
	cf_node  qnode; 	// point to the node which serves the query at the moment
	as_partition_vinfo primary_version_info; // the version of the primary partition in the cluster
	as_partition_vinfo version_info;         // the version of my partition here and now
	pthread_mutex_t        vinfoset_lock;
	as_partition_vinfoset vinfoset;

	cf_node old_sl[AS_CLUSTER_SZ];

	uint64_t cluster_key;

	// the number of bytes in the tree below
	cf_atomic_int	n_bytes_memory; // memory bytes
	// the maximum void time of all records in the tree below
	cf_atomic_int max_void_time;

	// the actual data
	struct as_index_tree_s *vp;
	struct as_index_tree_s *sub_vp;
	as_partition_id partition_id;
	uint p_repl_factor;

	// Track ldt version in transit currently
	uint64_t current_outgoing_ldt_version;
	uint64_t current_incoming_ldt_version;
};

#define AS_PARTITION_HAS_DATA(p)  ((p)->vp->elements || (p)->sub_vp->elements)

/* as_partition_reservation
 * A structure to hold state on a reserved partition
 * NB: Structure elements are organized to make sure access to most
 *     common field is a single cache line access ... DO NOT DISTURB
 *     unless you what you are doing
 */
struct as_partition_reservation_s {
	as_namespace          *ns;
	bool                   is_write;
	bool                   reject_writes;
	as_partition_state     state;
	uint8_t                n_dupl;
	as_partition_id        pid;
	uint8_t                spare[2];
	/************* 16 byte ******/
	as_partition           *p;
	struct as_index_tree_s *tree;
	uint64_t                cluster_key;
	as_partition_vinfo      vinfo;

	/************* 64 byte *****/
	struct as_index_tree_s *sub_tree;
	cf_node                 dupl_nodes[AS_CLUSTER_SZ];
};


#define AS_PARTITION_RESERVATION_INIT(__rsv)   \
	__rsv.ns = NULL; \
	__rsv.is_write = false; \
	__rsv.pid = AS_PARTITION_ID_UNDEF; \
	__rsv.p = 0; \
	__rsv.state = AS_PARTITION_STATE_UNDEF; \
	__rsv.tree = 0; \
	__rsv.n_dupl = 0; \
	__rsv.reject_writes = false; \
	__rsv.cluster_key = 0;

// This is a statistics function
typedef struct as_partition_states_s {
	int		sync_actual;
	int		sync_replica;
	int		desync;
	int		zombie;
	int 	wait;
	int		lifesupport;
	int		absent;
	int		undef;
	int     n_objects;
	int     n_ref_count;
	int     n_sub_objects;
	int     n_sub_ref_count;
} as_partition_states;

/* Partition function declarations */
extern void as_partition_init(as_partition *p, as_namespace *ns, int pid);
extern void as_partition_reinit(as_partition *p, as_namespace *ns, int pid);
extern void as_partition_bless(as_partition *p);
extern bool is_partition_null(as_partition_vinfo *vinfo);
extern cf_node as_partition_getreplica_read(as_namespace *ns, as_partition_id p);
extern int as_partition_getreplica_readall(as_namespace *ns, as_partition_id p, cf_node *nv);
extern cf_node as_partition_getreplica_write(as_namespace *ns, as_partition_id p);
#define as_partition_isconsistent(_n, _p) (SYNC == ((_n)->consistency[(_p)]))

// reserve_qnode - *consumes* the ns reservation if success
extern int as_partition_reserve_qnode(as_namespace *ns, as_partition_id pid, as_partition_reservation *rsv);
// reserve_write - *consumes* the ns reservation if success
extern int as_partition_reserve_write(as_namespace *ns, as_partition_id pid, as_partition_reservation *rsv, cf_node *node, uint64_t *cluster_key);
// reserve_migrate - *consumes* the ns reservation if success
extern void as_partition_reserve_migrate(as_namespace *ns, as_partition_id pid, as_partition_reservation *rsv, cf_node *node);
extern int as_partition_reserve_migrate_timeout(as_namespace *ns, as_partition_id pid, as_partition_reservation *rsv, cf_node *node, int timeout_ms );

// reserve_read - *consumes* the ns reservation if success
extern int as_partition_reserve_read(as_namespace *ns, as_partition_id pid, as_partition_reservation *rsv, cf_node *node, uint64_t *cluster_key);
extern int as_partition_reserve_replica_list(as_namespace *ns, as_partition_id pid, as_partition_reservation *rsv);

// moves the reservation -
extern void as_partition_reservation_move(as_partition_reservation *dst, as_partition_reservation *src);
extern void as_partition_reservation_copy(as_partition_reservation *dst, as_partition_reservation *src);
extern void as_partition_reserve_update_state(as_partition_reservation *rsv);
extern void as_partition_release(as_partition_reservation *rsv);

extern int as_partition_tree_release(struct as_index_tree_s *p);

extern void as_partition_getreplica_read_str(cf_dyn_buf *db);
extern void as_partition_getreplica_prole_str(cf_dyn_buf *db);
extern void as_partition_getreplica_write_str(cf_dyn_buf *db);
extern void as_partition_getreplica_master_str(cf_dyn_buf *db);
extern void as_partition_getinfo_str(cf_dyn_buf *db);
extern void as_partition_getstates(as_partition_states *ps);

extern void as_partition_getreplica_write_node(as_namespace *ns, cf_node *node_a);

typedef struct as_master_prole_stats_s {
	uint64_t n_master_records;
	uint64_t n_prole_records;
	// Add sub-record counts if/when we get interested.
} as_master_prole_stats;

extern void as_partition_get_master_prole_stats(as_namespace* ns, as_master_prole_stats* p_stats);

extern void as_partition_allow_migrations(void);
extern void as_partition_disallow_migrations(void);
extern bool as_partition_get_migration_flag(void);

// return number of partitions found in storage
extern int  as_partition_get_state_from_storage(as_namespace *ns, bool *partition_states);
extern char as_partition_getstate_str(int state);
extern bool as_partition_is_query_active(as_namespace *ns, size_t pid, as_partition *p);

// Print info. about the partition map to the log.
void as_partition_map_dump();

//#define NS_RWLOCK	 1   /* use a reader-writer lock */
#define NS_RWLOCK    0   /* use a standard mutex */

#define AS_SINDEX_BINMAX	4
#define AS_SINDEX_MAX		256

// as_sindex structure which hangs from the ns.
#define AS_SINDEX_INACTIVE			1 // On init, pre-loading
#define AS_SINDEX_ACTIVE			2 // On creation and afterwards
#define AS_SINDEX_DESTROY			3 // On destroy
// dummy sindex state when ai_btree_create() returns error this
// sindex is not available for any of the DML operations
#define AS_SINDEX_NOTCREATED		4 // Un-used flag
#define AS_SINDEX_FLAG_WACTIVE			0x01 // On ai btree create of sindex, never reset
#define AS_SINDEX_FLAG_RACTIVE			0x02 // When sindex scan of database is completed
#define AS_SINDEX_FLAG_DESTROY_CLEANUP 	0x04 // Called for AI clean-up during si deletion
#define AS_SINDEX_FLAG_MIGRATE_CLEANUP  0x08 // Un-used
#define AS_SINDEX_FLAG_POPULATING		0x10 // Indicates current si scan job, reset when scan is done.

struct as_sindex_s;
struct as_sindex_config_s;

typedef enum {
	AS_NAMESPACE_CONFLICT_RESOLUTION_POLICY_UNDEF = 0,
	AS_NAMESPACE_CONFLICT_RESOLUTION_POLICY_GENERATION = 1,
	AS_NAMESPACE_CONFLICT_RESOLUTION_POLICY_TTL = 2
} conflict_resolution_policy;

#define AS_SET_MAX_COUNT 0x3FF	// ID's 10 bits worth minus 1 (ID 0 means no set)
#define AS_BINID_HAS_SINDEX_SIZE  MAX_BIN_NAMES / ( sizeof(uint32_t) * CHAR_BIT )

/* as_namespace[_id]
 * A namespace container */
typedef int32_t as_namespace_id; // signed to denote -1 bad namespace id

typedef struct ns_ldt_stats_s {

	/* LDT Operational Statistics */
	cf_atomic_int	ldt_write_reqs;
	cf_atomic_int	ldt_write_success;

	cf_atomic_int	ldt_read_reqs;
	cf_atomic_int	ldt_read_success;

	cf_atomic_int	ldt_delete_reqs;
	cf_atomic_int	ldt_delete_success;

	cf_atomic_int	ldt_update_reqs;

	cf_atomic_int	ldt_errs;
	cf_atomic_int	ldt_err_toprec_not_found;
	cf_atomic_int	ldt_err_item_not_found;
	cf_atomic_int	ldt_err_internal;
	cf_atomic_int	ldt_err_unique_key_violation;

	cf_atomic_int	ldt_err_insert_fail;
	cf_atomic_int	ldt_err_search_fail;
	cf_atomic_int	ldt_err_delete_fail;
	cf_atomic_int	ldt_err_version_mismatch;

	cf_atomic_int	ldt_err_capacity_exceeded;
	cf_atomic_int	ldt_err_param;

	cf_atomic_int	ldt_err_op_bintype_mismatch;
	cf_atomic_int	ldt_err_too_many_open_subrec;
	cf_atomic_int	ldt_err_subrec_not_found;

	cf_atomic_int	ldt_err_bin_does_not_exist;
	cf_atomic_int	ldt_err_bin_exits;
	cf_atomic_int	ldt_err_bin_damaged;

	cf_atomic_int	ldt_err_subrec_internal;
	cf_atomic_int	ldt_err_toprec_internal;
	cf_atomic_int	ldt_err_transform_internal;

	cf_atomic_int   ldt_gc_io;
	cf_atomic_int   ldt_gc_cnt;
	cf_atomic_int	ldt_randomizer_retry;

} ns_ldt_stats;

struct as_namespace_s {
	/* Namespaces are internally assigned monotonic identifiers, but these
	 * are not portable across node boundaries; to identify a namespace
	 * canonically, you need to use the namespace name */
	char name[AS_ID_NAMESPACE_SZ];
	as_namespace_id id;

	// If true, read storage devices to build index at startup.
	bool cold_start;

	// Pointer to the persistent memory "base" block.
	uint8_t* p_xmem_base;

	// Pointer to array of partition tree info in persistent memory base block.
	as_treex* tree_roots;
	as_treex* sub_tree_roots;

	// Pointer to arena structure (not stages) in persistent memory base block.
	cf_arenax* arena;

#ifdef USE_JEM
	// JEMalloc arena to be used for long-term storage in this namespace (-1 if nonexistent.)
	int jem_arena;
#endif

	/* Replication management */
	uint16_t					replication_factor;
	uint16_t					cfg_replication_factor;
	conflict_resolution_policy	conflict_resolution_policy;
	bool						allow_versions;	// allow consistancy errors to create duplicate versions
	bool						single_bin;		// restrict the namespace to objects with exactly one bin
	bool						data_in_index;	// with single-bin, allows warm restart for data-in-memory (with storage-engine device)
	bool						enable_xdr;
	bool 						sets_enable_xdr; // namespace-level flag to enable set-based xdr shipping.
	bool 						disallow_null_setname;
	bool                        ldt_enabled;
	uint32_t					ldt_gc_sleep_us;

	/* Storage engine configuration - and per storage engine variables -
	** 'private' is managed by the storage engine in question */
	as_storage_type storage_type;
	char *storage_path;
	char *storage_devices[AS_STORAGE_MAX_DEVICES];
	char *storage_files[AS_STORAGE_MAX_FILES];
	char *storage_scheduler_mode; // relevant for devices only, not files
	off_t		storage_filesize;
	uint32_t	storage_blocksize;
	uint32_t	storage_write_threads;
	uint64_t	storage_max_write_cache;
	uint32_t	storage_read_block_size;
	uint32_t	storage_write_block_size;
	uint32_t	storage_num_write_blocks;
	bool		storage_data_in_memory;    // true if the DRAM copy is always kept
	bool    	storage_signature;
	bool		storage_cold_start_empty;
	bool		storage_disable_odirect;
	bool		storage_enable_osync;
	uint32_t	storage_defrag_lwm_pct;
	uint32_t	storage_defrag_sleep;
	int			storage_defrag_startup_minimum;
	uint64_t	storage_flush_max_us;
	uint64_t	storage_fsync_max_us;
	uint32_t	storage_min_avail_pct;
	uint32_t	storage_write_smoothing_period;

	// For data-not-in-memory, optionally cache swbs after writing to device.
	cf_atomic32 storage_post_write_queue; // number of swbs/device held after writing to device
	// To track fraction of reads from cache:
	cf_atomic32 n_reads_from_cache;
	cf_atomic32 n_reads_from_device;
	float cache_read_pct;

	int demo_read_multiplier;
	int demo_write_multiplier;

	void *storage_private;

	/* data store management */
	uint64_t	memory_size;
	uint64_t	ssd_size;
	uint64_t	kv_size;
	bool		cond_write;  // true if writing uniqueness is to be enforced by the KV store.
	float		hwm_disk, hwm_memory;
	float   	stop_writes_pct;
	uint32_t	evict_tenths_pct;
	uint64_t	default_ttl;
	uint64_t	max_ttl;
	int			auto_hwm_last_free;
	int			storage_min_free_wblocks; // the number of wblocks per device to "reserve"
	int			storage_last_avail_pct; // most recently calculated available percent
	int			storage_max_write_q; // storage_max_write_cache is converted to this
	uint32_t	saved_defrag_sleep; // restore after defrag at startup is done
	uint32_t	saved_write_smoothing_period; // restore after defrag at startup is done
	uint32_t	defrag_lwm_size; // storage_defrag_lwm_pct % of storage_write_block_size

	/* very interesting counters */
	cf_atomic_int	n_objects;
	cf_atomic_int	n_objects_sub;
	cf_atomic_int	n_bytes_memory;
	cf_atomic_int	n_absent_partitions;
	cf_atomic_int	n_actual_partitions;
	cf_atomic_int	n_expired_objects;
	cf_atomic_int	n_evicted_objects;
	cf_atomic_int	n_deleted_set_objects;
	cf_atomic_int	n_evicted_set_objects;

	// the maximum void time of all records in the namespace
	cf_atomic_int max_void_time;

	// Number of 0-void-time objects. TODO - should be atomic.
	uint64_t non_expirable_objects;

	// Pointer to bin name vmap in persistent memory.
	cf_vmapx		*p_bin_name_vmap;

	// Pointer to set information vmap in persistent memory.
	cf_vmapx		*p_sets_vmap;

	// Temporary array of sets to hold config values until sets vmap is ready.
	as_set			*sets_cfg_array;
	uint32_t		sets_cfg_count;

	// Temporary structure to hold si config values until smd-bootup is done.
	// shash entry for si name comparison btwn cfg and smd data
	shash *sindex_cfg_var_hash;


	// SINDEX
	int					sindex_cnt;
	struct as_sindex_s	*sindex;  // array with AS_MAX_SINDEX meta data
	uint64_t			sindex_data_max_memory;
	cf_atomic_int		sindex_data_memory_used;
	shash				*sindex_property_hash;  // set_binid_type
	shash				*sindex_iname_hash;
	uint32_t             binid_has_sindex[AS_BINID_HAS_SINDEX_SIZE];

	// Current state of threshold breaches.
	cf_atomic32		hwm_breached;
	cf_atomic32		stop_writes;

	// Flag for cold-start ticker and eviction threshold check.
	bool			cold_start_loading;

	// For cold-start eviction.
	pthread_mutex_t	cold_start_evict_lock;
	uint32_t		cold_start_record_add_count;
	uint32_t		cold_start_evict_ttl;
	cf_atomic32		cold_start_threshold_void_time;
	uint32_t		cold_start_max_void_time;

	// Histogram of all master object storage sizes. (Meaningful for drive-backed namespaces only.)
	linear_histogram 	*obj_size_hist;
	cf_atomic32			obj_size_hist_max;

	// Histograms used for general eviction and expiration.
	linear_histogram 	*evict_hist;
	linear_histogram 	*ttl_hist;

	// Histograms used for set eviction.
	// (If AS_SET_MAX_COUNT ever gets too big, malloc based on vmap count.)
	linear_histogram 	*set_evict_hists[AS_SET_MAX_COUNT + 1];
	linear_histogram 	*set_ttl_hists[AS_SET_MAX_COUNT + 1];

	as_partition partitions[AS_PARTITIONS];

<<<<<<< HEAD
	/* LDT Operational Statistics */
	cf_atomic_int	ldt_write_reqs;
	cf_atomic_int	ldt_write_success;

	cf_atomic_int	ldt_read_reqs;
	cf_atomic_int	ldt_read_success;

	cf_atomic_int	ldt_delete_reqs;
	cf_atomic_int	ldt_delete_success;

	cf_atomic_int	ldt_update_reqs;

	cf_atomic_int	ldt_errs;

	cf_atomic_int   ldt_gc_io;
	cf_atomic_int   ldt_gc_cnt;
	cf_atomic_int	ldt_randomizer_retry;
=======
	ns_ldt_stats        lstats;
>>>>>>> 06490d8e
};

#define AS_SET_NAME_MAX_SIZE	64		// includes space for null-terminator

#define AS_SINDEX_PROP_KEY_SIZE ( AS_SET_NAME_MAX_SIZE + 20) // setname_binid_typeid
#define INVALID_SET_ID 0
#define AS_NAMESPACE_SET_THRESHOLD_EXCEEDED -2

// Set state bit-field:
//#define AS_SET_STOP_WRITES	0x00000001	// not using this so far
#define AS_SET_EVICT_RECORDS	0x00000002	// may soon be deprecated
#define AS_SET_DELETE 			0x00000004	// Delete this set

#define IS_SET_DELETED(p_set)	(cf_atomic32_get(p_set->state) & AS_SET_DELETE)

#define SET_DELETED_ON(p_set)	(cf_atomic32_set(&p_set->state, cf_atomic32_get(p_set->state) |  AS_SET_DELETE))
#define SET_DELETED_OFF(p_set)	(cf_atomic32_set(&p_set->state, cf_atomic32_get(p_set->state) &  ~AS_SET_DELETE))

typedef enum {
	AS_SET_ENABLE_XDR_DEFAULT = 0,
	AS_SET_ENABLE_XDR_TRUE = 1,
	AS_SET_ENABLE_XDR_FALSE = 2
} as_set_enable_xdr_flag;

struct as_set_s {
	char			name[AS_SET_NAME_MAX_SIZE];
	cf_atomic64		num_elements;
	cf_atomic64		stop_write_count;	// Stop writes in the set after this count is reached.
	cf_atomic32		unused;				// Stub variable to be reclaimed for future needs.
	cf_atomic64		evict_hwm_count;	// Evict records from set after this count is reached.
	cf_atomic32     enable_xdr;			// White or black-list a set-name for XDR replication for true/false of this set-level flag.
	cf_atomic32		state;				// Current state of the set.
};

// These bin functions must be below definition of struct as_namespace_s:

static inline void
as_bin_set_id_from_name_buf(as_namespace *ns, as_bin *b, byte *buf, int len) {
	if (! ns->single_bin) {
		char name[len + 1];

		memcpy(name, buf, len);
		name[len] = 0;
		b->id = as_bin_get_or_assign_id(ns, name);
	}
}

static inline void
as_bin_set_id_from_name(as_namespace *ns, as_bin *b, char *name) {
	if (! ns->single_bin) {
		b->id = as_bin_get_or_assign_id(ns, name);
	}
}

static inline size_t
as_bin_memcpy_name(as_namespace *ns, byte *buf, as_bin *b) {
	size_t len = 0;

	if (! ns->single_bin) {
		const char *name = as_bin_get_name_from_id(ns, b->id);

		len = strlen(name);
		memcpy(buf, name, len);
	}

	return len;
}

// forward ref
struct as_msg_field_s;

/* Namespace function declarations */
extern as_namespace *as_namespace_create(char *name, uint16_t replication_factor);
extern void as_namespaces_init(bool cold_start_cmd, uint32_t instance);
extern void as_namespace_setup(as_namespace* ns, uint32_t instance, uint32_t stage_capacity);
extern bool as_namespace_configure_sets(as_namespace *ns);
extern as_namespace *as_namespace_get_byname(char *name);
extern as_namespace *as_namespace_get_byid(uint id);
extern as_namespace *as_namespace_get_bymsgfield(struct as_msg_field_s *fp);
extern as_namespace *as_namespace_get_bymsgfield_unswap(struct as_msg_field_s *fp);
extern as_namespace *as_namespace_get_bybuf(uint8_t *name, size_t len);
extern as_namespace_id as_namespace_getid_bymsgfield(struct as_msg_field_s *fp);
extern void as_namespace_eval_write_state(as_namespace *ns, bool *hwm_breached, bool *stop_writes);
extern void as_namespace_bless(as_namespace *ns);
extern int as_namespace_get_create_set(as_namespace *ns, const char *set_name, uint16_t *p_set_id, bool check_threshold);
extern as_set * as_namespace_init_set(as_namespace *ns, const char *set_name);
extern const char *as_namespace_get_set_name(as_namespace *ns, uint16_t set_id);
extern uint16_t    as_namespace_get_set_id(  as_namespace *ns, const char *set_name);
extern void as_namespace_get_set_info(as_namespace *ns, const char *set_name, cf_dyn_buf *db);
extern void as_namespace_release_set_id(as_namespace *ns, uint16_t set_id);
extern void as_namespace_get_bins_info(as_namespace *ns, cf_dyn_buf *db, bool show_ns);
extern void as_namespace_get_hist_info(as_namespace *ns, char *set_name, char *hist_name,
		cf_dyn_buf *db, bool show_ns);
extern int as_namespace_check_set_limits(as_set * p_set, as_namespace * ns);

#ifdef USE_JEM
int as_namespace_set_jem_arena(char *ns, int arena);
int as_namespace_get_jem_arena(char *ns);
#endif

// Persistent Memory Management

struct as_treex_s {
	cf_arenax_handle sentinel_h;
	cf_arenax_handle root_h;
};

void as_namespace_xmem_trusted(as_namespace *ns);
void as_namespace_xmem_release(as_namespace* ns);

// Not namespace class functions, but they live in namespace.c:
void as_xmem_scheme_check();
uint32_t as_mem_check();

/* Cluster Key */
// Set the cluster key
extern void as_paxos_set_cluster_key(uint64_t cluster_key);
// Get the cluster key
extern uint64_t as_paxos_get_cluster_key();<|MERGE_RESOLUTION|>--- conflicted
+++ resolved
@@ -1042,27 +1042,7 @@
 
 	as_partition partitions[AS_PARTITIONS];
 
-<<<<<<< HEAD
-	/* LDT Operational Statistics */
-	cf_atomic_int	ldt_write_reqs;
-	cf_atomic_int	ldt_write_success;
-
-	cf_atomic_int	ldt_read_reqs;
-	cf_atomic_int	ldt_read_success;
-
-	cf_atomic_int	ldt_delete_reqs;
-	cf_atomic_int	ldt_delete_success;
-
-	cf_atomic_int	ldt_update_reqs;
-
-	cf_atomic_int	ldt_errs;
-
-	cf_atomic_int   ldt_gc_io;
-	cf_atomic_int   ldt_gc_cnt;
-	cf_atomic_int	ldt_randomizer_retry;
-=======
 	ns_ldt_stats        lstats;
->>>>>>> 06490d8e
 };
 
 #define AS_SET_NAME_MAX_SIZE	64		// includes space for null-terminator
