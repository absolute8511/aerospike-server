--- conflicted
+++ resolved
@@ -856,17 +856,7 @@
 struct as_sindex_s;
 struct as_sindex_config_s;
 
-<<<<<<< HEAD
-typedef enum {
-	AS_NAMESPACE_CONFLICT_RESOLUTION_POLICY_UNDEF = 0,
-	AS_NAMESPACE_CONFLICT_RESOLUTION_POLICY_GENERATION = 1,
-	AS_NAMESPACE_CONFLICT_RESOLUTION_POLICY_TTL = 2
-} conflict_resolution_pol;
-
 #define AS_SET_MAX_COUNT 0x3FFF	// ID's 10 + 4 bits worth minus 1 (ID 0 means no set)
-=======
-#define AS_SET_MAX_COUNT 0x3FF	// ID's 10 bits worth minus 1 (ID 0 means no set)
->>>>>>> 9aa522af
 #define AS_BINID_HAS_SINDEX_SIZE  MAX_BIN_NAMES / ( sizeof(uint32_t) * CHAR_BIT )
 
 #define  NS_READ_CONSISTENCY_LEVEL_NAME()								\
