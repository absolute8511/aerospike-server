--- conflicted
+++ resolved
@@ -97,15 +97,6 @@
 #define AS_SEC_ERR_NOT_AUTHENTICATED	80	// socket not authenticated
 #define AS_SEC_ERR_ROLE_VIOLATION		81	// role (privilege) violation
 
-<<<<<<< HEAD
-// UDF Errors (100 - 120)
-#define AS_PROTO_RESULT_FAIL_UDF_EXECUTION     100
-
-// LDT (and general collection) Errors (125 - 140)
-#define AS_PROTO_RESULT_FAIL_COLLECTION_ITEM_NOT_FOUND 125 // Item not found
-
-// Batch Errors (150 - 160)
-=======
 // UDF Errors (100 - 109)
 #define AS_PROTO_RESULT_FAIL_UDF_EXECUTION     100
 
@@ -113,19 +104,14 @@
 #define AS_PROTO_RESULT_FAIL_COLLECTION_ITEM_NOT_FOUND 125 // Item not found
 
 // Batch Errors (150 - 159)
->>>>>>> 4f200a36
 #define AS_PROTO_RESULT_FAIL_BATCH_DISABLED		150 // batch functionality has been disabled
 #define AS_PROTO_RESULT_FAIL_BATCH_MAX_REQUESTS	151 // batch-max-requests has been exceeded
 #define AS_PROTO_RESULT_FAIL_BATCH_QUEUES_FULL	152 // all batch queues are full
 
-<<<<<<< HEAD
-// Secondary Index Query Failure Codes 200 - 230
-=======
 // Geo Errors (160 - 169)
 #define AS_PROTO_RESULT_FAIL_GEO_INVALID_GEOJSON 160 // Invalid GeoJSON on insert/update
 
 // Secondary Index Query Failure Codes (200 - 219)
->>>>>>> 4f200a36
 #define AS_PROTO_RESULT_FAIL_INDEX_FOUND       200
 #define AS_PROTO_RESULT_FAIL_INDEX_NOTFOUND    201
 #define AS_PROTO_RESULT_FAIL_INDEX_OOM         202
@@ -140,10 +126,6 @@
 #define AS_PROTO_RESULT_FAIL_QUERY_CBERROR     213
 #define AS_PROTO_RESULT_FAIL_QUERY_NETIO_ERR   214
 #define AS_PROTO_RESULT_FAIL_QUERY_DUPLICATE   215
-<<<<<<< HEAD
-
-=======
->>>>>>> 4f200a36
 
 /* SYNOPSIS
  * Aerospike wire protocol
@@ -419,12 +401,8 @@
 #define AS_MSG_INFO3_BIN_REPLACE_ONLY	(1 << 6) // replace existing bin, do not create new bin
 // (Note:  Bit 7 is unused.)
 
-<<<<<<< HEAD
-#define AS_MSG_FIELD_SCAN_DISCONNECTED_JOB			(0x04) // for sproc jobs that won't be sending results back to the client
-=======
 #define AS_MSG_FIELD_SCAN_INCLUDE_LDT_DATA			(0x02) // whether to send ldt bin data back to the client
 #define AS_MSG_FIELD_SCAN_DISCONNECTED_JOB			(0x04) // for sproc jobs that won't be sending results back to the client [UNUSED]
->>>>>>> 4f200a36
 #define AS_MSG_FIELD_SCAN_FAIL_ON_CLUSTER_CHANGE	(0x08) // if we should fail when cluster is migrating or cluster changes
 #define AS_MSG_FIELD_SCAN_PRIORITY(__cl_byte)		((0xF0 & __cl_byte)>>4) // 4 bit value indicating the scan priority
 
@@ -590,9 +568,6 @@
 #define AS_NETIO_OK        0
 #define AS_NETIO_CONTINUE  1
 #define AS_NETIO_ERR       2 
-<<<<<<< HEAD
-#define AS_NETIO_IO_ERR    3 
-=======
 #define AS_NETIO_IO_ERR    3 
 
 // These values correspond to client protocol values - do not change them!
@@ -660,5 +635,4 @@
 	AS_CDT_OP_MAP_VALUES         = 43,
 	AS_CDT_OP_MAP_CLEAR          = 44,
 	AS_CDT_OP_MAP_SIZE           = 45,
-} as_cdt_optype;
->>>>>>> 4f200a36
+} as_cdt_optype;