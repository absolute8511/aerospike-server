--- conflicted
+++ resolved
@@ -165,11 +165,6 @@
 	uint32_t		  msg_fields;
 	/* and the digest to apply it to */
 	cf_digest 	      keyd;
-<<<<<<< HEAD
-	/* generation to send to the user */
-	as_generation          generation;
-=======
->>>>>>> d9e6b20f
 
 	uint16_t          generation;
 	// set to true in duplicate resolution phase
