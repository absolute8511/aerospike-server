--- conflicted
+++ resolved
@@ -179,13 +179,7 @@
 	/* and the digest to apply it to */
 	cf_digest 	      keyd;
 	/* generation to send to the user */
-<<<<<<< HEAD
 	as_generation          generation;
-	/* transaction id passed in by the client (Optional) */
-	uint64_t	      trid;
-=======
-	uint32_t          generation;
->>>>>>> 9aa522af
 
 	/* result code to send to user */
 	int               result_code;
