--- conflicted
+++ resolved
@@ -256,11 +256,6 @@
 	void *				udata;		/* udata to be passed on to the new transaction */
 } tr_create_data;
 
-<<<<<<< HEAD
-extern int   as_internal_udf_txn_setup(tr_create_data * d);
-extern int   as_transaction_create(as_transaction *tr, tr_create_data * data);
-=======
 extern int   as_transaction_create_internal(as_transaction *tr, tr_create_data * data);
->>>>>>> 4f200a36
 
 void as_transaction_error(as_transaction* tr, uint32_t error_code);