/*
 * ldt_record.h
 *
 * Copyright (C) 2013-2015 Aerospike, Inc.
 *
 * Portions may be licensed to Aerospike, Inc. under one or more contributor
 * license agreements.
 *
 * This program is free software: you can redistribute it and/or modify it under
 * the terms of the GNU Affero General Public License as published by the Free
 * Software Foundation, either version 3 of the License, or (at your option) any
 * later version.
 *
 * This program is distributed in the hope that it will be useful, but WITHOUT
 * ANY WARRANTY; without even the implied warranty of MERCHANTABILITY or FITNESS
 * FOR A PARTICULAR PURPOSE. See the GNU Affero General Public License for more
 * details.
 *
 * You should have received a copy of the GNU Affero General Public License
 * along with this program.  If not, see http://www.gnu.org/licenses/
 */

/*
 * as_record interface implementation for Large Stack Objects
 */

#pragma once

#include "base/feature.h" // turn new AS Features on/off (must be first in line)

#include <stddef.h>
#include <stdint.h>

#include <aerospike/as_aerospike.h>
#include <aerospike/as_rec.h>

#include "base/index.h"
#include "base/transaction.h"
#include "base/udf_record.h"
#include "storage/storage.h"


/*
 * Large Data Type (LDT)
 *
 * The General LDT value comprises a "Top Record" (a regular Aerospike record)
 * which contains a bin that is a Large Data Type.  In that LDT Bin there is
 * a map that contains pointers to some number of "Sub Records" (aka. "Chunks",
 * aka "child records", that are linked to the Top Rec).
 * Currently we limit the number of open sub (esr + subrec) to 20, but this
 * will change as the LDT structures get more sophisticated.  Over time, we'll
 * likely manage the open structures dynamically and thus allow large numbers
 * of open subs, should the situation require it.
 */

/* A Large Data Type (LDT) "Slot" refers to a single record that is a
 * child to an Aerospike "Top Record".
 */
typedef struct ldt_slot_s {
	as_rec            * c_urec_p;
	udf_record          c_urecord;   // Currently open chunk
	as_transaction      tr;
	as_storage_rd       rd;
	as_index_ref        r_ref;
	bool                inuse;
} ldt_slot;

/*
 * This structure represents an open record that contains an LDT Object.
 * "ldt_chunk" represents LDT_SLOT_CHUNK_SIZE number of slots 
 */
#define LDT_SLOT_CHUNK_SIZE 10 
typedef struct ldt_slot_chunk_s {
	ldt_slot      * slots;
} ldt_slot_chunk;

// Can add more context. LDT needs to be set this to 1 to indicate
// to server side of the context. This gets set in ldt_record
#define UDF_CONTEXT_LDT   0x0001

struct ldt_record_s {
	as_rec             * h_urec;
	uint64_t             max_chunks;
	uint64_t             num_slots_used;
	ldt_slot_chunk     * chunk;
	as_aerospike       * as;       // To operate on ldt_record_chunk
	uint64_t             version;  // this is version key used to open/close/search
	                               // for the sub_record digest
	// stats
	int                 subrec_io; 
	uint32_t            udf_context;
};

#define FOR_EACH_SUBRECORD(i, j, lrecord)           \
	for (int i = 0; i < lrecord->max_chunks; i++)   \
    for (int j = 0; j < LDT_SLOT_CHUNK_SIZE; j++)   \
	if (lrecord->chunk[i].slots[j].inuse) 

<<<<<<< HEAD
extern const as_rec_hooks ldt_record_hooks;
extern int   ldt_record_init   (ldt_record *lrecord);
extern int   ldt_crec_create_chunk(ldt_record *lrecord);
=======
extern const as_rec_hooks ldt_record_hooks;
>>>>>>> 4f200a36
<|MERGE_RESOLUTION|>--- conflicted
+++ resolved
@@ -96,10 +96,4 @@
     for (int j = 0; j < LDT_SLOT_CHUNK_SIZE; j++)   \
 	if (lrecord->chunk[i].slots[j].inuse) 
 
-<<<<<<< HEAD
-extern const as_rec_hooks ldt_record_hooks;
-extern int   ldt_record_init   (ldt_record *lrecord);
-extern int   ldt_crec_create_chunk(ldt_record *lrecord);
-=======
-extern const as_rec_hooks ldt_record_hooks;
->>>>>>> 4f200a36
+extern const as_rec_hooks ldt_record_hooks;