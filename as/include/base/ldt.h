/*
 * ldt.h
 *
 * Copyright (C) 2012-2014 Aerospike, Inc.
 *
 * Portions may be licensed to Aerospike, Inc. under one or more contributor
 * license agreements.
 *
 * This program is free software: you can redistribute it and/or modify it under
 * the terms of the GNU Affero General Public License as published by the Free
 * Software Foundation, either version 3 of the License, or (at your option) any
 * later version.
 *
 * This program is distributed in the hope that it will be useful, but WITHOUT
 * ANY WARRANTY; without even the implied warranty of MERCHANTABILITY or FITNESS
 * FOR A PARTICULAR PURPOSE. See the GNU Affero General Public License for more
 * details.
 *
 * You should have received a copy of the GNU Affero General Public License
 * along with this program.  If not, see http://www.gnu.org/licenses/
 */

/*
 * Large (Linked) Data Type module
 *
 */

#pragma once

#include "base/feature.h" // turn new AS Features on/off

#include <stdbool.h>
#include <stdint.h>
#include <stdlib.h>
#include <string.h>

#include "aerospike/as_bytes.h"
#include "citrusleaf/cf_clock.h"
#include "citrusleaf/cf_digest.h"

#include "fault.h"

#include "base/datamodel.h"
#include "base/index.h"
#include "base/ldt_record.h"
#include "base/write_request.h"
#include "storage/storage.h"

#define LDT_SUB_GC_MAX_RATE         100000 // Do not allow more than 100,000 subrecord GC per second

// Here are the fields (the contents) of the Property Maps.  We've annotated
// the fields that are used by TopRecords and SubRecords (and both).
// ++++++++++++++++++++++++++++++++++++++++++++++++++++++++++++++++++++++++
#define PM_ItemCount             'I' // (Top): Count of all items in LDT
#define PM_Version               'V' // (Top): Code Version
#define PM_LdtType               'T' // (Top): Type: stack, set, map, list
#define PM_BinName               'B' // (Top): LDT Bin Name
#define PM_Magic                 'Z' // (All): Special Sauce
#define PM_EsrDigest             'E' // (All): Digest of ESR
#define PM_RecType               'R' // (All): Type of Rec:Top,Ldr,Esr,CDir
#define PM_LogInfo               'L' // (All): Log Info (currently unused)
#define PM_ParentDigest          'P' // (Subrec): Digest of TopRec
#define PM_SelfDigest            'D' // (Subrec): Digest of THIS Record

// Here are the fields that are found in the SINGLE "Hidden" LDT Control Map.
//-- ++++++++++++++++++++++++++++++++++++++++++++++++++++++++++++++++++++++++
//-- Record Level Property Map (RPM) Fields: One RPM per record
//-- ++++++++++++++++++++++++++++++++++++++++++++++++++++++++++++++++++++++++
#define RPM_LdtCount             'C'  // Number of LDTs in this rec
#define RPM_Version              'V'  // Partition Version Info (6 bytes)
#define RPM_Magic                'Z'  // Special Sauce
#define RPM_SelfDigest           'D'  // Digest of this record

#define LF_NextPage              'N'  // Digest of Next (right) Leaf Page

// Here are the fields for Tree Meta Data

#define LS_StoreState            'S'  // Compact or Regular Storage

#define LS_RootKeyList         	 'K'  // Root Key List, when in List Mode
#define LS_RootDigestList        'D'  // Digest List, when in List Mode
#define LS_CompactList           'Q'  // Simple Compact List -- before "tree mode"
#define LS_LeftLeafDigest        'A'  // Record Ptr of Left-most leaf
#define LS_RightLeafDigest       'Z'  // Record Ptr of Right-most leaf

// Define the LDT Hidden Bin Name -- for any record that contains LDTs
#define REC_LDT_CTRL_BIN         "LDTCONTROLBIN"

// Define the Property Map Bin Name for Sub Records
#define SUBREC_PROP_BIN          "SR_PROP_BIN"
#define LDT_VERSION_SZ           6


// Use these flags to designate various LDT bin types -- but they are all
// HIDDEN BINS.
#define LDT_FLAG_LDT_BIN 1
#define LDT_FLAG_HIDDEN_BIN 2
#define LDT_FLAG_CONTROL_BIN 4

extern cf_clock cf_clock_getabsoluteus();

#define ERR_TOP_REC_NOT_FOUND    2
#define ERR_NOT_FOUND            125
#define ERR_INTERNAL             1400
#define ERR_UNIQUE_KEY           1402
#define ERR_INSERT               1403
#define ERR_SEARCH               1404
#define ERR_DELETE               1405
#define ERR_VERSION              1406

#define ERR_CAPACITY_EXCEEDED    1408
#define ERR_INPUT_PARM           1409

#define ERR_TYPE_MISMATCH        1410
#define ERR_NULL_BIN_NAME        1411
#define ERR_BIN_NAME_NOT_STRING  1412
#define ERR_BIN_NAME_TOO_LONG    1413
#define ERR_TOO_MANY_OPEN_SUBRECS 1414
#define ERR_SUB_REC_NOT_FOUND    1416
#define ERR_BIN_DOES_NOT_EXIST   1417
#define ERR_BIN_ALREADY_EXISTS   1418
#define ERR_BIN_DAMAGED          1419

#define ERR_SUBREC_POOL_DAMAGED  1420
#define ERR_SUBREC_DAMAGED       1421
#define ERR_SUBREC_OPEN          1422
#define ERR_SUBREC_UPDATE        1423
#define ERR_SUBREC_CREATE        1424
#define ERR_SUBREC_DELETE        1425
#define ERR_SUBREC_CLOSE         1426
#define ERR_TOPREC_UPDATE        1427
#define ERR_TOPREC_CREATE        1428

#define ERR_FILTER_BAD           1430
#define ERR_FILTER_NOT_FOUND     1431
#define ERR_KEY_BAD              1432
#define ERR_KEY_FIELD_NOT_FOUND  1433
#define ERR_INPUT_USER_MODULE_NOT_FOUND 1439
#define ERR_INPUT_CREATESPEC     1442
#define ERR_INPUT_TOO_LARGE      1443
#define ERR_NS_LDT_NOT_ENABLED   1500


typedef struct ldt_sub_gc_info_s {
	as_namespace	*ns;
	uint32_t		num_gc;
} ldt_sub_gc_info;


#define LDT_READ_OP		0
#define LDT_WRITE_OP	1

extern int		as_ldt_package_index(const char *package_name);
extern int		as_ldt_op_type(int package_index, const char *op_name);

extern int      as_ldt_flatten_component   (as_partition_reservation *rsv, as_storage_rd *rd, as_index_ref *r_ref, as_record_merge_component *c, bool *);

extern bool     as_ldt_set_flag            (uint16_t flag);
extern bool     as_ldt_flag_has_parent     (uint16_t flag);
extern bool     as_ldt_flag_has_sub        (uint16_t flag);
extern bool     as_ldt_flag_has_subrec     (uint16_t flag);
extern bool     as_ldt_flag_has_esr        (uint16_t flag);

extern void     as_ldt_sub_gc_fn           (as_index_ref *r_ref, void *udata);
extern int      as_ldt_shipop              (write_request *wr, cf_node dest_node);

extern int      as_ldt_parent_storage_set_version (as_storage_rd *rd, uint64_t, uint8_t *, char *fname, int lineno);
extern int      as_ldt_parent_storage_get_version (as_storage_rd *rd, uint64_t *, bool, char *fname, int lineno);
extern int      as_ldt_subrec_storage_get_digests (as_storage_rd *rd, cf_digest *edigest, cf_digest *pdigest);
extern void     as_ldt_subrec_storage_validate    (as_storage_rd *rd, char *op);

extern void     as_ldt_digest_randomizer           (cf_digest *dig);
extern bool     as_ldt_merge_component_is_candidate(as_partition_reservation *rsv, as_record_merge_component *c);

extern void     as_ldt_record_set_rectype_bits    (as_record *r, const as_rec_props *props);
extern int      as_ldt_record_pickle              (ldt_record *lrecord, uint8_t **pickled_buf, size_t *pickled_sz);
extern void     as_ldt_get_property               (as_rec_props *props, bool *is_ldt_parent, bool *is_ldt_sub);

// Version related functions
extern uint64_t as_ldt_generate_version();
extern void     as_ldt_subdigest_setversion   (cf_digest *dig, uint64_t version);
extern uint64_t as_ldt_subdigest_getversion   (cf_digest *dig);
extern void     as_ldt_subdigest_resetversion (cf_digest *dig);

/*
 * Returns true if passed in record an LDT Parent (top record).
 * NOTE: Record is expected to be properly initialized and locked and
 * partition reserved
 */
static inline bool
as_ldt_record_is_parent(as_record *r)
{
	return ((!r)
			? false
			: as_index_is_flag_set( r, AS_INDEX_FLAG_SPECIAL_BINS ));
}

static inline bool
as_ldt_record_is_sub(as_record *r)
{
	return ((!r)
			? false
			: (as_index_is_flag_set( r, AS_INDEX_FLAG_CHILD_ESR ) ||
			   as_index_is_flag_set( r, AS_INDEX_FLAG_CHILD_REC )));
}

// Return true if this record is ANY type of LDT record (parent, child, esr)
static inline bool
as_ldt_record_is_ldt(as_index *r)
{
	return ((!r)
			? false
			: (as_index_is_flag_set( r, AS_INDEX_FLAG_CHILD_ESR ) ||
			   as_index_is_flag_set( r, AS_INDEX_FLAG_CHILD_REC ) ||
			   as_index_is_flag_set( r, AS_INDEX_FLAG_SPECIAL_BINS )));
}

// Return true if this record is an LDT subrecord; Child or ESR subrec.
static inline bool
as_ldt_record_is_subrec(as_record *r)
{
	return ((!r)
			? false
			: (as_index_is_flag_set( r, AS_INDEX_FLAG_CHILD_REC )));
}

// Return true if this LDT subrecord is of type ESR (Existence Sub Record).
static inline bool
as_ldt_record_is_esr(as_record *r)
{
	return ((!r)
			? false
			: as_index_is_flag_set( r, AS_INDEX_FLAG_CHILD_ESR ));
}

/*
 * Create 16 bit property field for storing on disk
 * Notes:
 * (1) All this property is some way or the other also in index so that is
 * pattern used.
 * (2) Must not add anything which is not in index as record
 * property at this point!
 */
static inline uint16_t
as_ldt_record_get_rectype_bits(as_record *r)
{
	return (as_index_get_flags(r) & 
		(AS_INDEX_FLAG_CHILD_ESR | AS_INDEX_FLAG_CHILD_REC | AS_INDEX_FLAG_SPECIAL_BINS));
}

static inline int
as_ldt_bytes_todigest(as_bytes *bytes, cf_digest *keyd)
{
	if (as_bytes_size(bytes) < CF_DIGEST_KEY_SZ) {
		cf_warning(AS_LDT, "ldt_string_todigest Invalid digest size %d", as_bytes_size(bytes));
		return -1;
	}

	int i = 0;
	for(;;) {
		uint8_t val;
		as_bytes_get_byte(bytes, i, &val);
		//cf_detail(AS_UDF, "dig %d", val);
		keyd->digest[i++] = val;
		if (i == CF_DIGEST_KEY_SZ) break;
	}
	return 0;
}

// Note: If the string form bdig ever changes this function will break.
// TODO: change the whole thing into as_bytes.
static inline int
as_ldt_string_todigest(const char *bdig, cf_digest *keyd)
{
	if (strlen(bdig) < ((CF_DIGEST_KEY_SZ * 3) - 1)) {
		cf_warning(AS_LDT, "ldt_string_todigest Invalid digest %s:%d", bdig, strlen(bdig));
		return -1;
	}
	// bdig looks like
	// "06 89 8C 53 4A 51 AC F7 70 29 8D 71 FE FF 00 00 00 00 00 00"
	//
	// start at 1 and at every byte shift three positions
	int j = 0;
	for (int i = 0; ; i++) {
		char val[3];
		val[0] = bdig[i++];
		val[1] = bdig[i++];
		val[2] = '\0';
		int intval = strtol(val, NULL, 16);
		cf_detail(AS_UDF, "dig %s->%d", val, intval);
		keyd->digest[j++] = intval;
		if (j == CF_DIGEST_KEY_SZ) break;
	}
	cf_detail(AS_LDT, "Convert %s to %"PRIx64"", bdig, keyd);
	return 0;
}

<<<<<<< HEAD
as_val * as_llist_scan(as_namespace *ns, as_index_tree *sub_tree, as_storage_rd  *rd, as_bin *binp); 
=======
as_val * as_llist_scan(as_namespace *ns, as_index_tree *sub_tree, as_storage_rd  *rd, as_bin *binp); 

void ldt_update_err_stats(as_namespace *ns, as_val *val);
long ldt_get_error_code(void *val, size_t vlen); 
>>>>>>> 4f200a36
<|MERGE_RESOLUTION|>--- conflicted
+++ resolved
@@ -295,11 +295,7 @@
 	return 0;
 }
 
-<<<<<<< HEAD
 as_val * as_llist_scan(as_namespace *ns, as_index_tree *sub_tree, as_storage_rd  *rd, as_bin *binp); 
-=======
-as_val * as_llist_scan(as_namespace *ns, as_index_tree *sub_tree, as_storage_rd  *rd, as_bin *binp); 
 
 void ldt_update_err_stats(as_namespace *ns, as_val *val);
-long ldt_get_error_code(void *val, size_t vlen); 
->>>>>>> 4f200a36
+long ldt_get_error_code(void *val, size_t vlen); 