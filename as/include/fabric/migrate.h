/*
 * migrate.h
 *
 * Copyright (C) 2008-2014 Aerospike, Inc.
 *
 * Portions may be licensed to Aerospike, Inc. under one or more contributor
 * license agreements.
 *
 * This program is free software: you can redistribute it and/or modify it under
 * the terms of the GNU Affero General Public License as published by the Free
 * Software Foundation, either version 3 of the License, or (at your option) any
 * later version.
 *
 * This program is distributed in the hope that it will be useful, but WITHOUT
 * ANY WARRANTY; without even the implied warranty of MERCHANTABILITY or FITNESS
 * FOR A PARTICULAR PURPOSE. See the GNU Affero General Public License for more
 * details.
 *
 * You should have received a copy of the GNU Affero General Public License
 * along with this program.  If not, see http://www.gnu.org/licenses/
 */

/*
 * The migration module moves partition data from node to node
*/

#pragma once

#include <stdbool.h>
#include <stdint.h>

#include "util.h"

#include "base/index.h"
#include "base/datamodel.h"


// For receiver-side migration flow-control.
// By default, allow up to 2 concurrent migrates from each member of the cluster.
#define AS_MIGRATE_DEFAULT_MAX_NUM_INCOMING (2 * AS_CLUSTER_SZ)

/*
 *  Default lifetime (in ms) for a migrate recv control object to stay in the recv control
 *  hash table after receiving the first START event.  This provides a time window to de-bounce
 *  re-transmitted migrate START message from crossing paths with the DONE ACK message.  After
 *  that interval, the RX control object will be reaped by the reaper thread.
 *
 *  (A value of 0 disables this feature and reaps objects immediately upon receipt of the DONE event.)
 */
#define AS_MIGRATE_DEFAULT_RX_LIFETIME_MS (60 * 1000) // 1 minute

/*
 *  Maximum permissible number of migrate xmit threads.
 */
#define MAX_NUM_MIGRATE_XMIT_THREADS  (100)

typedef enum as_migrate_state_e {
	AS_MIGRATE_STATE_DONE,
	AS_MIGRATE_STATE_START,
	AS_MIGRATE_STATE_ERROR,
	AS_MIGRATE_STATE_EAGAIN
} as_migrate_state;

<<<<<<< HEAD
typedef enum as_migrate_type_e {
	AS_MIGRATE_TYPE_MERGE = 0,
	AS_MIGRATE_TYPE_OVERWRITE = 1
} as_migrate_type;

=======
>>>>>>> 4f200a36
#define AS_MIGRATE_RX_STATE_SUBRECORD 1
#define AS_MIGRATE_RX_STATE_RECORD 2
typedef uint8_t as_partition_mig_rx_state;

// an a 'START' notification, the callback may return a value.
// If that value is -1, the migration will be abandoned (with 'ERROR' notification)
// If the value is -2, the migration will be tried again later (a subsequent START notification
// will be tried later)
//

typedef enum as_migrate_result_e {
	AS_MIGRATE_OK,
	AS_MIGRATE_FAIL,
	AS_MIGRATE_AGAIN,
	AS_MIGRATE_ALREADY_DONE
} as_migrate_result;

// A data structure for temporarily en-queuing partition migrations.
typedef struct partition_migrate_record_s {
	cf_node *dest;
	uint dest_sz;
	as_namespace *ns;
	as_partition_id pid;
	uint64_t cluster_key;
	uint32_t tx_flags;
} partition_migrate_record;

// Listen for migration messages
void as_migrate_init();

// Set the number of migrate xmit threads.
int as_migrate_set_num_xmit_threads(int n_threads);

bool
as_migrate_is_incoming(cf_digest *subrec_digest, uint64_t version, as_partition_id partition_id, int state);

// migrate a tree to a node
// and find out when it's done
int as_migrate(const partition_migrate_record *pmr, bool is_migrate_state_done);

// 0 if successfully found a migrate to cancel
// -1 if failed for unknown reasons
// -2 if failed because the migrate was not found
int as_migrate_cancel(cf_node dst, as_namespace *ns, as_partition_id partition);

/*
 *  Print information about migration to the log.
 */
void as_migrate_dump(bool verbose);

<<<<<<< HEAD
as_migrate_cb_return as_partition_migrate_rx(as_migrate_state s,
		as_namespace *ns, as_partition_id pid, as_index_tree *tree,
		cf_node source_node, void *udata);
=======
as_migrate_result as_partition_migrate_rx(as_migrate_state s,
		as_namespace *ns, as_partition_id pid, uint64_t orig_cluster_key,
		cf_node source_node);
as_migrate_result as_partition_migrate_tx(as_migrate_state s,
		as_namespace *ns, as_partition_id pid, uint64_t orig_cluster_key,
		uint32_t tx_flags);
>>>>>>> 4f200a36

/*
 * Check and return if passed in version is found in migration incoming ldt version hash
 */
int
as_migrate_is_incoming_version(uint64_t version, uint64_t *found_version);<|MERGE_RESOLUTION|>--- conflicted
+++ resolved
@@ -61,14 +61,6 @@
 	AS_MIGRATE_STATE_EAGAIN
 } as_migrate_state;
 
-<<<<<<< HEAD
-typedef enum as_migrate_type_e {
-	AS_MIGRATE_TYPE_MERGE = 0,
-	AS_MIGRATE_TYPE_OVERWRITE = 1
-} as_migrate_type;
-
-=======
->>>>>>> 4f200a36
 #define AS_MIGRATE_RX_STATE_SUBRECORD 1
 #define AS_MIGRATE_RX_STATE_RECORD 2
 typedef uint8_t as_partition_mig_rx_state;
@@ -119,18 +111,12 @@
  */
 void as_migrate_dump(bool verbose);
 
-<<<<<<< HEAD
-as_migrate_cb_return as_partition_migrate_rx(as_migrate_state s,
-		as_namespace *ns, as_partition_id pid, as_index_tree *tree,
-		cf_node source_node, void *udata);
-=======
 as_migrate_result as_partition_migrate_rx(as_migrate_state s,
 		as_namespace *ns, as_partition_id pid, uint64_t orig_cluster_key,
 		cf_node source_node);
 as_migrate_result as_partition_migrate_tx(as_migrate_state s,
 		as_namespace *ns, as_partition_id pid, uint64_t orig_cluster_key,
 		uint32_t tx_flags);
->>>>>>> 4f200a36
 
 /*
  * Check and return if passed in version is found in migration incoming ldt version hash
