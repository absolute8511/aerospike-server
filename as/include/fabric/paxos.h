--- conflicted
+++ resolved
@@ -225,11 +225,6 @@
 	bool partition_sync_state[AS_CLUSTER_SZ];
 
 	cf_node principal_pro_tempore; // Node with greatest ID currently vying to become Paxos principal (or 0 if there is none.)
-<<<<<<< HEAD
-
-	int num_incoming_migrations;   // For receiver-side migration flow control.
-=======
->>>>>>> 4f200a36
 
 	int n_callbacks;
 	as_paxos_change_callback cb[MAX_CHANGE_CALLBACKS];
