/var/log/aerospike/aerospike.log {
    missingok
    daily
    rotate 90
    dateext
    compress
    olddir /var/log/aerospike
    missingok
    notifempty
    postrotate 
<<<<<<< HEAD
        kill -HUP `cat /var/run/aerospike/asd.pid`
=======
        (kill -HUP `cat /var/run/aerospike/asd.pid`) > /dev/null 2>&1 || true
>>>>>>> 4f200a36
    endscript
}<|MERGE_RESOLUTION|>--- conflicted
+++ resolved
@@ -1,5 +1,4 @@
 /var/log/aerospike/aerospike.log {
-    missingok
     daily
     rotate 90
     dateext
@@ -8,10 +7,6 @@
     missingok
     notifempty
     postrotate 
-<<<<<<< HEAD
-        kill -HUP `cat /var/run/aerospike/asd.pid`
-=======
         (kill -HUP `cat /var/run/aerospike/asd.pid`) > /dev/null 2>&1 || true
->>>>>>> 4f200a36
     endscript
 }