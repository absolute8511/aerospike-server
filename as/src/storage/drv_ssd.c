/*
 * drv_ssd.c
 *
 * Copyright (C) 2009-2014 Aerospike, Inc.
 *
 * Portions may be licensed to Aerospike, Inc. under one or more contributor
 * license agreements.
 *
 * This program is free software: you can redistribute it and/or modify it under
 * the terms of the GNU Affero General Public License as published by the Free
 * Software Foundation, either version 3 of the License, or (at your option) any
 * later version.
 *
 * This program is distributed in the hope that it will be useful, but WITHOUT
 * ANY WARRANTY; without even the implied warranty of MERCHANTABILITY or FITNESS
 * FOR A PARTICULAR PURPOSE. See the GNU Affero General Public License for more
 * details.
 *
 * You should have received a copy of the GNU Affero General Public License
 * along with this program.  If not, see http://www.gnu.org/licenses/
 */

/* SYNOPSIS
 * "file" based storage driver, which applies to both SSD namespaces and, in
 * some cases, to file-backed main-memory namespaces.
 */

#include "base/feature.h" // turn new AS Features on/off (must be first in line)

#include "storage/drv_ssd.h"

// TODO - We have a #include loop - datamodel.h and storage.h include each
// other. I'd love to untangle this mess, but can't right now. So this needs to
// be here to allow compilation for now:
#include "base/datamodel.h"

#include "storage/storage.h"

#include <fcntl.h>
#include <errno.h>
#include <pthread.h>
#include <stdbool.h>
#include <stddef.h>
#include <stdint.h>
#include <stdio.h>
#include <string.h>
#include <time.h>
#include <unistd.h>
#include <linux/fs.h> // for BLKGETSIZE64
#include <sys/ioctl.h>
#include <sys/param.h> // for MAX()

#include "citrusleaf/alloc.h"
#include "citrusleaf/cf_atomic.h"
#include "citrusleaf/cf_clock.h"
#include "citrusleaf/cf_digest.h"
#include "citrusleaf/cf_random.h"

#include "fault.h"
#include "hist.h"
#include "jem.h"
#include "queue.h"
#include "vmapx.h"

#include "base/datamodel.h"
#include "base/cfg.h"
#include "base/index.h"
#include "base/ldt.h"
#include "base/rec_props.h"
#include "base/secondary_index.h"


//==========================================================
// Forward declarations.
//

// Defined in thr_nsup.c, for historical reasons.
extern bool as_cold_start_evict_if_needed(as_namespace* ns);


//==========================================================
// Constants.
//

#define MAX_WRITE_BLOCK_SIZE	(1024 * 1024)
#define LOAD_BUF_SIZE			MAX_WRITE_BLOCK_SIZE // must be multiple of MAX_WRITE_BLOCK_SIZE

// We round usable device/file size down to SSD_DEFAULT_HEADER_LENGTH plus a
// multiple of LOAD_BUF_SIZE. If we ever change SSD_DEFAULT_HEADER_LENGTH we
// may break backward compatibility since an old header with different size
// could render the rounding ineffective. (There are backward compatibility
// issues anyway if we think we need to change SSD_DEFAULT_HEADER_LENGTH...)
#define SSD_DEFAULT_HEADER_LENGTH	(1024 * 1024)
#define SSD_DEFAULT_INFO_NUMBER		(1024 * 4)
#define SSD_DEFAULT_INFO_LENGTH		(128)

#define SSD_BLOCK_MAGIC		0x037AF200
#define LENGTH_BASE			offsetof(struct drv_ssd_block_s, keyd)

#define DEFRAG_STARTUP_RESERVE	4
#define DEFRAG_RUNTIME_RESERVE	4


//==========================================================
// Typedefs.
//

// Info slice in device header block.
typedef struct {
	uint32_t	len;
	uint8_t		data[];
} info_buf;


//------------------------------------------------
// Per-record metadata on device.
//
typedef struct drv_ssd_block_s {
	cf_signature	sig;			// deprecated
	uint32_t		magic;
	uint32_t		length;			// total after this field - this struct's pointer + 16
	cf_digest		keyd;
	as_generation	generation;
	cf_clock		void_time;
	uint32_t		bins_offset;	// offset to bins from data
	uint32_t		n_bins;
	uint32_t		vinfo_offset;	// deprecated
	uint32_t		vinfo_length;	// deprecated
	uint8_t			data[];
} __attribute__ ((__packed__)) drv_ssd_block;


//------------------------------------------------
// Per-bin metadata on device.
//
typedef struct drv_ssd_bin_s {
	char		name[AS_ID_BIN_SZ];	// 15 aligns well
	uint8_t		version;			// now unused
	uint32_t	offset;				// offset of bin data within block
	uint32_t	len;				// size of bin data
	uint32_t	next;				// location of next bin: block offset
} __attribute__ ((__packed__)) drv_ssd_bin;


//==========================================================
// Miscellaneous utility functions.
//

// Get an open file descriptor from the pool, or a fresh one if necessary.
int
ssd_fd_get(drv_ssd *ssd)
{
	int fd = -1;
	int rv = cf_queue_pop(ssd->fd_q, (void*)&fd, CF_QUEUE_NOWAIT);

	if (rv != CF_QUEUE_OK) {
		fd = open(ssd->name, ssd->open_flag, S_IRUSR | S_IWUSR);

		if (-1 == fd) {
			cf_crash(AS_DRV_SSD, "%s: DEVICE FAILED open: errno %d (%s)",
					ssd->name, errno, cf_strerror(errno));
		}
	}

	return fd;
}


int
ssd_shadow_fd_get(drv_ssd *ssd)
{
	int fd = -1;
	int rv = cf_queue_pop(ssd->shadow_fd_q, (void*)&fd, CF_QUEUE_NOWAIT);

	if (rv != CF_QUEUE_OK) {
		fd = open(ssd->shadow_name, ssd->open_flag, S_IRUSR | S_IWUSR);

		if (-1 == fd) {
			cf_crash(AS_DRV_SSD, "%s: DEVICE FAILED open: errno %d (%s)",
					ssd->shadow_name, errno, cf_strerror(errno));
		}
	}

	return fd;
}


// Save an open file descriptor in the pool
static inline void
ssd_fd_put(drv_ssd *ssd, int fd)
{
	cf_queue_push(ssd->fd_q, (void*)&fd);
}


static inline void
ssd_shadow_fd_put(drv_ssd *ssd, int fd)
{
	cf_queue_push(ssd->shadow_fd_q, (void*)&fd);
}


// Decide which device a record belongs on.
static inline int
ssd_get_file_id(drv_ssds *ssds, cf_digest *keyd)
{
	return keyd->digest[DIGEST_STORAGE_BYTE] % ssds->n_ssds;
}


// Put a wblock on the free queue for reuse.
void
push_wblock_to_free_q(drv_ssd *ssd, uint32_t wblock_id, e_free_to free_to)
{
	if (! ssd->free_wblock_q) { // null until devices are loaded at startup
		return;
	}

	// temp debugging:
	if (wblock_id >= ssd->alloc_table->n_wblocks) {
		cf_warning(AS_DRV_SSD, "pushing invalid wblock_id %d to free_wblock_q",
				(int32_t)wblock_id);
		return;
	}

	if (free_to == FREE_TO_HEAD) {
		cf_queue_push_head(ssd->free_wblock_q, &wblock_id);
	}
	else {
		cf_queue_push(ssd->free_wblock_q, &wblock_id);
	}
}


// Put a wblock on the defrag queue.
static inline void
push_wblock_to_defrag_q(drv_ssd *ssd, uint32_t wblock_id)
{
	if (ssd->defrag_wblock_q) { // null until devices are loaded at startup
		ssd->alloc_table->wblock_state[wblock_id].state = WBLOCK_STATE_DEFRAG;
		cf_queue_push(ssd->defrag_wblock_q, &wblock_id);
		cf_atomic_int_incr(&ssd->n_defrag_wblock_reads);
	}
}


// Available contiguous size.
static inline uint64_t
available_size(drv_ssd *ssd)
{
	return ssd->free_wblock_q ? // null until devices are loaded at startup
			(uint64_t)cf_queue_sz(ssd->free_wblock_q) * ssd->write_block_size :
			ssd->file_size;

	// Note - returns 100% available during cold start, to make it irrelevant in
	// cold-start eviction threshold check.
}


//------------------------------------------------
// ssd_write_buf "swb" methods.
//

static inline ssd_write_buf*
swb_create(drv_ssd *ssd)
{
	ssd_write_buf *swb = (ssd_write_buf*)cf_malloc(sizeof(ssd_write_buf));

	if (! swb) {
		cf_warning(AS_DRV_SSD, "device %s - swb malloc failed", ssd->name);
		return NULL;
	}

	swb->buf = cf_valloc(ssd->write_block_size);

	if (! swb->buf) {
		cf_warning(AS_DRV_SSD, "device %s - swb buf valloc failed", ssd->name);
		cf_free(swb);
		return NULL;
	}

	return swb;
}

static inline void
swb_destroy(ssd_write_buf *swb)
{
	cf_free(swb->buf);
	cf_free(swb);
}

static inline void
swb_reset(ssd_write_buf *swb)
{
	swb->skip_post_write_q = false;
	swb->wblock_id = STORAGE_INVALID_WBLOCK;
	swb->pos = 0;
}

#define swb_reserve(_swb) cf_atomic32_incr(&(_swb)->rc)

static inline void
swb_check_and_reserve(ssd_wblock_state *wblock_state, ssd_write_buf **p_swb)
{
	pthread_mutex_lock(&wblock_state->LOCK);

	if (wblock_state->swb) {
		*p_swb = wblock_state->swb;
		swb_reserve(*p_swb);
	}

	pthread_mutex_unlock(&wblock_state->LOCK);
}

static inline void
swb_release(ssd_write_buf *swb)
{
	if (0 == cf_atomic32_decr(&swb->rc)) {
		swb_reset(swb);

		// Put the swb back on the free queue for reuse.
		cf_queue_push(swb->ssd->swb_free_q, &swb);
	}
}

static inline void
swb_dereference_and_release(drv_ssd *ssd, uint32_t wblock_id,
		ssd_write_buf *swb)
{
	ssd_wblock_state *wblock_state = &ssd->alloc_table->wblock_state[wblock_id];

	pthread_mutex_lock(&wblock_state->LOCK);

	if (swb != wblock_state->swb) {
		cf_warning(AS_DRV_SSD, "releasing wrong swb! %p (%d) != %p (%d), thread %d",
			swb, (int32_t)swb->wblock_id, wblock_state->swb,
			(int32_t)wblock_state->swb->wblock_id, pthread_self());
	}

	swb_release(wblock_state->swb);
	wblock_state->swb = 0;

	if (wblock_state->state != WBLOCK_STATE_DEFRAG) {
		uint32_t inuse_sz = cf_atomic32_get(wblock_state->inuse_sz);

		// Free wblock if all three gating conditions hold.
		if (inuse_sz == 0) {
			push_wblock_to_free_q(ssd, wblock_id, FREE_TO_HEAD);
		}
		// Queue wblock for defrag if applicable.
		else if (inuse_sz < ssd->ns->defrag_lwm_size) {
			push_wblock_to_defrag_q(ssd, wblock_id);
		}
	}

	pthread_mutex_unlock(&wblock_state->LOCK);
}

ssd_write_buf *
swb_get(drv_ssd *ssd)
{
	ssd_write_buf *swb;

	if (CF_QUEUE_OK != cf_queue_pop(ssd->swb_free_q, &swb, CF_QUEUE_NOWAIT)) {
		if (! (swb = swb_create(ssd))) {
			return NULL;
		}

		swb->rc = 0;
		swb->n_writers = 0;
		swb->skip_post_write_q = false;
		swb->ssd = ssd;
		swb->wblock_id = STORAGE_INVALID_WBLOCK;
		swb->pos = 0;
	}

	// Find a device block to write to.
	if (CF_QUEUE_OK != cf_queue_pop(ssd->free_wblock_q, &swb->wblock_id,
			CF_QUEUE_NOWAIT)) {
		cf_queue_push(ssd->swb_free_q, &swb);
		return NULL;
	}

	ssd_wblock_state* p_wblock_state =
			&ssd->alloc_table->wblock_state[swb->wblock_id];

	// Sanity checks.
	if (cf_atomic32_get(p_wblock_state->inuse_sz) != 0) {
		cf_warning(AS_DRV_SSD, "device %s: wblock-id %u inuse-size %u off free-q",
				ssd->name, swb->wblock_id,
				cf_atomic32_get(p_wblock_state->inuse_sz));
	}
	if (p_wblock_state->swb) {
		cf_warning(AS_DRV_SSD, "device %s: wblock-id %u swb not null off free-q",
				ssd->name, swb->wblock_id);
	}
	if (p_wblock_state->state != WBLOCK_STATE_NONE) {
		cf_warning(AS_DRV_SSD, "device %s: wblock-id %u state not NONE off free-q",
				ssd->name, swb->wblock_id);
	}

	pthread_mutex_lock(&p_wblock_state->LOCK);

	swb_reserve(swb);
	p_wblock_state->swb = swb;

	pthread_mutex_unlock(&p_wblock_state->LOCK);

	return swb;
}

//
// END - ssd_write_buf "swb" methods.
//------------------------------------------------


// Reduce wblock's used size, if result is 0 put it in the "free" pool, if it's
// below the defrag threshold put it in the defrag queue.
void
ssd_block_free(drv_ssd *ssd, uint64_t rblock_id, uint64_t n_rblocks, char *msg)
{
	if (n_rblocks == 0) {
		cf_warning(AS_DRV_SSD, "%s: %s: freeing 0 rblocks, rblock_id %lu",
				ssd->name, msg, rblock_id);
		return;
	}

	// Determine which wblock we're reducing used size in.
	uint64_t start_byte = RBLOCKS_TO_BYTES(rblock_id);
	uint64_t size = RBLOCKS_TO_BYTES(n_rblocks);
	uint32_t wblock_id = BYTES_TO_WBLOCK_ID(ssd, start_byte);
	uint32_t end_wblock_id = BYTES_TO_WBLOCK_ID(ssd, start_byte + size - 1);
	ssd_alloc_table *at = ssd->alloc_table;

	// Sanity-checks.
	if (! (start_byte >= ssd->header_size && wblock_id < at->n_wblocks &&
			wblock_id == end_wblock_id)) {
		cf_warning(AS_DRV_SSD, "%s: %s: invalid range to free, rblock_id %lu, n_rblocks %lu",
				ssd->name, msg, rblock_id, n_rblocks);
		return;
	}

	cf_atomic64_sub(&ssd->inuse_size, size);

	ssd_wblock_state *p_wblock_state = &at->wblock_state[wblock_id];

	pthread_mutex_lock(&p_wblock_state->LOCK);

	int64_t resulting_inuse_sz = cf_atomic32_sub(&p_wblock_state->inuse_sz,
			(int32_t)size);

	if (resulting_inuse_sz < 0 ||
			resulting_inuse_sz >= (int64_t)ssd->write_block_size) {
		cf_warning(AS_DRV_SSD, "%s: %s: wblock %d %s, subtracted %d now %ld",
				ssd->name, msg, wblock_id,
				resulting_inuse_sz < 0 ? "over-freed" : "has crazy inuse_sz",
				(int32_t)size, resulting_inuse_sz);

		// TODO - really?
		cf_atomic32_set(&p_wblock_state->inuse_sz, ssd->write_block_size);
	}
	else if (! p_wblock_state->swb &&
			p_wblock_state->state != WBLOCK_STATE_DEFRAG) {
		// Free wblock if all three gating conditions hold.
		if (resulting_inuse_sz == 0) {
			push_wblock_to_free_q(ssd, wblock_id, FREE_TO_HEAD);
		}
		// Queue wblock for defrag if appropriate.
		else if (resulting_inuse_sz < ssd->ns->defrag_lwm_size) {
			push_wblock_to_defrag_q(ssd, wblock_id);
		}
	}

	pthread_mutex_unlock(&p_wblock_state->LOCK);
}


static void
log_bad_record(const char* ns_name, uint32_t n_bins, uint32_t block_bins,
		const drv_ssd_bin* ssd_bin, const char* tag)
{
	cf_info(AS_DRV_SSD, "untrustworthy data from disk [%s], ignoring record", tag);
	cf_info(AS_DRV_SSD, "   ns->name = %s", ns_name);
	cf_info(AS_DRV_SSD, "   bin %" PRIu32 " [of %" PRIu32 "]", (block_bins - n_bins) + 1, block_bins);

	if (ssd_bin) {
		cf_info(AS_DRV_SSD, "   ssd_bin->offset = %" PRIu32, ssd_bin->offset);
		cf_info(AS_DRV_SSD, "   ssd_bin->len = %" PRIu32, ssd_bin->len);
		cf_info(AS_DRV_SSD, "   ssd_bin->next = %" PRIu32, ssd_bin->next);
	}
}


static bool
is_valid_record(const drv_ssd_block* block, const char* ns_name)
{
	uint8_t* block_head = (uint8_t*)block;
	uint64_t size = (uint64_t)(block->length + LENGTH_BASE);
	drv_ssd_bin* ssd_bin_end = (drv_ssd_bin*)(block_head + size - sizeof(drv_ssd_bin));
	drv_ssd_bin* ssd_bin = (drv_ssd_bin*)(block->data + block->bins_offset);
	uint32_t n_bins = block->n_bins;

	if (n_bins == 0 || n_bins > BIN_NAMES_QUOTA) {
		log_bad_record(ns_name, n_bins, n_bins, NULL, "bins");
		return false;
	}

	while (n_bins > 0) {
		if (ssd_bin > ssd_bin_end) {
			log_bad_record(ns_name, n_bins, block->n_bins, NULL, "bin ptr");
			return false;
		}

		uint64_t data_offset = (uint64_t)((uint8_t*)(ssd_bin + 1) - block_head);

		if ((uint64_t)ssd_bin->offset != data_offset) {
			log_bad_record(ns_name, n_bins, block->n_bins, ssd_bin, "offset");
			return false;
		}

		uint64_t bin_end_offset = data_offset + (uint64_t)ssd_bin->len;

		if (bin_end_offset > size) {
			log_bad_record(ns_name, n_bins, block->n_bins, ssd_bin, "length");
			return false;
		}

		if (n_bins > 1) {
			if ((uint64_t)ssd_bin->next != bin_end_offset) {
				log_bad_record(ns_name, n_bins, block->n_bins, ssd_bin, "next ptr");
				return false;
			}

			ssd_bin = (drv_ssd_bin*)(block_head + ssd_bin->next);
		}

		n_bins--;
	}

	return true;
}


void
defrag_move_record(drv_ssd *ssd, drv_ssd_block *block, as_index *r)
{
	drv_ssd *old_ssd = ssd;
	uint64_t old_rblock_id = r->storage_key.ssd.rblock_id;
	uint16_t old_n_rblocks = r->storage_key.ssd.n_rblocks;

	drv_ssds *ssds = (drv_ssds*)ssd->ns->storage_private;

	// Figure out which device to write to. When replacing an old record, it's
	// possible this is different from the old device (e.g. if we've added a
	// fresh device), so derive it from the digest each time.
	ssd = &ssds->ssds[ssd_get_file_id(ssds, &block->keyd)];

	if (! ssd) {
		cf_warning(AS_DRV_SSD, "{%s} defrag_move_record: no drv_ssd for file_id %d",
				ssd->ns->name, ssd_get_file_id(ssds, &block->keyd));
		return;
	}

	uint32_t write_size = block->length + LENGTH_BASE;

	pthread_mutex_lock(&ssd->defrag_lock);

	ssd_write_buf *swb = ssd->defrag_swb;

	if (! swb) {
		swb = swb_get(ssd);
		ssd->defrag_swb = swb;

		if (! swb) {
			cf_warning(AS_DRV_SSD, "defrag_move_record: couldn't get swb");
			pthread_mutex_unlock(&ssd->defrag_lock);
			return;
		}
	}

	// Check if there's enough space in defrag buffer - if not, free and zero
	// any remaining unused space, enqueue it to be flushed to device, and grab
	// a new buffer.
	if (write_size > ssd->write_block_size - swb->pos) {
		if (ssd->write_block_size != swb->pos) {
			// Clean the end of the buffer before pushing to write queue.
			memset(swb->buf + swb->pos, 0, ssd->write_block_size - swb->pos);
		}

		// Enqueue the buffer, to be flushed to device.
		swb->skip_post_write_q = true;
		cf_queue_push(ssd->swb_write_q, &swb);
		cf_atomic_int_incr(&ssd->n_defrag_wblock_writes);

		// Get the new buffer.
		swb = swb_get(ssd);
		ssd->defrag_swb = swb;

		if (! swb) {
			cf_warning(AS_DRV_SSD, "defrag_move_record: couldn't get swb");
			pthread_mutex_unlock(&ssd->defrag_lock);
			return;
		}
	}

	memcpy(swb->buf + swb->pos, (const uint8_t*)block, write_size);

	r->storage_key.ssd.file_id = ssd->file_id;
	r->storage_key.ssd.rblock_id = BYTES_TO_RBLOCKS(WBLOCK_ID_TO_BYTES(ssd, swb->wblock_id) + swb->pos);
	r->storage_key.ssd.n_rblocks = BYTES_TO_RBLOCKS(write_size);

	swb->pos += write_size;

	cf_atomic64_add(&ssd->inuse_size, (int64_t)write_size);
	cf_atomic32_add(&ssd->alloc_table->wblock_state[swb->wblock_id].inuse_sz, (int32_t)write_size);

	pthread_mutex_unlock(&ssd->defrag_lock);

	ssd_block_free(old_ssd, old_rblock_id, old_n_rblocks, "defrag-write");
}


int
ssd_record_defrag(drv_ssd *ssd, drv_ssd_block *block, uint64_t rblock_id,
		uint32_t n_rblocks, uint64_t filepos)
{
	as_namespace *ns = ssd->ns;
	as_partition_reservation rsv;
	as_partition_id pid = as_partition_getid(block->keyd);

	as_partition_reserve_migrate(ns, pid, &rsv, 0);
	cf_atomic_int_incr(&g_config.ssdr_tree_count);

	int rv;
	as_index_ref r_ref;
	r_ref.skip_lock = false;

	bool found = 0 == as_record_get(rsv.tree, &block->keyd, &r_ref, ns);
	bool is_subrec = false;

	if (ns->ldt_enabled && ! found) {
		found = 0 == as_record_get(rsv.sub_tree, &block->keyd, &r_ref, ns);
		is_subrec = true;
	}

	if (found) {
		as_index *r = r_ref.r;

		if (r->storage_key.ssd.file_id == ssd->file_id &&
				r->storage_key.ssd.rblock_id == rblock_id) {
			if (r->generation != block->generation) {
				cf_warning_digest(AS_DRV_SSD, &r->key, "device %s defrag: rblock_id %lu generation mismatch (%u:%u)%s ",
						ssd->name, rblock_id, r->generation, block->generation,
						is_subrec ? " subrec" : "");
			}

			if (r->storage_key.ssd.n_rblocks != n_rblocks) {
				cf_warning_digest(AS_DRV_SSD, &r->key, "device %s defrag: rblock_id %lu n_blocks mismatch (%u:%u)%s ",
						ssd->name, rblock_id, r->storage_key.ssd.n_rblocks,
						n_rblocks, is_subrec ? " subrec" : "");
			}

			defrag_move_record(ssd, block, r);

			rv = 0; // record was in index tree and current - moved it
		}
		else {
			rv = -1; // record was in index tree - presumably was overwritten
		}

		as_record_done(&r_ref, ns);
	}
	else {
		rv = -2; // record was not in index tree - presumably was deleted
	}

	as_partition_release(&rsv);
	cf_atomic_int_decr(&g_config.ssdr_tree_count);

	return rv;
}


bool
ssd_is_full(drv_ssd *ssd, uint32_t wblock_id)
{
	if (cf_queue_sz(ssd->free_wblock_q) > DEFRAG_STARTUP_RESERVE) {
		return false;
	}

	ssd_wblock_state* p_wblock_state = &ssd->alloc_table->wblock_state[wblock_id];

	pthread_mutex_lock(&p_wblock_state->LOCK);

	if (cf_atomic32_get(p_wblock_state->inuse_sz) == 0) {
		// Lucky - wblock is empty, let ssd_defrag_wblock() free it.
		pthread_mutex_unlock(&p_wblock_state->LOCK);

		return false;
	}

	cf_warning(AS_DRV_SSD, "{%s}: defrag: drive %s totally full, re-queuing wblock %u",
			ssd->ns->name, ssd->name, wblock_id);

	// Not using push_wblock_to_defrag_q() - state is already DEFRAG, we
	// definitely have a queue, and it's better to push back to head.
	cf_queue_push_head(ssd->defrag_wblock_q, &wblock_id);

	pthread_mutex_unlock(&p_wblock_state->LOCK);

	// If we got here, we used all our runtime reserve wblocks, but the wblocks
	// we defragged must still have non-zero inuse_sz. Must wait for those to
	// become free. Sleep prevents retries from overwhelming the log.
	sleep(1);

	return true;
}


int
ssd_defrag_wblock(drv_ssd *ssd, uint32_t wblock_id, uint8_t *read_buf)
{
	if (ssd_is_full(ssd, wblock_id)) {
		return 0;
	}

	int record_count = 0;
	int num_old_records = 0;
	int num_deleted_records = 0;
	int record_err_count = 0;

	ssd_wblock_state* p_wblock_state = &ssd->alloc_table->wblock_state[wblock_id];

	if (cf_atomic32_get(p_wblock_state->inuse_sz) == 0) {
		goto Finished;
	}

	int fd = ssd_fd_get(ssd);
	uint64_t file_offset = WBLOCK_ID_TO_BYTES(ssd, wblock_id);

	uint64_t start_ns = g_config.storage_benchmarks ? cf_getns() : 0;

	if (lseek(fd, (off_t)file_offset, SEEK_SET) != (off_t)file_offset) {
		cf_warning(AS_DRV_SSD, "%s: seek failed: offset %lu: errno %d (%s)",
				ssd->name, file_offset, errno, cf_strerror(errno));
		close(fd);
		fd = -1;
		goto Finished;
	}

	ssize_t rlen = read(fd, read_buf, ssd->write_block_size);

	if (rlen != (ssize_t)ssd->write_block_size) {
		cf_warning(AS_DRV_SSD, "%s: read failed (%ld): errno %d (%s)",
				ssd->name, rlen, errno, cf_strerror(errno));
		close(fd);
		fd = -1;
		goto Finished;
	}

	if (start_ns != 0) {
		histogram_insert_data_point(ssd->hist_large_block_read, start_ns);
	}

	ssd_fd_put(ssd, fd);

	size_t wblock_offset = 0; // current offset within the wblock, in bytes

	while (wblock_offset < ssd->write_block_size &&
			cf_atomic32_get(p_wblock_state->inuse_sz) != 0) {
		drv_ssd_block *block = (drv_ssd_block*)&read_buf[wblock_offset];

		if (block->magic != SSD_BLOCK_MAGIC) {
			// First block must have magic.
			if (wblock_offset == 0) {
				cf_warning(AS_DRV_SSD, "BLOCK CORRUPTED: device %s has bad data on wblock %d",
						ssd->name, wblock_id);
				break;
			}

			// Later blocks may have no magic, just skip to next block.
			wblock_offset += RBLOCK_SIZE;
			continue;
		}

		// Note - if block->length is sane, we don't need to round up to a
		// multiple of RBLOCK_SIZE, but let's do it anyway just to be safe.
		size_t next_wblock_offset = wblock_offset +
				BYTES_TO_RBLOCK_BYTES(block->length + LENGTH_BASE);

		if (next_wblock_offset > ssd->write_block_size) {
			cf_warning(AS_DRV_SSD, "error: block extends over read size: foff %"PRIu64" boff %"PRIu64" blen %"PRIu64,
				file_offset, wblock_offset, (uint64_t)block->length);
			break;
		}

		// Found a good record, move it if it's current.
		int rv = ssd_record_defrag(ssd, block,
				BYTES_TO_RBLOCKS(file_offset + wblock_offset),
				(uint32_t)BYTES_TO_RBLOCKS(next_wblock_offset - wblock_offset),
				file_offset + wblock_offset);

		if (rv == 0) {
			record_count++;
		}
		else if (rv == -1) {
			num_old_records++;
		}
		else if (rv == -2) {
			num_deleted_records++;
		}
		else if (rv == -3) {
			cf_atomic_int_incr(&g_config.err_storage_defrag_corrupt_record);
			record_err_count++;
		}

		wblock_offset = next_wblock_offset;
	}

Finished:

	// Note - usually wblock's inuse_sz is 0 here, but may legitimately be non-0
	// e.g. if a dropped partition's tree is not done purging. In this case, we
	// may have found deleted records in the wblock whose used-size contribution
	// has not yet been subtracted.

	if (record_err_count > 0) {
		cf_warning(AS_DRV_SSD, "device %s: wblock-id %u defragged, final in-use-sz %d records (%d:%d:%d:%d)",
				ssd->name, wblock_id, cf_atomic32_get(p_wblock_state->inuse_sz),
				record_count, num_old_records, num_deleted_records,
				record_err_count);
	}
	else {
		cf_detail(AS_DRV_SSD, "device %s: wblock-id %u defragged, final in-use-sz %d records (%d:%d:%d)",
				ssd->name, wblock_id, cf_atomic32_get(p_wblock_state->inuse_sz),
				record_count, num_old_records, num_deleted_records);
	}

	// Sanity checks.
	if (p_wblock_state->swb) {
		cf_warning(AS_DRV_SSD, "device %s: wblock-id %u swb not null while defragging",
				ssd->name, wblock_id);
	}
	if (p_wblock_state->state != WBLOCK_STATE_DEFRAG) {
		cf_warning(AS_DRV_SSD, "device %s: wblock-id %u state not DEFRAG while defragging",
				ssd->name, wblock_id);
	}

	pthread_mutex_lock(&p_wblock_state->LOCK);

	p_wblock_state->state = WBLOCK_STATE_NONE;

	// Free the wblock if it's empty.
	if (cf_atomic32_get(p_wblock_state->inuse_sz) == 0 &&
			! p_wblock_state->swb) {
		push_wblock_to_free_q(ssd, wblock_id, FREE_TO_HEAD);
	}

	pthread_mutex_unlock(&p_wblock_state->LOCK);

	return record_count;
}


// Thread "run" function to service a device's defrag queue.
void*
run_defrag(void *pv_data)
{
	drv_ssd *ssd = (drv_ssd*)pv_data;
	uint32_t wblock_id;
	uint8_t *read_buf = cf_valloc(ssd->write_block_size);

	if (! read_buf) {
		cf_crash(AS_DRV_SSD, "device %s: defrag valloc failed", ssd->name);
	}

	while (true) {
		uint32_t q_min = ssd->ns->storage_defrag_queue_min;

		if (q_min != 0) {
			if (cf_queue_sz(ssd->defrag_wblock_q) > q_min) {
				if (CF_QUEUE_OK !=
						cf_queue_pop(ssd->defrag_wblock_q, &wblock_id,
								CF_QUEUE_NOWAIT)) {
					// Should never get here!
					break;
				}
			}
			else {
				usleep(1000 * 50);
				continue;
			}
		}
		else {
			if (CF_QUEUE_OK !=
					cf_queue_pop(ssd->defrag_wblock_q, &wblock_id,
							CF_QUEUE_FOREVER)) {
				// Should never get here!
				break;
			}
		}

		ssd_defrag_wblock(ssd, wblock_id, read_buf);

		uint32_t sleep_us = ssd->ns->storage_defrag_sleep;

		if (sleep_us != 0) {
			usleep(sleep_us);
		}
	}

	// Although we ever expect to get here...
	cf_free(read_buf);
	cf_warning(AS_DRV_SSD, "device %s: quit defrag - queue error", ssd->name);

	return NULL;
}


void
ssd_start_defrag_threads(drv_ssds *ssds)
{
	cf_info(AS_DRV_SSD, "ns %s starting defrag threads", ssds->ns->name);

	for (int i = 0; i < ssds->n_ssds; i++) {
		drv_ssd *ssd = &ssds->ssds[i];

		if (pthread_create(&ssd->defrag_thread, NULL, run_defrag,
				(void*)ssd) != 0) {
			cf_crash(AS_DRV_SSD, "%s defrag thread failed", ssd->name);
		}
	}
}


//------------------------------------------------
// defrag_pen class.
//

#define DEFRAG_PEN_INIT_CAPACITY (8 * 1024)

typedef struct defrag_pen_s {
	uint32_t n_ids;
	uint32_t capacity;
	uint32_t *ids;
	uint32_t stack_ids[DEFRAG_PEN_INIT_CAPACITY];
} defrag_pen;

static void
defrag_pen_init(defrag_pen *pen)
{
	pen->n_ids = 0;
	pen->capacity = DEFRAG_PEN_INIT_CAPACITY;
	pen->ids = pen->stack_ids;
}

static void
defrag_pen_destroy(defrag_pen *pen)
{
	if (pen->ids != pen->stack_ids) {
		cf_free(pen->ids);
	}
}

static void
defrag_pen_add(defrag_pen *pen, uint32_t wblock_id)
{
	if (pen->n_ids == pen->capacity) {
		if (pen->capacity == DEFRAG_PEN_INIT_CAPACITY) {
			pen->capacity <<= 2;
			pen->ids = cf_malloc(pen->capacity * sizeof(uint32_t));
			memcpy(pen->ids, pen->stack_ids, sizeof(pen->stack_ids));
		}
		else {
			pen->capacity <<= 1;
			pen->ids = cf_realloc(pen->ids, pen->capacity * sizeof(uint32_t));
		}
	}

	pen->ids[pen->n_ids++] = wblock_id;
}

static void
defrag_pen_transfer(defrag_pen *pen, drv_ssd *ssd)
{
	// For speed, "customize" instead of using push_wblock_to_defrag_q()...
	for (uint32_t i = 0; i < pen->n_ids; i++) {
		uint32_t wblock_id = pen->ids[i];

		ssd->alloc_table->wblock_state[wblock_id].state = WBLOCK_STATE_DEFRAG;
		cf_queue_push(ssd->defrag_wblock_q, &wblock_id);
	}
}

static void
defrag_pens_dump(defrag_pen pens[], uint32_t n_pens, const char* ssd_name)
{
	char buf[2048];
	uint32_t n = 0;
	int pos = sprintf(buf, "%u", pens[n++].n_ids);

	while (n < n_pens) {
		pos += sprintf(buf + pos, ",%u", pens[n++].n_ids);
	}

	cf_info(AS_DRV_SSD, "%s init defrag profile: %s", ssd_name, buf);
}

//
// END - defrag_pen class.
//------------------------------------------------


// Thread "run" function to create and load a device's (wblock) free & defrag
// queues at startup. Sorts defrag-eligible wblocks so the most depleted ones
// are at the head of the defrag queue.
void*
run_load_queues(void *pv_data)
{
	drv_ssd *ssd = (drv_ssd*)pv_data;

	// TODO - would be nice to have a queue create of specified capacity.
	if (! (ssd->free_wblock_q = cf_queue_create(sizeof(uint32_t), true))) {
		cf_crash(AS_DRV_SSD, "%s free wblock queue create failed", ssd->name);
	}

	if (! (ssd->defrag_wblock_q = cf_queue_create(sizeof(uint32_t), true))) {
		cf_crash(AS_DRV_SSD, "%s defrag queue create failed", ssd->name);
	}

	as_namespace *ns = ssd->ns;
	uint32_t lwm_pct = ns->storage_defrag_lwm_pct;
	uint32_t lwm_size = ns->defrag_lwm_size;
	defrag_pen pens[lwm_pct];

	for (uint32_t n = 0; n < lwm_pct; n++) {
		defrag_pen_init(&pens[n]);
	}

	ssd_alloc_table* at = ssd->alloc_table;
	uint32_t first_id = BYTES_TO_WBLOCK_ID(ssd, ssd->header_size);
	uint32_t last_id = at->n_wblocks;

	for (uint32_t wblock_id = first_id; wblock_id < last_id; wblock_id++) {
		uint32_t inuse_sz = at->wblock_state[wblock_id].inuse_sz;

		if (inuse_sz == 0) {
			// Faster than using push_wblock_to_free_q() here...
			cf_queue_push(ssd->free_wblock_q, &wblock_id);
		}
		else if (inuse_sz < lwm_size) {
			defrag_pen_add(&pens[(inuse_sz * lwm_pct) / lwm_size], wblock_id);
		}
	}

	defrag_pens_dump(pens, lwm_pct, ssd->name);

	for (uint32_t n = 0; n < lwm_pct; n++) {
		defrag_pen_transfer(&pens[n], ssd);
		defrag_pen_destroy(&pens[n]);
	}

	ssd->n_defrag_wblock_reads = (uint64_t)cf_queue_sz(ssd->defrag_wblock_q);

	return NULL;
}


void
ssd_load_wblock_queues(drv_ssds *ssds)
{
	cf_info(AS_DRV_SSD, "ns %s loading free & defrag queues", ssds->ns->name);

	// Split this task across multiple threads.
	pthread_t q_load_threads[ssds->n_ssds];

	for (int i = 0; i < ssds->n_ssds; i++) {
		drv_ssd *ssd = &ssds->ssds[i];

		if (pthread_create(&q_load_threads[i], NULL, run_load_queues,
				(void*)ssd) != 0) {
			cf_crash(AS_DRV_SSD, "%s load queues thread failed", ssd->name);
		}
	}

	for (int i = 0; i < ssds->n_ssds; i++) {
		pthread_join(q_load_threads[i], NULL);
	}
	// Now we're single-threaded again.
<<<<<<< HEAD

	for (int i = 0; i < ssds->n_ssds; i++) {
		drv_ssd *ssd = &ssds->ssds[i];

=======

	for (int i = 0; i < ssds->n_ssds; i++) {
		drv_ssd *ssd = &ssds->ssds[i];

>>>>>>> 4f200a36
		cf_info(AS_DRV_SSD, "%s init wblock free-q %d, defrag-q %d", ssd->name,
				cf_queue_sz(ssd->free_wblock_q),
				cf_queue_sz(ssd->defrag_wblock_q));
	}
}


void
ssd_wblock_init(drv_ssd *ssd)
{
	uint32_t n_wblocks = ssd->file_size / ssd->write_block_size;

	cf_info(AS_DRV_SSD, "%s has %u wblocks of size %u", ssd->name, n_wblocks,
			ssd->write_block_size);

	ssd_alloc_table *at = cf_malloc(sizeof(ssd_alloc_table) + (n_wblocks * sizeof(ssd_wblock_state)));

	at->n_wblocks = n_wblocks;

	// Device header wblocks' inuse_sz will (also) be 0 but that doesn't matter.
	for (uint32_t i = 0; i < n_wblocks; i++) {
		pthread_mutex_init(&at->wblock_state[i].LOCK, 0);
		at->wblock_state[i].state = WBLOCK_STATE_NONE;
		cf_atomic32_set(&at->wblock_state[i].inuse_sz, 0);
		at->wblock_state[i].swb = 0;
	}

	ssd->alloc_table = at;
}


//==========================================================
// Storage API implementation: reading records.
//

inline uint16_t
as_storage_record_get_n_bins_ssd(as_storage_rd *rd)
{
	return rd->u.ssd.block ? rd->u.ssd.block->n_bins : 0;
}


int
as_storage_record_read_ssd(as_storage_rd *rd)
{
	as_record *r = rd->r;

	if (STORAGE_RBLOCK_IS_INVALID(r->storage_key.ssd.rblock_id)) {
		cf_warning_digest(AS_DRV_SSD, &rd->keyd, "{%s} read_ssd: invalid rblock_id ",
				rd->ns->name);
		return -1;
	}

	uint64_t record_offset = RBLOCKS_TO_BYTES(r->storage_key.ssd.rblock_id);
	uint64_t record_size = RBLOCKS_TO_BYTES(r->storage_key.ssd.n_rblocks);

	uint8_t *read_buf = NULL;
	drv_ssd_block *block = NULL;

	drv_ssd *ssd = rd->u.ssd.ssd;
	ssd_write_buf *swb = 0;
	uint32_t wblock = RBLOCK_ID_TO_WBLOCK_ID(ssd, r->storage_key.ssd.rblock_id);

	swb_check_and_reserve(&ssd->alloc_table->wblock_state[wblock], &swb);

	if (swb) {
		// Data is in write buffer, so read it from there.
		cf_atomic32_incr(&rd->ns->n_reads_from_cache);

		read_buf = cf_malloc(record_size);

		if (! read_buf) {
			return -1;
		}

		block = (drv_ssd_block*)read_buf;

		int swb_offset = record_offset - WBLOCK_ID_TO_BYTES(ssd, wblock);
		memcpy(read_buf, swb->buf + swb_offset, record_size);
		swb_release(swb);
	}
	else {
		// Normal case - data is read from device.
		cf_atomic32_incr(&rd->ns->n_reads_from_device);

		uint64_t record_end_offset = record_offset + record_size;
		uint64_t read_offset = BYTES_DOWN_TO_IO_MIN(ssd, record_offset);
		uint64_t read_end_offset = BYTES_UP_TO_IO_MIN(ssd, record_end_offset);
		size_t read_size = read_end_offset - read_offset;
		uint64_t record_buf_indent = record_offset - read_offset;

		read_buf = cf_valloc(read_size);

		if (! read_buf) {
			return -1;
		}

		int fd = ssd_fd_get(ssd);

		uint64_t start_ns = g_config.storage_benchmarks ? cf_getns() : 0;

		if (lseek(fd, (off_t)read_offset, SEEK_SET) != (off_t)read_offset) {
			cf_warning(AS_DRV_SSD, "%s: seek failed: offset %lu: errno %d (%s)",
					ssd->name, read_offset, errno, cf_strerror(errno));
			cf_free(read_buf);
			close(fd);
			return -1;
		}

		ssize_t rv = read(fd, read_buf, read_size);

		if (rv != (ssize_t)read_size) {
			cf_warning(AS_DRV_SSD, "%s: read failed (%ld): size %lu: errno %d (%s)",
					ssd->name, rv, read_size, errno, cf_strerror(errno));
			cf_free(read_buf);
			close(fd);
			return -1;
		}

		if (start_ns != 0) {
			histogram_insert_data_point(ssd->hist_read, start_ns);
		}

		ssd_fd_put(ssd, fd);

		block = (drv_ssd_block*)(read_buf + record_buf_indent);

		// Sanity checks.
		if (block->magic != SSD_BLOCK_MAGIC) {
			cf_warning(AS_DRV_SSD, "read: bad block magic offset %"PRIu64,
					read_offset);
			cf_free(read_buf);
			return -1;
		}
		if (0 != cf_digest_compare(&block->keyd, &rd->keyd)) {
			cf_warning(AS_DRV_SSD, "read: read wrong key: expecting %"PRIx64" got %"PRIx64,
				*(uint64_t*)&rd->keyd, *(uint64_t*)&block->keyd);
			cf_free(read_buf);
			return -1;
		}
	}

	rd->u.ssd.block = block;
	rd->u.ssd.must_free_block = read_buf;
	rd->have_device_block = true;

	return 0;
}


int
as_storage_particle_read_all_ssd(as_storage_rd *rd)
{
	// If the record hasn't been read, read it.
	if (rd->u.ssd.block == 0) {
		if (0 != as_storage_record_read_ssd(rd)) {
			cf_info(AS_DRV_SSD, "read_all: failed as_storage_record_read_ssd()");
			return -1;
		}
	}

	drv_ssd_block *block = rd->u.ssd.block;
	uint8_t *block_head = (uint8_t*)rd->u.ssd.block;

	drv_ssd_bin *ssd_bin = (drv_ssd_bin*)(block->data + block->bins_offset);

	for (uint16_t i = 0; i < block->n_bins; i++) {
		as_bin_set_id_from_name(rd->ns, &rd->bins[i], ssd_bin->name);

		int rv = as_bin_particle_cast_from_flat(&rd->bins[i],
				block_head + ssd_bin->offset, ssd_bin->len);

		if (0 != rv) {
			return rv;
		}

		ssd_bin = (drv_ssd_bin*)(block_head + ssd_bin->next);
	}

	return 0;
}


bool
as_storage_record_get_key_ssd(as_storage_rd *rd)
{
	if (! rd->u.ssd.block) {
		if (0 != as_storage_record_read_ssd(rd)) {
			cf_warning(AS_DRV_SSD, "get_key: failed as_storage_record_read_ssd()");
			return false;
		}
	}

	drv_ssd_block *block = rd->u.ssd.block;
	as_rec_props props;

	props.size = block->bins_offset;

	if (props.size == 0) {
		return false;
	}

	props.p_data = block->data;

	return as_rec_props_get_value(&props, CL_REC_PROPS_FIELD_KEY,
			&rd->key_size, &rd->key) == 0;
}


//==========================================================
// Record writing utilities.
//

void
ssd_flush_swb(drv_ssd *ssd, ssd_write_buf *swb)
{
	// Wait for all writers to finish.
	while (cf_atomic32_get(swb->n_writers) != 0) {
		;
	}

	int fd = ssd_fd_get(ssd);
	off_t write_offset = (off_t)WBLOCK_ID_TO_BYTES(ssd, swb->wblock_id);

	uint64_t start_ns = g_config.storage_benchmarks ? cf_getns() : 0;

	if (lseek(fd, write_offset, SEEK_SET) != write_offset) {
		cf_crash(AS_DRV_SSD, "%s: DEVICE FAILED seek: offset %ld: errno %d (%s)",
				ssd->name, write_offset, errno, cf_strerror(errno));
	}

	ssize_t rv_s = write(fd, swb->buf, ssd->write_block_size);

	if (rv_s != (ssize_t)ssd->write_block_size) {
		cf_crash(AS_DRV_SSD, "%s: DEVICE FAILED write: errno %d (%s)",
				ssd->name, errno, cf_strerror(errno));
	}

	if (start_ns != 0) {
		histogram_insert_data_point(ssd->hist_write, start_ns);
	}

	ssd_fd_put(ssd, fd);
}


void
ssd_shadow_flush_swb(drv_ssd *ssd, ssd_write_buf *swb)
{
	int fd = ssd_shadow_fd_get(ssd);
	off_t write_offset = (off_t)WBLOCK_ID_TO_BYTES(ssd, swb->wblock_id);

	uint64_t start_ns = g_config.storage_benchmarks ? cf_getns() : 0;

	if (lseek(fd, write_offset, SEEK_SET) != write_offset) {
		cf_crash(AS_DRV_SSD, "%s: DEVICE FAILED seek: offset %ld: errno %d (%s)",
				ssd->shadow_name, write_offset, errno, cf_strerror(errno));
	}

	ssize_t rv_s = write(fd, swb->buf, ssd->write_block_size);

	if (rv_s != (ssize_t)ssd->write_block_size) {
		cf_crash(AS_DRV_SSD, "%s: DEVICE FAILED write: errno %d (%s)",
				ssd->shadow_name, errno, cf_strerror(errno));
	}

	if (start_ns != 0) {
		histogram_insert_data_point(ssd->hist_shadow_write, start_ns);
	}

	ssd_shadow_fd_put(ssd, fd);
}


void
ssd_write_sanity_checks(drv_ssd *ssd, ssd_write_buf *swb)
{
	ssd_wblock_state* p_wblock_state =
			&ssd->alloc_table->wblock_state[swb->wblock_id];

	if (p_wblock_state->swb != swb) {
		cf_warning(AS_DRV_SSD, "device %s: wblock-id %u swb not consistent while writing",
				ssd->name, swb->wblock_id);
	}

	if (p_wblock_state->state != WBLOCK_STATE_NONE) {
		cf_warning(AS_DRV_SSD, "device %s: wblock-id %u state not NONE while writing",
				ssd->name, swb->wblock_id);
	}
}


void
ssd_post_write(drv_ssd *ssd, ssd_write_buf *swb)
{
	if (cf_atomic32_get(ssd->ns->storage_post_write_queue) == 0 ||
			swb->skip_post_write_q) {
		swb_dereference_and_release(ssd, swb->wblock_id, swb);
	}
	else {
		// Transfer swb to post-write queue.
		cf_queue_push(ssd->post_write_q, &swb);
	}

	if (ssd->post_write_q) {
		// Release post-write queue swbs if we're over the limit.
		while ((uint32_t)cf_queue_sz(ssd->post_write_q) >
				cf_atomic32_get(ssd->ns->storage_post_write_queue)) {
			ssd_write_buf* cached_swb;

			if (CF_QUEUE_OK != cf_queue_pop(ssd->post_write_q, &cached_swb,
					CF_QUEUE_NOWAIT)) {
				// Should never happen.
				cf_warning(AS_DRV_SSD, "device %s: post-write queue pop failed",
						ssd->name);
				break;
			}

			swb_dereference_and_release(ssd, cached_swb->wblock_id,
					cached_swb);
		}
	}
}


// Thread "run" function that flushes write buffers to device.
void *
ssd_write_worker(void *arg)
{
	drv_ssd *ssd = (drv_ssd*)arg;

	while (ssd->running) {
		ssd_write_buf *swb;

		if (CF_QUEUE_OK != cf_queue_pop(ssd->swb_write_q, &swb, 100)) {
			continue;
		}

		// Sanity checks (optional).
		ssd_write_sanity_checks(ssd, swb);

		// Flush to the device.
		ssd_flush_swb(ssd, swb);

		if (ssd->shadow_name) {
			// Queue for shadow device write.
			cf_queue_push(ssd->swb_shadow_q, &swb);
		}
		else {
			// Transfer to post-write queue, or release swb, as appropriate.
			ssd_post_write(ssd, swb);
		}
	} // infinite event loop waiting for block to write

	return NULL;
}


// Thread "run" function that flushes write buffers to shadow device.
void *
ssd_shadow_worker(void *arg)
{
	drv_ssd *ssd = (drv_ssd*)arg;

	while (ssd->running) {
		ssd_write_buf *swb;

		if (CF_QUEUE_OK != cf_queue_pop(ssd->swb_shadow_q, &swb, 100)) {
			continue;
		}

		// Sanity checks (optional).
		ssd_write_sanity_checks(ssd, swb);

		// Flush to the shadow device.
		ssd_shadow_flush_swb(ssd, swb);

		// Transfer to post-write queue, or release swb, as appropriate.
		ssd_post_write(ssd, swb);
	}

	return NULL;
}


void
ssd_start_write_worker_threads(drv_ssds *ssds)
{
	if (ssds->ns->storage_write_threads > MAX_SSD_THREADS) {
		cf_warning(AS_DRV_SSD, "configured number of write threads %s greater than max, using %d instead",
				ssds->ns->storage_write_threads, MAX_SSD_THREADS);
		ssds->ns->storage_write_threads = MAX_SSD_THREADS;
	}

	cf_info(AS_DRV_SSD, "ns %s starting write worker threads", ssds->ns->name);

	for (int i = 0; i < ssds->n_ssds; i++) {
		drv_ssd *ssd = &ssds->ssds[i];

		for (uint32_t j = 0; j < ssds->ns->storage_write_threads; j++) {
			pthread_create(&ssd->write_worker_thread[j], 0, ssd_write_worker,
					(void*)ssd);
		}

		if (ssd->shadow_name) {
			pthread_create(&ssd->shadow_worker_thread, 0, ssd_shadow_worker,
					(void*)ssd);
		}
	}
}


uint32_t
as_storage_record_overhead_size(as_storage_rd *rd)
{
	// Start with size of record header struct.
	size_t size = sizeof(drv_ssd_block);

	// Add size of any record properties.
	if (rd->rec_props.p_data) {
		size += rd->rec_props.size;
	}

	return (uint32_t)size;
}


uint32_t
as_storage_record_size(as_storage_rd *rd)
{
	// Start with the record storage overhead, including vinfo and rec-props.
	uint32_t write_size = as_storage_record_overhead_size(rd);

	if (! rd->bins) {
		// TODO - just crash?
		cf_warning(AS_DRV_SSD, "cannot calculate write size, no bins pointer");
		return 0;
	}

	// Add the bins' sizes, including bin overhead.
	for (uint16_t i = 0; i < rd->n_bins; i++) {
		as_bin *bin = &rd->bins[i];

		if (! as_bin_inuse(bin)) {
			break;
		}

		// TODO: could factor out sizeof(drv_ssd_bin) and multiply by i, but
		// for now let's favor the low bin-count case and leave it this way.
		write_size += sizeof(drv_ssd_bin) + as_bin_particle_flat_size(bin);
	}

	return write_size;
}

<<<<<<< HEAD

static inline uint32_t
ssd_write_calculate_size(as_record *r, as_storage_rd *rd)
{
	// Note - this function is the only place where rounding size (up to a
	// multiple of RBLOCK_SIZE) is really necessary.

=======

static inline uint32_t
ssd_write_calculate_size(as_record *r, as_storage_rd *rd)
{
	// Note - this function is the only place where rounding size (up to a
	// multiple of RBLOCK_SIZE) is really necessary.

>>>>>>> 4f200a36
	return BYTES_TO_RBLOCK_BYTES(as_storage_record_size(rd));
}


int
ssd_write_bins(as_record *r, as_storage_rd *rd)
{
	uint32_t write_size = ssd_write_calculate_size(r, rd);
	drv_ssd *ssd = rd->u.ssd.ssd;

	if (write_size == 0 || write_size > ssd->write_block_size) {
		cf_warning(AS_DRV_SSD, "write: rejecting %"PRIx64" write size: %u",
				*(uint64_t*)&rd->keyd, write_size);
		return -AS_PROTO_RESULT_FAIL_RECORD_TOO_BIG;
	}

	// Reserve the portion of the current swb where this record will be written.
	pthread_mutex_lock(&ssd->write_lock);

	ssd_write_buf *swb = ssd->current_swb;

	if (! swb) {
		swb = swb_get(ssd);
		ssd->current_swb = swb;

		if (! swb) {
			cf_warning(AS_DRV_SSD, "write bins: couldn't get swb");
			pthread_mutex_unlock(&ssd->write_lock);
			return -AS_PROTO_RESULT_FAIL_PARTITION_OUT_OF_SPACE;
		}
	}

	// Check if there's enough space in current buffer - if not, free and zero
	// any remaining unused space, enqueue it to be flushed to device, and grab
	// a new buffer.
	if (write_size > ssd->write_block_size - swb->pos) {
		if (ssd->write_block_size != swb->pos) {
			// Clean the end of the buffer before pushing to write queue.
			memset(&swb->buf[swb->pos], 0, ssd->write_block_size - swb->pos);
		}

		// Enqueue the buffer, to be flushed to device.
		cf_queue_push(ssd->swb_write_q, &swb);
		cf_atomic_int_incr(&ssd->n_wblock_writes);

		// Get the new buffer.
		swb = swb_get(ssd);
		ssd->current_swb = swb;

		if (! swb) {
			cf_warning(AS_DRV_SSD, "write bins: couldn't get swb");
			pthread_mutex_unlock(&ssd->write_lock);
			return -AS_PROTO_RESULT_FAIL_PARTITION_OUT_OF_SPACE;
		}
	}

	// There's enough space - save the position where this record will be
	// written, and advance swb->pos for the next writer.
	uint32_t swb_pos = swb->pos;

	swb->pos += write_size;
	cf_atomic32_incr(&swb->n_writers);

	pthread_mutex_unlock(&ssd->write_lock);
	// May now write this record concurrently with others in this swb.

	// Flatten data into the block.

	uint8_t *buf = &swb->buf[swb_pos];
	uint8_t *buf_start = buf;

	drv_ssd_block *block = (drv_ssd_block*)buf;

	buf += sizeof(drv_ssd_block);

	// Properties list goes just before bins.
	if (rd->rec_props.p_data) {
		memcpy(buf, rd->rec_props.p_data, rd->rec_props.size);
		buf += rd->rec_props.size;
	}

	drv_ssd_bin *ssd_bin = 0;
	uint32_t write_nbins = 0;

	if (0 == rd->bins) {
		// TODO - just crash?
		cf_warning(AS_DRV_SSD, "write bins: no bins array");
		cf_atomic32_decr(&swb->n_writers);
		return -AS_PROTO_RESULT_FAIL_UNKNOWN;
	}

	for (uint16_t i = 0; i < rd->n_bins; i++) {
		as_bin *bin = &rd->bins[i];

		if (as_bin_inuse(bin)) {
			ssd_bin = (drv_ssd_bin*)buf;
			buf += sizeof(drv_ssd_bin);

			ssd_bin->version = 0;

			if (! rd->ns->single_bin) {
				strcpy(ssd_bin->name, as_bin_get_name_from_id(rd->ns, bin->id));
			}
			else {
				ssd_bin->name[0] = 0;
			}

			ssd_bin->offset = buf - buf_start;

			uint32_t particle_flat_size = as_bin_particle_to_flat(bin, buf);

			buf += particle_flat_size;
			ssd_bin->len = particle_flat_size;
			ssd_bin->next = buf - buf_start;

			write_nbins++;
		}
	}

	block->sig = 0; // deprecated
	block->length = write_size - LENGTH_BASE;
	block->magic = SSD_BLOCK_MAGIC;
	block->keyd = rd->keyd;
	block->generation = r->generation;
	block->void_time = r->void_time;
	block->bins_offset = rd->rec_props.p_data ? rd->rec_props.size : 0;
	block->n_bins = write_nbins;
	block->vinfo_offset = 0; // deprecated
	block->vinfo_length = 0; // deprecated

	r->storage_key.ssd.file_id = ssd->file_id;
	r->storage_key.ssd.rblock_id = BYTES_TO_RBLOCKS(WBLOCK_ID_TO_BYTES(ssd, swb->wblock_id) + swb_pos);
	r->storage_key.ssd.n_rblocks = BYTES_TO_RBLOCKS(write_size);

	cf_atomic64_add(&ssd->inuse_size, (int64_t)write_size);
	cf_atomic32_add(&ssd->alloc_table->wblock_state[swb->wblock_id].inuse_sz, (int32_t)write_size);

	// We are finished writing to the buffer.
	cf_atomic32_decr(&swb->n_writers);

	return 0;
}


int
ssd_write(as_record *r, as_storage_rd *rd)
{
	drv_ssd *old_ssd = NULL;
	uint64_t old_rblock_id = 0;
	uint16_t old_n_rblocks = 0;

	if (STORAGE_RBLOCK_IS_VALID(r->storage_key.ssd.rblock_id)) {
		// Replacing an old record.
		old_ssd = rd->u.ssd.ssd;
		old_rblock_id = r->storage_key.ssd.rblock_id;
		old_n_rblocks = r->storage_key.ssd.n_rblocks;
	}

	drv_ssds *ssds = (drv_ssds*)rd->ns->storage_private;

	// Figure out which device to write to. When replacing an old record, it's
	// possible this is different from the old device (e.g. if we've added a
	// fresh device), so derive it from the digest each time.
	rd->u.ssd.ssd = &ssds->ssds[ssd_get_file_id(ssds, &rd->keyd)];

	drv_ssd *ssd = rd->u.ssd.ssd;

	if (! ssd) {
		cf_warning(AS_DRV_SSD, "{%s} ssd_write: no drv_ssd for file_id %d",
				rd->ns->name, ssd_get_file_id(ssds, &rd->keyd));
		return -AS_PROTO_RESULT_FAIL_UNKNOWN;
	}

	int rv = ssd_write_bins(r, rd);

	if (rv == 0 && old_ssd) {
		ssd_block_free(old_ssd, old_rblock_id, old_n_rblocks, "ssd-write");
	}

	return rv;
}


//==========================================================
// Storage statistics utilities.
//

void
as_storage_show_wblock_stats(as_namespace *ns)
{
	if (AS_STORAGE_ENGINE_SSD != ns->storage_type) {
		cf_info(AS_DRV_SSD, "Storage engine type must be SSD (%d), not %d.",
				AS_STORAGE_ENGINE_SSD, ns->storage_type);
		return;
	}

	if (ns->storage_private) {
		drv_ssds *ssds = ns->storage_private;

		for (int d = 0; d < ssds->n_ssds; d++) {
			int num_free_blocks = 0;
			int num_full_blocks = 0;
			int num_full_swb = 0;
			int num_above_wm = 0;
			int num_defraggable = 0;

			drv_ssd *ssd = &ssds->ssds[d];
			ssd_alloc_table *at = ssd->alloc_table;
			uint32_t lwm_size = ns->defrag_lwm_size;

			for (uint32_t i = 0; i < at->n_wblocks; i++) {
				ssd_wblock_state *wblock_state = &at->wblock_state[i];
				uint32_t inuse_sz = cf_atomic32_get(wblock_state->inuse_sz);

				if (inuse_sz == 0) {
					num_free_blocks++;
				}
				else if (inuse_sz == ssd->write_block_size) {
					if (wblock_state->swb) {
						num_full_swb++;
					}
					else {
						num_full_blocks++;
					}
				}
				else {
					if (inuse_sz > ssd->write_block_size || inuse_sz < lwm_size) {
						cf_info(AS_DRV_SSD, "dev %d, wblock %"PRIu32", inuse_sz %"PRIu32", %s swb",
								d, i, inuse_sz, wblock_state->swb ? "has" : "no");

						num_defraggable++;
					}
					else {
						num_above_wm++;
					}
				}
			}

			cf_info(AS_DRV_SSD, "device %s free %d full %d fullswb %d pfull %d defrag %d freeq %d",
				ssd->name, num_free_blocks, num_full_blocks, num_full_swb,
				num_above_wm, num_defraggable, cf_queue_sz(ssd->free_wblock_q));
		}
	}
	else {
		cf_info(AS_DRV_SSD, "no devices");
	}
}


void
as_storage_summarize_wblock_stats(as_namespace *ns)
{
	int num_free_blocks = 0;
	int num_full_blocks = 0;
	int num_full_swb = 0;
	int num_above_wm = 0;
	int num_defraggable = 0;
	uint64_t defraggable_sz = 0;
	uint64_t non_defraggable_sz = 0;

	if (AS_STORAGE_ENGINE_SSD != ns->storage_type) {
		cf_info(AS_DRV_SSD, "Storage engine type must be SSD (%d), not %d.",
				AS_STORAGE_ENGINE_SSD, ns->storage_type);
		return;
	}

	if (ns->storage_private) {
		drv_ssds *ssds = ns->storage_private;

		// Note: This is a sparse array that could be more efficiently stored.
		// (In addition, ranges of block sizes could be binned together to
		// compress the histogram, rather than using one bin per block size.)
		int wb_hist[MAX_WRITE_BLOCK_SIZE + 1];

		memset(wb_hist, 0, MAX_WRITE_BLOCK_SIZE * sizeof(int));

		for (int d=0; d <ssds->n_ssds; d++) {
			drv_ssd *ssd = &ssds->ssds[d];
			ssd_alloc_table *at = ssd->alloc_table;
			uint32_t lwm_size = ns->defrag_lwm_size;

			for (uint32_t i = 0; i < at->n_wblocks; i++) {
				ssd_wblock_state *wblock_state = &at->wblock_state[i];
				uint32_t inuse_sz = cf_atomic32_get(wblock_state->inuse_sz);

				if (inuse_sz >= MAX_WRITE_BLOCK_SIZE) {
					cf_warning(AS_DRV_SSD, "wblock size (%d >= %d) too large ~~ not counting in histogram",
							inuse_sz, MAX_WRITE_BLOCK_SIZE);
				}
				else {
					wb_hist[inuse_sz]++;
				}

				if (inuse_sz == 0) {
					num_free_blocks++;
				}
				else if (inuse_sz == ssd->write_block_size) {
					if (wblock_state->swb) {
						num_full_swb++;
					}
					else {
						num_full_blocks++;
					}
				}
				else {
					if (inuse_sz > ssd->write_block_size || inuse_sz < lwm_size) {
						defraggable_sz += inuse_sz;
						num_defraggable++;
					}
					else {
						non_defraggable_sz += inuse_sz;
						num_above_wm++;
					}
				}
			}

			cf_info(AS_DRV_SSD, "device %s free %d full %d fullswb %d pfull %d defrag %d freeq %d",
				ssd->name, num_free_blocks, num_full_blocks, num_full_swb,
				num_above_wm, num_defraggable, cf_queue_sz(ssd->free_wblock_q));
		}

		// Dump histogram.
		cf_info(AS_DRV_SSD, "WBH: Storage histogram for namespace \"%s\":", ns->name);
		cf_info(AS_DRV_SSD, "WBH: Average wblock size of: defraggable blocks: %lu bytes; nondefraggable blocks: %lu bytes; all blocks: %lu bytes",
				(defraggable_sz / MAX(1, num_defraggable)),
				(non_defraggable_sz / MAX(1, num_above_wm)),
				((defraggable_sz + non_defraggable_sz) / MAX(1, (num_defraggable + num_above_wm))));

		for (int i = 0; i < MAX_WRITE_BLOCK_SIZE; i++) {
			if (wb_hist[i] > 0) {
				cf_info(AS_DRV_SSD, "WBH: %d block%s of size %lu bytes",
						wb_hist[i], (wb_hist[i] != 1 ? "s" : ""), i);
			}
		}
	}
	else {
		cf_info(AS_DRV_SSD,"no devices");
	}
}


// TODO - do something more useful with this info command.
int
as_storage_analyze_wblock(as_namespace* ns, int device_index,
		uint32_t wblock_id)
{
	if (AS_STORAGE_ENGINE_SSD != ns->storage_type) {
		cf_info(AS_DRV_SSD, "Storage engine type must be SSD (%d), not %d.",
				AS_STORAGE_ENGINE_SSD, ns->storage_type);
		return -1;
	}

	cf_info(AS_DRV_SSD, "analyze wblock: ns %s, device-index %d, wblock-id %u",
			ns->name, device_index, wblock_id);

	drv_ssds* ssds = (drv_ssds*)ns->storage_private;

	if (! ssds) {
		cf_warning(AS_DRV_SSD, "analyze wblock ERROR: no devices");
		return -1;
	}

	if (device_index < 0 || device_index >= ssds->n_ssds) {
		cf_warning(AS_DRV_SSD, "analyze wblock ERROR: bad device-index");
		return -1;
	}

	drv_ssd* ssd = &ssds->ssds[device_index];
	uint8_t* read_buf = cf_valloc(ssd->write_block_size);

	if (! read_buf) {
		cf_warning(AS_DRV_SSD, "analyze wblock ERROR: fail valloc");
		return -1;
	}

	int fd = ssd_fd_get(ssd);
	uint64_t file_offset = WBLOCK_ID_TO_BYTES(ssd, wblock_id);

	if (lseek(fd, (off_t)file_offset, SEEK_SET) != (off_t)file_offset) {
		cf_warning(AS_DRV_SSD, "%s: seek failed: offset %lu: errno %d (%s)",
				ssd->name, file_offset, errno, cf_strerror(errno));
		cf_free(read_buf);
		close(fd);
		return -1;
	}

	ssize_t rlen = read(fd, read_buf, ssd->write_block_size);

	if (rlen != (ssize_t)ssd->write_block_size) {
		cf_warning(AS_DRV_SSD, "%s: read failed (%ld): errno %d (%s)",
				ssd->name, rlen, errno, cf_strerror(errno));
		cf_free(read_buf);
		close(fd);
		return -1;
	}

	ssd_fd_put(ssd, fd);

	uint32_t living_populations[AS_PARTITIONS];
	uint32_t zombie_populations[AS_PARTITIONS];

	memset(living_populations, 0, sizeof(living_populations));
	memset(zombie_populations, 0, sizeof(zombie_populations));

	uint32_t inuse_sz_start =
			cf_atomic32_get(ssd->alloc_table->wblock_state[wblock_id].inuse_sz);
	uint32_t offset = 0;

	while (offset < ssd->write_block_size) {
		drv_ssd_block* p_block = (drv_ssd_block*)&read_buf[offset];

		if (p_block->magic != SSD_BLOCK_MAGIC) {
			if (offset == 0) {
				// First block must have magic.
				cf_warning(AS_DRV_SSD, "analyze wblock ERROR: 1st block has no magic");
				cf_free(read_buf);
				return -1;
			}

			// Later blocks may have no magic, just skip to next block.
			offset += RBLOCK_SIZE;
			continue;
		}

		// Note - if block->length is sane, we don't need to round up to a
		// multiple of RBLOCK_SIZE, but let's do it anyway just to be safe.
		uint32_t next_offset = offset +
				BYTES_TO_RBLOCK_BYTES(p_block->length + LENGTH_BASE);

		if (next_offset > ssd->write_block_size) {
			cf_warning(AS_DRV_SSD, "analyze wblock ERROR: record overflows wblock");
			cf_free(read_buf);
			return -1;
		}

		uint64_t rblock_id = BYTES_TO_RBLOCKS(file_offset + offset);
		uint32_t n_rblocks = (uint32_t)BYTES_TO_RBLOCKS(next_offset - offset);

		bool living = false;
		as_partition_id pid = as_partition_getid(p_block->keyd);
		as_partition_reservation rsv;

		as_partition_reserve_migrate(ns, pid, &rsv, 0);
		cf_atomic_int_incr(&g_config.ssdr_tree_count);

		as_index_ref r_ref;
		r_ref.skip_lock = false;

		if (0 == as_record_get(rsv.tree, &p_block->keyd, &r_ref, ns)) {
			as_index* r = r_ref.r;

			if (r->storage_key.ssd.rblock_id == rblock_id &&
					r->storage_key.ssd.n_rblocks == n_rblocks) {
				living = true;
			}

			as_record_done(&r_ref, ns);
		}
		else if (ns->ldt_enabled &&
				0 == as_record_get(rsv.sub_tree, &p_block->keyd, &r_ref, ns)) {
			as_index* r = r_ref.r;

			if (r->storage_key.ssd.rblock_id == rblock_id &&
					r->storage_key.ssd.n_rblocks == n_rblocks) {
				living = true;
			}

			as_record_done(&r_ref, ns);
		}
		// else it was deleted (?) so call it a zombie...

		as_partition_release(&rsv);
		cf_atomic_int_decr(&g_config.ssdr_tree_count);

		if (living) {
			living_populations[pid]++;
		}
		else {
			zombie_populations[pid]++;
		}

		offset = next_offset;
	}

	cf_free(read_buf);

	uint32_t inuse_sz_end =
			cf_atomic32_get(ssd->alloc_table->wblock_state[wblock_id].inuse_sz);

	cf_info(AS_DRV_SSD, "analyze wblock: inuse_sz %u (before) -> %u (after)",
			inuse_sz_start, inuse_sz_end);

	for (int i = 0; i < AS_PARTITIONS; i++) {
		if (living_populations[i] > 0 || zombie_populations[i] > 0) {
			cf_info(AS_DRV_SSD, "analyze wblock: pid %4d - live %u, dead %u",
					i, living_populations[i], zombie_populations[i]);
		}
	}

	return 0;
}


//==========================================================
// Per-device background jobs.
//

#define LOG_STATS_INTERVAL_sec 20

void
ssd_log_stats(drv_ssd *ssd, uint64_t *p_prev_n_total_writes,
		uint64_t *p_prev_n_defrag_reads, uint64_t *p_prev_n_defrag_writes)
{
	uint64_t n_defrag_reads = cf_atomic_int_get(ssd->n_defrag_wblock_reads);
	uint64_t n_defrag_writes = cf_atomic_int_get(ssd->n_defrag_wblock_writes);
	uint64_t n_total_writes = cf_atomic_int_get(ssd->n_wblock_writes) +
			n_defrag_writes;

	float total_write_rate = (float)(n_total_writes - *p_prev_n_total_writes) /
			(float)LOG_STATS_INTERVAL_sec;
	float defrag_read_rate = (float)(n_defrag_reads - *p_prev_n_defrag_reads) /
			(float)LOG_STATS_INTERVAL_sec;
	float defrag_write_rate = (float)(n_defrag_writes - *p_prev_n_defrag_writes) /
			(float)LOG_STATS_INTERVAL_sec;

	cf_info(AS_DRV_SSD, "device %s: used %lu, contig-free %luM (%d wblocks), swb-free %d, w-q %d w-tot %lu (%.1f/s), defrag-q %d defrag-tot %lu (%.1f/s) defrag-w-tot %lu (%.1f/s)",
			ssd->name, ssd->inuse_size,
			available_size(ssd) >> 20,
			cf_queue_sz(ssd->free_wblock_q),
			cf_queue_sz(ssd->swb_free_q),
			cf_queue_sz(ssd->swb_write_q), n_total_writes, total_write_rate,
			cf_queue_sz(ssd->defrag_wblock_q), n_defrag_reads, defrag_read_rate,
			n_defrag_writes, defrag_write_rate);

	if (ssd->shadow_name) {
		cf_info(AS_DRV_SSD, "shadow device %s: w-q %d",
				ssd->shadow_name, cf_queue_sz(ssd->swb_shadow_q));
	}

	*p_prev_n_total_writes = n_total_writes;
	*p_prev_n_defrag_reads = n_defrag_reads;
	*p_prev_n_defrag_writes = n_defrag_writes;

	if (cf_queue_sz(ssd->free_wblock_q) == 0) {
		cf_warning(AS_DRV_SSD, "device %s: out of storage space", ssd->name);
	}
}


void
ssd_free_swbs(drv_ssd *ssd)
{
	// Try to recover swbs, 16 at a time, down to 16.
	for (int i = 0; i < 16 && cf_queue_sz(ssd->swb_free_q) > 16; i++) {
		ssd_write_buf* swb;

		if (CF_QUEUE_OK !=
				cf_queue_pop(ssd->swb_free_q, &swb, CF_QUEUE_NOWAIT)) {
			break;
		}

		swb_destroy(swb);
	}
}


void
ssd_flush_current_swb(drv_ssd *ssd, uint64_t *p_prev_n_writes,
		uint32_t *p_prev_size)
{
	uint64_t n_writes = cf_atomic_int_get(ssd->n_wblock_writes);

	// If there's an active write load, we don't need to flush.
	if (n_writes != *p_prev_n_writes) {
		*p_prev_n_writes = n_writes;
		*p_prev_size = 0;
		return;
	}

	pthread_mutex_lock(&ssd->write_lock);

	n_writes = cf_atomic_int_get(ssd->n_wblock_writes);

	// Must check under the lock, could be racing a current swb just queued.
	if (n_writes != *p_prev_n_writes) {

		pthread_mutex_unlock(&ssd->write_lock);

		*p_prev_n_writes = n_writes;
		*p_prev_size = 0;
		return;
	}

	// Flush the current swb if it isn't empty, and has been written to since
	// last flushed.

	ssd_write_buf *swb = ssd->current_swb;

	if (swb && swb->pos != *p_prev_size) {
		*p_prev_size = swb->pos;

		// Clean the end of the buffer before flushing.
		if (ssd->write_block_size != swb->pos) {
			memset(&swb->buf[swb->pos], 0, ssd->write_block_size - swb->pos);
		}

		// Flush it.
		ssd_flush_swb(ssd, swb);
	}
<<<<<<< HEAD

	pthread_mutex_unlock(&ssd->write_lock);
}


void
ssd_flush_defrag_swb(drv_ssd *ssd, uint64_t *p_prev_n_writes,
		uint32_t *p_prev_size)
{
	uint64_t n_writes = cf_atomic_int_get(ssd->n_defrag_wblock_writes);

	// If there's an active write load, we don't need to flush.
	if (n_writes != *p_prev_n_writes) {
		*p_prev_n_writes = n_writes;
		*p_prev_size = 0;
		return;
	}

	pthread_mutex_lock(&ssd->defrag_lock);

	n_writes = cf_atomic_int_get(ssd->n_defrag_wblock_writes);

	// Must check under the lock, could be racing a defrag swb just queued.
	if (n_writes != *p_prev_n_writes) {

		pthread_mutex_unlock(&ssd->defrag_lock);

		*p_prev_n_writes = n_writes;
		*p_prev_size = 0;
		return;
	}

	// Flush the defrag swb if it isn't empty, and has been written to since
	// last flushed.

	ssd_write_buf *swb = ssd->defrag_swb;

	if (swb && swb->pos != *p_prev_size) {
		*p_prev_size = swb->pos;

		// Clean the end of the buffer before flushing.
		if (ssd->write_block_size != swb->pos) {
			memset(&swb->buf[swb->pos], 0, ssd->write_block_size - swb->pos);
		}

		// Flush it.
		ssd_flush_swb(ssd, swb);
	}

	pthread_mutex_unlock(&ssd->defrag_lock);
}


void
ssd_fsync(drv_ssd *ssd)
{
	int fd = ssd_fd_get(ssd);

=======

	pthread_mutex_unlock(&ssd->write_lock);
}


void
ssd_flush_defrag_swb(drv_ssd *ssd, uint64_t *p_prev_n_writes,
		uint32_t *p_prev_size)
{
	uint64_t n_writes = cf_atomic_int_get(ssd->n_defrag_wblock_writes);

	// If there's an active write load, we don't need to flush.
	if (n_writes != *p_prev_n_writes) {
		*p_prev_n_writes = n_writes;
		*p_prev_size = 0;
		return;
	}

	pthread_mutex_lock(&ssd->defrag_lock);

	n_writes = cf_atomic_int_get(ssd->n_defrag_wblock_writes);

	// Must check under the lock, could be racing a defrag swb just queued.
	if (n_writes != *p_prev_n_writes) {

		pthread_mutex_unlock(&ssd->defrag_lock);

		*p_prev_n_writes = n_writes;
		*p_prev_size = 0;
		return;
	}

	// Flush the defrag swb if it isn't empty, and has been written to since
	// last flushed.

	ssd_write_buf *swb = ssd->defrag_swb;

	if (swb && swb->pos != *p_prev_size) {
		*p_prev_size = swb->pos;

		// Clean the end of the buffer before flushing.
		if (ssd->write_block_size != swb->pos) {
			memset(&swb->buf[swb->pos], 0, ssd->write_block_size - swb->pos);
		}

		// Flush it.
		ssd_flush_swb(ssd, swb);
	}

	pthread_mutex_unlock(&ssd->defrag_lock);
}


void
ssd_fsync(drv_ssd *ssd)
{
	int fd = ssd_fd_get(ssd);

>>>>>>> 4f200a36
	uint64_t start_ns = g_config.storage_benchmarks ? cf_getns() : 0;

	fsync(fd);

	if (start_ns != 0) {
		histogram_insert_data_point(ssd->hist_fsync, start_ns);
	}

	ssd_fd_put(ssd, fd);
}


// Check all wblocks to load a device's defrag queue at runtime. Triggered only
// when defrag-lwm-pct is increased by manual intervention.
void
ssd_defrag_sweep(drv_ssd *ssd)
{
	ssd_alloc_table* at = ssd->alloc_table;
	uint32_t first_id = BYTES_TO_WBLOCK_ID(ssd, ssd->header_size);
	uint32_t last_id = at->n_wblocks;
	uint32_t n_queued = 0;

	for (uint32_t wblock_id = first_id; wblock_id < last_id; wblock_id++) {
		ssd_wblock_state *p_wblock_state = &at->wblock_state[wblock_id];

		pthread_mutex_lock(&p_wblock_state->LOCK);

		uint32_t inuse_sz = cf_atomic32_get(p_wblock_state->inuse_sz);

		if (! p_wblock_state->swb &&
				p_wblock_state->state != WBLOCK_STATE_DEFRAG &&
					inuse_sz != 0 &&
						inuse_sz < ssd->ns->defrag_lwm_size) {
			push_wblock_to_defrag_q(ssd, wblock_id);
			n_queued++;
		}

		pthread_mutex_unlock(&p_wblock_state->LOCK);
	}

	cf_info(AS_DRV_SSD, "... %s sweep queued %u wblocks for defrag", ssd->name,
			n_queued);
<<<<<<< HEAD
}


static inline uint64_t
next_time(uint64_t now, uint64_t job_interval, uint64_t next)
{
	uint64_t next_job = now + job_interval;

	return next_job < next ? next_job : next;
}


=======
}


static inline uint64_t
next_time(uint64_t now, uint64_t job_interval, uint64_t next)
{
	uint64_t next_job = now + job_interval;

	return next_job < next ? next_job : next;
}


>>>>>>> 4f200a36
// All in microseconds since we're using usleep().
#define MAX_INTERVAL		(1000 * 1000)
#define LOG_STATS_INTERVAL	(1000 * 1000 * LOG_STATS_INTERVAL_sec)
#define FREE_SWBS_INTERVAL	(1000 * 1000 * 20)

// Thread "run" function to perform various background jobs per device.
void *
run_ssd_maintenance(void *udata)
{
	drv_ssd *ssd = (drv_ssd*)udata;
	as_namespace *ns = ssd->ns;

	uint64_t prev_n_total_writes = 0;
	uint64_t prev_n_defrag_reads = 0;
	uint64_t prev_n_defrag_writes = 0;

	uint64_t prev_n_writes_flush = 0;
	uint32_t prev_size_flush = 0;
	uint64_t prev_n_writes_defrag_flush = 0;
	uint32_t prev_size_defrag_flush = 0;

	uint64_t now = cf_getus();
	uint64_t next = now + MAX_INTERVAL;

	uint64_t prev_log_stats = now;
	uint64_t prev_free_swbs = now;
	uint64_t prev_flush = now;
	uint64_t prev_defrag_flush = now;
	uint64_t prev_fsync = now;

	// If any job's (initial) interval is less than MAX_INTERVAL and we want it
	// done on its interval the first time through, add a next_time() call for
	// that job here to adjust 'next'. (No such jobs for now.)

	uint64_t sleep_us = next - now;

	while (true) {
		usleep((uint32_t)sleep_us);

		now = cf_getus();
		next = now + MAX_INTERVAL;
<<<<<<< HEAD

		if (now >= prev_log_stats + LOG_STATS_INTERVAL) {
			ssd_log_stats(ssd, &prev_n_total_writes, &prev_n_defrag_reads,
					&prev_n_defrag_writes);
			prev_log_stats = now;
			next = next_time(now, LOG_STATS_INTERVAL, next);
		}

		if (now >= prev_free_swbs + FREE_SWBS_INTERVAL) {
			ssd_free_swbs(ssd);
			prev_free_swbs = now;
			next = next_time(now, FREE_SWBS_INTERVAL, next);
		}

=======

		if (now >= prev_log_stats + LOG_STATS_INTERVAL) {
			ssd_log_stats(ssd, &prev_n_total_writes, &prev_n_defrag_reads,
					&prev_n_defrag_writes);
			prev_log_stats = now;
			next = next_time(now, LOG_STATS_INTERVAL, next);
		}

		if (now >= prev_free_swbs + FREE_SWBS_INTERVAL) {
			ssd_free_swbs(ssd);
			prev_free_swbs = now;
			next = next_time(now, FREE_SWBS_INTERVAL, next);
		}

>>>>>>> 4f200a36
		uint64_t flush_max_us = ns->storage_flush_max_us;

		if (flush_max_us != 0 && now >= prev_flush + flush_max_us) {
			ssd_flush_current_swb(ssd, &prev_n_writes_flush, &prev_size_flush);
			prev_flush = now;
			next = next_time(now, flush_max_us, next);
		}

		if (flush_max_us != 0 && now >= prev_defrag_flush + flush_max_us) {
			ssd_flush_defrag_swb(ssd, &prev_n_writes_defrag_flush, &prev_size_defrag_flush);
			prev_defrag_flush = now;
			next = next_time(now, flush_max_us, next);
		}

		uint64_t fsync_max_us = ns->storage_fsync_max_us;

		if (fsync_max_us != 0 && now >= prev_fsync + fsync_max_us) {
			ssd_fsync(ssd);
			prev_fsync = now;
			next = next_time(now, fsync_max_us, next);
		}

		if (cf_atomic32_get(ssd->defrag_sweep) != 0) {
			// May take long enough to mess up other jobs' schedules, but it's a
			// very rare manually-triggered intervention.
			ssd_defrag_sweep(ssd);
			cf_atomic32_decr(&ssd->defrag_sweep);
		}

		now = cf_getus(); // refresh in case jobs took significant time
		sleep_us = next > now ? next - now : 1;
	}

	return NULL;
}


static void
ssd_start_maintenance_threads(drv_ssds *ssds)
{
	cf_info(AS_DRV_SSD, "ns %s starting device maintenance threads",
			ssds->ns->name);

	for (int i = 0; i < ssds->n_ssds; i++) {
		drv_ssd* ssd = &ssds->ssds[i];

		pthread_create(&ssd->maintenance_thread, 0, run_ssd_maintenance, ssd);
	}
}


//==========================================================
// Device header utilities.
//

// -1 means unrecoverable error
// -2 means not formatted, please overwrite me
int
as_storage_read_header(drv_ssd *ssd, as_namespace *ns,
		ssd_device_header **header_r)
{
	*header_r = 0;

	int rv = -1;

	bool use_shadow = ns->cold_start && ssd->shadow_name;
	const char *ssd_name = use_shadow ? ssd->shadow_name : ssd->name;
	int fd = use_shadow ? ssd_shadow_fd_get(ssd) : ssd_fd_get(ssd);

	size_t peek_size = BYTES_UP_TO_IO_MIN(ssd, sizeof(ssd_device_header));
	ssd_device_header *header = cf_valloc(peek_size);

	if (! header) {
		goto Fail;
	}

	if (lseek(fd, 0, SEEK_SET) != 0) {
		cf_warning(AS_DRV_SSD, "%s: seek failed: errno %d (%s)", ssd_name,
				errno, cf_strerror(errno));
		close(fd);
		fd = -1;
		goto Fail;
	}

	ssize_t sz = read(fd, (void*)header, peek_size);

	if (sz != (ssize_t)peek_size) {
		cf_warning(AS_DRV_SSD, "%s: read failed (%ld): errno %d (%s)",
				ssd_name, sz, errno, cf_strerror(errno));
		close(fd);
		fd = -1;
		goto Fail;
	}

	// Make sure all following checks that return -1 or -2 are also done in
	// peek_devices() in the enterprise repo.

	if (header->magic != SSD_HEADER_MAGIC) { // normal path for a fresh drive
		cf_detail(AS_DRV_SSD, "read_header: device %s no magic, not a Citrusleaf drive",
				ssd_name);
		rv = -2;
		goto Fail;
	}

	if (header->version != SSD_VERSION) {
		if (can_convert_storage_version(header->version)) {
			cf_info(AS_DRV_SSD, "read_header: device %s converting storage version %u to %u",
					ssd_name, header->version, SSD_VERSION);
		}
		else {
			cf_warning(AS_DRV_SSD, "read_header: device %s bad version %u, not a current Citrusleaf drive",
					ssd_name, header->version);
			goto Fail;
		}
	}

	if (header->write_block_size != 0 &&
			ns->storage_write_block_size % header->write_block_size != 0) {
		cf_warning(AS_DRV_SSD, "read header: device %s can't change write-block-size from %u to %u",
				ssd_name, header->write_block_size,
				ns->storage_write_block_size);
		goto Fail;
	}

	if (header->devices_n > 100) {
		cf_warning(AS_DRV_SSD, "read header: device %s don't support %u devices, corrupt read",
				ssd_name, header->devices_n);
		goto Fail;
	}

	if (strcmp(header->namespace, ns->name) != 0) {
		cf_warning(AS_DRV_SSD, "read header: device %s previous namespace %s now %s, check config or erase device",
				ssd_name, header->namespace, ns->name);
		goto Fail;
	}

	size_t h_len = header->header_length;

	cf_free(header);

	header = cf_valloc(h_len);

	if (! header) {
		goto Fail;
	}

	if (lseek(fd, 0, SEEK_SET) != 0) {
		cf_warning(AS_DRV_SSD, "%s: seek failed: errno %d (%s)", ssd_name,
				errno, cf_strerror(errno));
		close(fd);
		fd = -1;
		goto Fail;
	}

	sz = read(fd, (void*)header, h_len);

	if (sz != (ssize_t)header->header_length) {
		cf_warning(AS_DRV_SSD, "%s: read failed (%ld): errno %d (%s)",
				ssd_name, sz, errno, cf_strerror(errno));
		close(fd);
		fd = -1;
		goto Fail;
	}

	cf_detail(AS_DRV_SSD, "device %s: header read success: version %d devices %d random %"PRIu64,
			ssd_name, header->version, header->devices_n, header->random);

	// In case we're bumping the version - ensure the new version gets written.
	header->version = SSD_VERSION;

	// In case we're increasing write-block-size - ensure new value is recorded.
	header->write_block_size = ns->storage_write_block_size;

	*header_r = header;

	use_shadow ? ssd_shadow_fd_put(ssd, fd) : ssd_fd_put(ssd, fd);

	return 0;

Fail:

	if (header) {
		cf_free(header);
	}

	if (fd != -1) {
		use_shadow ? ssd_shadow_fd_put(ssd, fd) : ssd_fd_put(ssd, fd);
	}

	return rv;
}


ssd_device_header *
as_storage_init_header(as_namespace *ns)
{
	ssd_device_header *h = cf_valloc(SSD_DEFAULT_HEADER_LENGTH);

	if (! h) {
		return 0;
	}

	memset(h, 0, SSD_DEFAULT_HEADER_LENGTH);

	h->magic = SSD_HEADER_MAGIC;
	h->random = 0;
	h->write_block_size = ns->storage_write_block_size;
	h->last_evict_void_time = 0;
	h->version = SSD_VERSION;
	h->devices_n = 0;
	h->header_length = SSD_DEFAULT_HEADER_LENGTH;
	memset(h->namespace, 0, sizeof(h->namespace));
	strcpy(h->namespace, ns->name);
	h->info_n = 4096;
	h->info_stride = 128;

	return h;
}


bool
as_storage_empty_header(int fd, const char* device_name)
{
	void *h = cf_valloc(SSD_DEFAULT_HEADER_LENGTH);

	if (! h) {
		cf_warning(AS_DRV_SSD, "device %s: empty header: valloc failed",
				device_name);
		return false;
	}

	memset(h, 0, SSD_DEFAULT_HEADER_LENGTH);

	if (0 != lseek(fd, 0, SEEK_SET)) {
		cf_warning(AS_DRV_SSD, "device %s: empty header: seek error: %s",
				device_name, cf_strerror(errno));
		cf_free(h);
		return false;
	}

	if (SSD_DEFAULT_HEADER_LENGTH != write(fd, h, SSD_DEFAULT_HEADER_LENGTH)) {
		cf_warning(AS_DRV_SSD, "device %s: empty header: write error: %s",
				device_name, cf_strerror(errno));
		cf_free(h);
		return false;
	}

	cf_free(h);
	fsync(fd);

	return true;
}


void
as_storage_write_header(drv_ssd *ssd, ssd_device_header *header, size_t size)
{
	int fd = ssd_fd_get(ssd);

	if (lseek(fd, 0, SEEK_SET) != 0) {
		cf_crash(AS_DRV_SSD, "%s: DEVICE FAILED seek: errno %d (%s)",
				ssd->name, errno, cf_strerror(errno));
	}

	ssize_t sz = write(fd, (void*)header, size);

	if (sz != (ssize_t)size) {
		cf_crash(AS_DRV_SSD, "%s: DEVICE FAILED write: errno %d (%s)",
				ssd->name, errno, cf_strerror(errno));
	}

	ssd_fd_put(ssd, fd);

	if (! ssd->shadow_name) {
		return;
	}

	fd = ssd_shadow_fd_get(ssd);

	if (lseek(fd, 0, SEEK_SET) != 0) {
		cf_crash(AS_DRV_SSD, "%s: DEVICE FAILED seek: errno %d (%s)",
				ssd->shadow_name, errno, cf_strerror(errno));
	}

	sz = write(fd, (void*)header, size);

	if (sz != (ssize_t)size) {
		cf_crash(AS_DRV_SSD, "%s: DEVICE FAILED write: errno %d (%s)",
				ssd->shadow_name, errno, cf_strerror(errno));
	}

	ssd_shadow_fd_put(ssd, fd);
}


//==========================================================
// Cold start utilities.
//

// Add a record just read from drive to the index, if all is well.
// Return values:
//  0 - success, record added or updated
// -1 - skipped or deleted this record for a "normal" reason
// -2 - serious limit encountered, caller won't continue
// -3 - couldn't parse this record, but caller will continue
int
ssd_record_add(drv_ssds* ssds, drv_ssd* ssd, drv_ssd_block* block,
		uint64_t rblock_id, uint32_t n_rblocks)
{
	as_partition_id pid = as_partition_getid(block->keyd);

	// If this isn't a partition we're interested in, skip this record.
	if (! ssds->get_state_from_storage[pid]) {
		return -1;
	}

	as_namespace* ns = ssds->ns;

	// If eviction is necessary, evict previously added records closest to
	// expiration. (If evicting, this call will block for a long time.) This
	// call also updates the cold-start threshold void-time.
	if (! as_cold_start_evict_if_needed(ns)) {
		cf_warning(AS_DRV_SSD, "device %s: record-add halting read", ssd->name);
		return -2;
	}

	// Sanity-check the record.
	if (! is_valid_record(block, ns->name)) {
		return -3;
	}

	// Don't bother with reservations - partition trees aren't going anywhere.
	as_partition* p_partition = &ns->partitions[pid];

	// Get or create the record.
	as_index_ref r_ref;
	r_ref.skip_lock = false;

	// Read LDT rec-prop.
	as_rec_props props;

	props.p_data = block->data;
	props.size = block->bins_offset;

	bool is_ldt_sub;
	bool is_ldt_parent;

	as_ldt_get_property(&props, &is_ldt_parent, &is_ldt_sub);

	if (ssd->sub_sweep) {
		if (! is_ldt_sub) {
			cf_detail(AS_DRV_SSD, "LDT_LOAD Skipping parent records in the subrecord sweep %d %d",
					is_ldt_parent, is_ldt_sub);
			return 0;
		}
	}
	else {
		if (is_ldt_sub) {
			cf_detail(AS_DRV_SSD, "LDT_LOAD Skipping subrecord records in the non subrecord sweep %d %d",
					is_ldt_parent, is_ldt_sub);
			return 0;
		}
	}

	// Get/create the record from/in the appropriate index tree.
	int rv = as_record_get_create(
			is_ldt_sub ? p_partition->sub_vp : p_partition->vp,
					&block->keyd, &r_ref, ns, is_ldt_sub);

	if (rv < 0) {
		cf_warning_digest(AS_DRV_SSD, &block->keyd, "record-add as_record_get_create() failed ");
		return -1;
	}

	// Fix 0 generations coming off device.
	if (block->generation == 0) {
		block->generation = 1;
		cf_warning_digest(AS_DRV_SSD, &block->keyd, "record-add found generation 0 - changed to 1 ");
	}

	as_index* r = r_ref.r;

	if (rv == 0) {
		// Record already existed. Perform generation check first, and ignore
		// this record if existing record is newer. Use void-times as tie-break
		// if generations are equal.
		if (block->generation < r->generation ||
				(block->generation == r->generation &&
						(r->void_time == 0 || (block->void_time != 0 &&
								block->void_time <= r->void_time)))) {
			cf_detail(AS_DRV_SSD, "record-add skipping generation %u <= existing %u",
					block->generation, r->generation);

			as_record_done(&r_ref, ns);
			ssd->record_add_generation_counter++;
			return -1;
		}
	}
	// The record we're now reading is the latest version (so far) ...

	// Set/reset the record's void-time and generation.
	r->void_time = block->void_time;
	r->generation = block->generation;

	// Skip records that have expired. Note - LDT subrecords are expired via
	// their parent record.
	if (r->void_time != 0 && ! is_ldt_sub) {
		// The threshold may be ~ now, or it may be in the future if eviction
		// has been happening.
		uint32_t threshold_void_time =
				cf_atomic32_get(ns->cold_start_threshold_void_time);

		// If the record is set to expire before the threshold, delete it.
		// (Note that if a record is skipped here, then later we encounter a
		// version with older generation but bigger (not expired) void-time,
		// that older version gets resurrected.)
		if (r->void_time < threshold_void_time) {
			cf_detail(AS_DRV_SSD, "record-add deleting void-time %u < threshold %u",
					r->void_time, threshold_void_time);

			as_index_delete(p_partition->vp, &block->keyd);
			as_record_done(&r_ref, ns);
			ssd->record_add_expired_counter++;
			return -1;
		}

		// If the record is beyond max-ttl, either it's rogue data (from
		// improperly coded clients) or it's data the users don't want anymore
		// (user decreased the max-ttl setting). No such check is needed for
		// the subrecords ...
		if (ns->max_ttl != 0) {
			if (r->void_time > ns->cold_start_max_void_time) {
				cf_debug(AS_DRV_SSD, "record-add deleting void-time %u > max %u",
						r->void_time, ns->cold_start_max_void_time);

				as_index_delete(p_partition->vp, &block->keyd);
				as_record_done(&r_ref, ns);
				ssd->record_add_max_ttl_counter++;
				return -1;
			}
		}
	}

	// We'll keep the record we're now reading ...

	// Update maximum void-times.
	cf_atomic_int_setmax(&p_partition->max_void_time, r->void_time);
	cf_atomic_int_setmax(&ns->max_void_time, r->void_time);

	if (props.size != 0) {
		// Do this early since set-id is needed for the secondary index update.
		as_record_apply_properties(r, ns, &props);
	}
	else {
		as_record_clear_properties(r, ns);
	}

	cf_detail(AS_RW, "TO INDEX FROM DISK	Digest=%"PRIx64" bits %d",
			*(uint64_t*)&block->keyd.digest[8],
			as_ldt_record_get_rectype_bits(r));

	// If data is in memory, load bins and particles.
	if (ns->storage_data_in_memory) {
		uint8_t* block_head = (uint8_t*)block;
		drv_ssd_bin* ssd_bin = (drv_ssd_bin*)(block->data + block->bins_offset);
		as_storage_rd rd;

		if (rv == 1) {
			as_storage_record_create(ns, r, &rd, &block->keyd);
		}
		else {
			as_storage_record_open(ns, r, &rd, &block->keyd);
		}

		rd.u.ssd.block = block;
		rd.have_device_block = true;
		rd.n_bins = as_bin_get_n_bins(r, &rd);
		rd.bins = as_bin_get_all(r, &rd, 0);

		uint64_t bytes_memory = as_storage_record_get_n_bytes_memory(&rd);
		uint16_t old_n_bins = rd.n_bins;

		/*
		 * A bin having sindex can be updated in this process.
		 * oldbins = bins from record
		 * newbins = bins from disk
		 * First part of the algorithm tries to gather the sbins of bins whose index > number of newbins.
		 * Note- We can make sbin of a bin only when there is a sindex on it.
		 * Second half of the algorithm iterates in newbins and oldbins and tries to create
		 * and match the sbins of the bins of same index.
		 * If they dont match, we put the sbin from oldbins into the oldbin array and sbin from newbins into the newbin array.
		 * In the end we delete the sbins from oldbin array and insert the sbins from newbin array.
		 *
		 * Example 1:
		 * 		Assume all bins have sindex on it.
		 * 		oldbins - bin1:a, bin2:c, bin3:d, bin4:e
		 * 		newbins - bin1:a, bin2:cc
		 * In this case bin3 and bin4 is deleted. Value of bin2 is changed.
		 * Here index of bin3 and bin4 is > number of newbins (2). Thus we make sbin of bin3 and bin4 and put it in the oldbin array
		 * Size of oldbin array is now 2.
		 * Iteration1:
		 * 		sbin1 of bin1 from oldbins.
		 * 		sbin2 of bin1 from newbins
		 *		Match sbin1 and sbin2. They will match. Do nothing
		 *		Size of oldbin array = 2 and newbin array = 0
		 *
		 * Iteration2:
		 * 		sbin1 of bin2 from oldbins
		 * 		sbin2 of bin2 from newbins
		 *		Match sbin1 and sbin2. They will not match. Add them to their respective array.
		 *		Size of oldbin array = 3 and newbin array = 1
		 * End:
		 * 		Deletes all the sbins of oldbin array from secondary index trees
		 * 		Inesert all the sbins of newbin array from secondary index trees
		 *
		 * Example 2:
		 * 		oldbins - bin1:a, bin2:b
		 * 		newbins - bin1:a, bin2:bb, bin3:c, bin4:d
		 * Value of bin2 is changed.
		 * Here the number of oldbins (2) < number of newbins (4).
		 * Thus we will add nothing in the oldbin array.
		 * Size of oldbin array is now 0.
		 * Iteration1:
		 * 		sbin1 of bin1 from oldbins.
		 * 		sbin2 of bin1 from newbins
		 *		Match sbin1 and sbin2. They will match. Do nothing
		 *		Size of oldbin array = 0 and newbin array = 0
		 *
		 * Iteration2:
		 * 		sbin1 of bin2 from oldbins
		 * 		sbin2 of bin2 from newbins
		 *		Match sbin1 and sbin2. They will not match. Add them to their respective array.
		 *		Size of oldbin array = 1 and newbin array = 1
		 * Iteration3 and Iteration4:
		 *  	Create sbins of bin3 and bin4 and put them in newbin array.
		 *  	Size of oldbin array = 1 and newbin array = 3
		 * End:
		 * 		Deletes all the sbins of oldbin array from secondary index trees
		 * 		Inesert all the sbins of newbin array from secondary index trees
		 */

		bool has_sindex   = as_sindex_ns_has_sindex(ns);
		int sbins_populated  = 0;

		if (has_sindex) {
			SINDEX_GRLOCK();
		}
		SINDEX_BINS_SETUP(sbins, 2 * ns->sindex_cnt);
<<<<<<< HEAD
=======
		as_sindex * si_arr[2 * ns->sindex_cnt];
		int si_arr_index = 0;
		const char * set_name = as_index_get_set_name(r, ns);

		// RESERVE SIs for old_bins
		// Cannot reserve for new bins as binid is not known yet
		if (has_sindex) {
			for (int i=0; i<old_n_bins; i++) {
				si_arr_index += as_sindex_arr_lookup_by_set_binid_lockfree(ns, set_name, rd.bins[i].id, &si_arr[si_arr_index]);
			}
		}
>>>>>>> 4f200a36

		if (! rd.ns->single_bin) {
			int32_t delta_bins = (int32_t)block->n_bins - (int32_t)rd.n_bins;

			if (delta_bins) {
				uint16_t new_size = (uint16_t)block->n_bins;
				if ((delta_bins < 0) && has_sindex) {
					sbins_populated += as_sindex_sbins_from_rd(&rd, new_size, old_n_bins, sbins, AS_SINDEX_OP_DELETE);
				}
				as_bin_allocate_bin_space(r, &rd, delta_bins);
			}
		}
<<<<<<< HEAD
		const char * set_name = as_index_get_set_name(r, ns);
=======
>>>>>>> 4f200a36
		for (uint16_t i = 0; i < block->n_bins; i++) {
			as_bin* b;
			if (i < old_n_bins) {
				b = &rd.bins[i];
<<<<<<< HEAD
				if (has_sindex) {	
=======
				if (has_sindex) {
>>>>>>> 4f200a36
					sbins_populated += as_sindex_sbins_from_bin(ns, set_name, b, &sbins[sbins_populated], AS_SINDEX_OP_DELETE);
				}
				as_bin_set_id_from_name(ns, b, ssd_bin->name);
			}
			else {
				// TODO - what if this fails?
				b = as_bin_create(&rd, ssd_bin->name);
			}

			// TODO - what if this fails?
			as_bin_particle_replace_from_flat(b, block_head + ssd_bin->offset,
					ssd_bin->len);

			ssd_bin = (drv_ssd_bin*)(block_head + ssd_bin->next);

			if (has_sindex) {
<<<<<<< HEAD
=======
				si_arr_index += as_sindex_arr_lookup_by_set_binid_lockfree(ns, set_name, b->id, &si_arr[si_arr_index]);
>>>>>>> 4f200a36
				sbins_populated += as_sindex_sbins_from_bin(ns, set_name, b, &sbins[sbins_populated], AS_SINDEX_OP_INSERT);
			}
		}

		if (has_sindex) {
			SINDEX_GUNLOCK();
			if (sbins_populated > 0) {
				as_sindex_update_by_sbin(ns, as_index_get_set_name(r, ns), sbins, sbins_populated, &rd.keyd);
				as_sindex_sbin_freeall(sbins, sbins_populated);
			}
<<<<<<< HEAD
=======
			as_sindex_release_arr(si_arr, si_arr_index);
>>>>>>> 4f200a36
		}

		as_storage_record_adjust_mem_stats(&rd, bytes_memory);
		as_storage_record_close(r, &rd);
	}

	// If replacing an existing record, undo its previous storage accounting.
	if (STORAGE_RBLOCK_IS_VALID(r->storage_key.ssd.rblock_id)) {
		ssd_block_free(&ssds->ssds[r->storage_key.ssd.file_id],
				r->storage_key.ssd.rblock_id, r->storage_key.ssd.n_rblocks,
				"record-add");
		ssd->record_add_replace_counter++;
	}
	else {
		ssd->record_add_unique_counter++;
	}

	// Update storage accounting to include this record.
	// TODO - pass in wblock_id when we do boundary check in sweep.
	uint32_t wblock_id = RBLOCK_ID_TO_WBLOCK_ID(ssd, rblock_id);
	// TODO - pass in size instead of n_rblocks.
	uint32_t size = (uint32_t)RBLOCKS_TO_BYTES(n_rblocks);

	ssd->inuse_size += size;
	ssd->alloc_table->wblock_state[wblock_id].inuse_sz += size;

	// Set/reset the record's storage information.
	r->storage_key.ssd.file_id = ssd->file_id;
	r->storage_key.ssd.rblock_id = rblock_id;
	r->storage_key.ssd.n_rblocks = n_rblocks;

	// Make sure subrecord sweep happens.
	if (is_ldt_parent) {
		ssd->has_ldt = true;
	}

	as_record_done(&r_ref, ns);

	return 0;
}


// Sweep through storage devices and rebuild the index.
//
// If there are LDT records the sweep is done twice, once for LDT parent records
// and then again for LDT subrecords.
int
ssd_load_device_sweep(drv_ssds *ssds, drv_ssd *ssd)
{
	uint8_t *buf = cf_valloc(LOAD_BUF_SIZE);

	bool read_shadow = ssd->shadow_name && ! ssd->sub_sweep;
	char *read_ssd_name = read_shadow ? ssd->shadow_name : ssd->name;
	int fd = read_shadow ? ssd_shadow_fd_get(ssd) : ssd_fd_get(ssd);
	int write_fd = read_shadow ? ssd_fd_get(ssd) : -1;

	// Seek past the header.
	off_t file_offset = ssds->header->header_length;

	if (lseek(fd, file_offset, SEEK_SET) != file_offset) {
		cf_warning(AS_DRV_SSD, "%s: seek failed: offset %ld: errno %d (%s)",
				read_ssd_name, file_offset, errno, cf_strerror(errno));
		close(fd);
		fd = -1;
		goto Finished;
	}

	if (read_shadow && lseek(write_fd, file_offset, SEEK_SET) != file_offset) {
		cf_crash(AS_DRV_SSD, "%s: DEVICE FAILED seek: offset %ld: errno %d (%s)",
				ssd->name, file_offset, errno, cf_strerror(errno));
	}

	int error_count = 0;

	ssd->cold_start_block_counter = file_offset / LOAD_BUF_SIZE;

	// Loop over all blocks in device.
	while (true) {
		ssize_t rlen = read(fd, buf, LOAD_BUF_SIZE);

		if (rlen != LOAD_BUF_SIZE) {
			cf_warning(AS_DRV_SSD, "%s: read failed (%ld): errno %d (%s)",
					read_ssd_name, rlen, errno, cf_strerror(errno));
			close(fd);
			fd = -1;
			goto Finished;
		}

		if (read_shadow) {
			// TODO - ok to always write 1Mb blocks?
			ssize_t sz = write(write_fd, (void*)buf, LOAD_BUF_SIZE);

			if (sz != LOAD_BUF_SIZE) {
				cf_crash(AS_DRV_SSD, "%s: DEVICE FAILED write: errno %d (%s)",
						ssd->name, errno, cf_strerror(errno));
			}
		}

		size_t block_offset = 0; // current offset within the 1M block, in bytes

		while (block_offset < LOAD_BUF_SIZE) {
			drv_ssd_block *block = (drv_ssd_block*)&buf[block_offset];

			// Look for record magic.
			if (block->magic != SSD_BLOCK_MAGIC) {
				// No record found here.
				// (Includes normal case of nothing ever written here).

				block_offset += RBLOCK_SIZE;

				// We always write some at the start of a 1M block.
				if (block_offset == RBLOCK_SIZE) {
					error_count++;
					goto NextBlock;
				}
				else {
					// Otherwise check the next rblock, looking for magic.
					continue;
				}
			}

			// Note - if block->length is sane, we don't need to round up to a
			// multiple of RBLOCK_SIZE, but let's do it anyway just to be safe.
			size_t next_block_offset = block_offset +
					BYTES_TO_RBLOCK_BYTES(block->length + LENGTH_BASE);

			// Sanity-check for 1M block overruns.
			// TODO - check write_block_size boundaries!
			if (next_block_offset > LOAD_BUF_SIZE) {
				cf_warning(AS_DRV_SSD, "error: block extends over read size: foff %"PRIu64" boff %"PRIu64" blen %"PRIu64,
					file_offset, block_offset, (uint64_t)block->length);

				error_count++;
				goto NextBlock;
			}

			// Found a record - try to add it to the index.
			int add_rv = ssd_record_add(ssds, ssd, block,
					BYTES_TO_RBLOCKS(file_offset + block_offset),
					(uint32_t)BYTES_TO_RBLOCKS(next_block_offset - block_offset));

			if (add_rv == -2) {
				cf_warning(AS_DRV_SSD, "disk restore: hit high water limit before disk entirely loaded.");
				goto Finished;
			}

			if (add_rv == -3) {
				error_count++;
				goto NextBlock;
			}

			error_count = 0;
			block_offset = next_block_offset;
		}

NextBlock:

		// If we encounter enough 1M blocks that have no records, assume we've
		// read all our data and we're done.
		if (error_count > 10) {
			goto Finished;
		}

		file_offset += LOAD_BUF_SIZE;
		ssd->cold_start_block_counter++;
	}

Finished:

	ssd->cold_start_block_counter = ssd->file_size / LOAD_BUF_SIZE;

	if (fd != -1) {
		read_shadow ? ssd_shadow_fd_put(ssd, fd) : ssd_fd_put(ssd, fd);
	}

	if (write_fd != -1) {
		ssd_fd_put(ssd, write_fd);
	}

	cf_free(buf);

	return 0;
}


#ifdef USE_JEM
#include <sys/syscall.h>
#include <unistd.h>
#endif

typedef struct {
	drv_ssds *ssds;
	drv_ssd *ssd;
	cf_queue *complete_q;
	void *complete_udata;
	void *complete_rc;
} ssd_load_devices_data;

// Thread "run" function to read a device and rebuild the index.
void *
ssd_load_devices_fn(void *udata)
{
	ssd_load_devices_data *ldd = (ssd_load_devices_data*)udata;
	drv_ssd *ssd = ldd->ssd;
	drv_ssds *ssds = ldd->ssds;
	cf_queue *complete_q = ldd->complete_q;
	void *complete_udata = ldd->complete_udata;
	void *complete_rc = ldd->complete_rc;

	cf_free(ldd);
	ldd = 0;

	cf_info(AS_DRV_SSD, "device %s: reading device to load index", ssd->name);

#ifdef USE_JEM
	int tid = syscall(SYS_gettid);
	cf_info(AS_DRV_SSD, "In TID %d: Using arena #%d for loading data for namespace \"%s\"",
			tid, ssds->ns->jem_arena, ssds->ns->name);

	// Allocate long-term storage in this namespace's JEMalloc arena.
	jem_set_arena(ssds->ns->jem_arena);
#endif

	ssd->sub_sweep	= false;
	ssd->has_ldt	= false;

	ssd_load_device_sweep(ssds, ssd);

	if (ssds->ns->ldt_enabled && ssd->has_ldt) {
		cf_info(AS_DRV_SSD, "device %s: reading device again to load subrecords",
				ssd->name);
		ssd->sub_sweep = true;
		ssd_load_device_sweep(ssds, ssd);
	}

	cf_info(AS_DRV_SSD, "device %s: read complete: UNIQUE %"PRIu64" (REPLACED %"PRIu64") (GEN %"PRIu64") (EXPIRED %"PRIu64") (MAX-TTL %"PRIu64") records",
		ssd->name, ssd->record_add_unique_counter,
		ssd->record_add_replace_counter, ssd->record_add_generation_counter,
		ssd->record_add_expired_counter, ssd->record_add_max_ttl_counter);

	if (ssd->record_add_sigfail_counter) {
		cf_warning(AS_DRV_SSD, "devices %s: WARNING: %"PRIu64" elements could not be read due to signature failure. Possible hardware errors.",
			ssd->record_add_sigfail_counter);
	}

	if (0 == cf_rc_release(complete_rc)) {
		// All drives are done reading.

		ssds->ns->cold_start_loading = false;
		ssd_load_wblock_queues(ssds);

		pthread_mutex_destroy(&ssds->ns->cold_start_evict_lock);

		cf_queue_push(complete_q, &complete_udata);
		cf_rc_free(complete_rc);

		ssd_start_maintenance_threads(ssds);
		ssd_start_write_worker_threads(ssds);
		ssd_start_defrag_threads(ssds);
	}

	return 0;
}


void
ssd_load_devices_load(drv_ssds *ssds, cf_queue *complete_q, void *udata)
{
	ssds->ns->cold_start_loading = true;

	void *p = cf_rc_alloc(1);

	for (int i = 1; i < ssds->n_ssds; i++) {
		cf_rc_reserve(p);
	}

	for (int i = 0; i < ssds->n_ssds; i++) {
		drv_ssd *ssd = &ssds->ssds[i];
		ssd_load_devices_data *ldd = cf_malloc(sizeof(ssd_load_devices_data));

		if (! ldd) {
			cf_crash(AS_DRV_SSD, "memory allocation in device load");
		}

		ldd->ssds = ssds;
		ldd->ssd = ssd;
		ldd->complete_q = complete_q;
		ldd->complete_udata = udata;
		ldd->complete_rc = p;

		pthread_create(&ssd->load_device_thread, 0, ssd_load_devices_fn, ldd);
	}
}


void
ssd_load_devices_init_header_length(drv_ssds *ssds)
{
	for (int i = 0; i < ssds->n_ssds; i++) {
		drv_ssd *ssd = &ssds->ssds[i];

		ssd->header_size = ssds->header->header_length;
	}
}


//==========================================================
// Generic startup utilities.
//

static int
first_used_device(ssd_device_header *headers[], int n_ssds)
{
	for (int i = 0; i < n_ssds; i++) {
		if (headers[i]->random != 0) {
			return i;
		}
	}

	return -1;
}


bool
ssd_load_devices(drv_ssds *ssds, cf_queue *complete_q, void *udata)
{
	uint64_t random = cf_get_rand64();

	int n_ssds = ssds->n_ssds;
	as_namespace *ns = ssds->ns;

	ssd_device_header *headers[n_ssds];

	// Check all the headers. Pick one as the representative.
	for (int i = 0; i < n_ssds; i++) {
		drv_ssd *ssd = &ssds->ssds[i];
		int rvh = as_storage_read_header(ssd, ns, &headers[i]);

		if (rvh == -1) {
			cf_crash(AS_DRV_SSD, "unable to read disk header %s: %s",
					ssd->name, cf_strerror(errno));
		}

		if (rvh == -2) {
			headers[i] = as_storage_init_header(ns);
		}
	}

	int first_used = first_used_device(headers, n_ssds);

	if (first_used == -1) {
		// Shouldn't find all fresh headers here during warm restart.
		if (! ns->cold_start) {
			// There's no going back to cold start now - do so the harsh way.
			cf_crash(AS_DRV_SSD, "ns %s: found all %d devices fresh during warm restart",
					ns->name, n_ssds);
		}

		cf_info(AS_DRV_SSD, "namespace %s: found all %d devices fresh, initializing to random %"PRIu64,
				ns->name, n_ssds, random);

		ssds->header = headers[0];

		for (int i = 1; i < n_ssds; i++) {
			cf_free(headers[i]);
		}

		ssds->header->random = random;
		ssds->header->devices_n = n_ssds;
		as_storage_info_flush_ssd(ns);

		ssd_load_devices_init_header_length(ssds);

		return true;
	}

	// At least one device is not fresh. Check that all non-fresh devices match.

	for (int i = 0; i < n_ssds; i++) {
		drv_ssd *ssd = &ssds->ssds[i];

		// Skip fresh devices.
		if (headers[i]->random == 0) {
			ssd->started_fresh = true; // warm restart needs to know
			continue;
		}

		if (headers[first_used]->random != headers[i]->random) {
			cf_crash(AS_DRV_SSD, "namespace %s: drive set with unmatched headers - devices %s & %s have different signatures",
					ns->name, ssds->ssds[first_used].name, ssd->name);
		}

		if (headers[first_used]->devices_n != headers[i]->devices_n) {
			cf_crash(AS_DRV_SSD, "namespace %s: drive set with unmatched headers - devices %s & %s have different device counts",
					ns->name, ssds->ssds[first_used].name, ssd->name);
		}

		if (headers[first_used]->last_evict_void_time !=
				headers[i]->last_evict_void_time) {
			cf_warning(AS_DRV_SSD, "namespace %s: devices have inconsistent evict-void-times - ignoring",
					ns->name);
			headers[first_used]->last_evict_void_time = 0;
		}
	}

	// Drive set OK - fix up header set.
	ssds->header = headers[first_used];
	headers[first_used] = 0;

	for (int i = 0; i < n_ssds; i++) {
		if (headers[i]) {
			cf_free(headers[i]);
			headers[i] = 0;
		}
	}

	ssds->header->random = random;
	ssds->header->devices_n = n_ssds; // may have added fresh drives
	as_storage_info_flush_ssd(ns);

	as_partition_get_state_from_storage(ssds->ns, ssds->get_state_from_storage);

	ssd_load_devices_init_header_length(ssds);

	// Warm restart - imitate device loading by reducing resumed index.
	if (! ns->cold_start) {
		ssd_resume_devices(ssds);

		return true;
	}

	// Initialize the cold-start eviction machinery.

	if (0 != pthread_mutex_init(&ns->cold_start_evict_lock, NULL)) {
		cf_crash(AS_DRV_SSD, "failed cold-start eviction mutex init");
	}

	uint32_t now = as_record_void_time_get();

	if (ns->cold_start_evict_ttl == 0xFFFFffff) {
		// Config file did NOT specify cold-start-evict-ttl.
		ns->cold_start_threshold_void_time = ssds->header->last_evict_void_time;

		// Check that it's not already in the past. (Note - includes 0.)
		if (ns->cold_start_threshold_void_time < now) {
			ns->cold_start_threshold_void_time = now;
		}
		else {
			cf_info(AS_DRV_SSD, "namespace %s: using saved cold start evict-ttl %u",
					ns->name, ns->cold_start_threshold_void_time - now);
		}
	}
	else {
		// Config file specified cold-start-evict-ttl. (0 is a valid value.)
		ns->cold_start_threshold_void_time = now + ns->cold_start_evict_ttl;

		cf_info(AS_DRV_SSD, "namespace %s: using config-specified cold start evict-ttl %u",
				ns->name, ns->cold_start_evict_ttl);
	}

	ns->cold_start_max_void_time = now + (uint32_t)ns->max_ttl;

	// Fire off threads to load in data - will signal completion when threads
	// are all done.
	ssd_load_devices_load(ssds, complete_q, udata);

	// Make sure caller doesn't signal completion.
	return false;
}


// Set a device's system block scheduler mode.
static int
ssd_set_scheduler_mode(const char* device_name, const char* mode)
{
	if (strncmp(device_name, "/dev/", 5)) {
		cf_warning(AS_DRV_SSD, "storage: invalid device name %s, did not set scheduler mode",
				device_name);
		return -1;
	}

	char device_tag[(strlen(device_name) - 5) + 1];

	strcpy(device_tag, device_name + 5);

	// Replace any slashes in the device tag with '!' - this is the naming
	// convention in /sys/block.
	char* p_char = device_tag;

	while (*p_char) {
		if (*p_char == '/') {
			*p_char = '!';
		}

		p_char++;
	}

	// If the device name ends with a number, assume it's a partition name and
	// removing the number gives the raw device name.
	if (p_char != device_tag) {
		p_char--;

		if (*p_char >= '0' && *p_char <= '9') {
			*p_char = 0;
		}
	}

	char scheduler_file_name[11 + strlen(device_tag) + 16 + 1];

	strcpy(scheduler_file_name, "/sys/block/");
	strcat(scheduler_file_name, device_tag);
	strcat(scheduler_file_name, "/queue/scheduler");

	FILE* scheduler_file = fopen(scheduler_file_name, "w");

	if (! scheduler_file) {
		cf_warning(AS_DRV_SSD, "storage: couldn't open %s, did not set scheduler mode: %s",
				scheduler_file_name, cf_strerror(errno));
		return -1;
	}

	if (fwrite(mode, strlen(mode), 1, scheduler_file) != 1) {
		fclose(scheduler_file);

		cf_warning(AS_DRV_SSD, "storage: couldn't write %s to %s, did not set scheduler mode",
				mode, scheduler_file_name);
		return -1;
	}

	fclose(scheduler_file);

	cf_info(AS_DRV_SSD, "storage: set device %s scheduler mode to %s",
			device_name, mode);

	return 0;
}


static void
check_write_block_size(uint32_t write_block_size)
{
	if (write_block_size > MAX_WRITE_BLOCK_SIZE) {
		cf_crash(AS_DRV_SSD, "attempted to configure write block size in excess of %u",
				MAX_WRITE_BLOCK_SIZE);
	}

	if (LOAD_BUF_SIZE % write_block_size != 0 ||
			SSD_DEFAULT_HEADER_LENGTH % write_block_size != 0) {
		cf_crash(AS_DRV_SSD, "attempted to configure non-round write block size %u",
				write_block_size);
	}
}


static off_t
check_file_size(off_t file_size, const char *tag)
{
	if (sizeof(off_t) <= 4) {
		cf_warning(AS_DRV_SSD, "this OS supports only 32-bit (4g) files - compile with 64 bit offsets");
	}

	if (file_size > SSD_DEFAULT_HEADER_LENGTH) {
		off_t unusable_size =
				(file_size - SSD_DEFAULT_HEADER_LENGTH) % LOAD_BUF_SIZE;

		if (unusable_size != 0) {
			cf_info(AS_DRV_SSD, "%s size must be header size %u + multiple of %u, rounding down",
					tag, SSD_DEFAULT_HEADER_LENGTH, LOAD_BUF_SIZE);
			file_size -= unusable_size;
		}

		if (file_size > AS_STORAGE_MAX_DEVICE_SIZE) {
			cf_warning(AS_DRV_SSD, "%s size must be <= %"PRId64", trimming original size %"PRId64,
					tag, AS_STORAGE_MAX_DEVICE_SIZE, file_size);
			file_size = AS_STORAGE_MAX_DEVICE_SIZE;
		}
	}

	if (file_size <= SSD_DEFAULT_HEADER_LENGTH) {
		cf_crash(AS_DRV_SSD, "%s size %"PRId64" must be greater than header size %d",
				tag, file_size, SSD_DEFAULT_HEADER_LENGTH);
	}

	return file_size;
}


static uint64_t
find_io_min_size(int fd, const char *ssd_name)
{
	off_t off = lseek(fd, 0, SEEK_SET);

	if (off != 0) {
		cf_crash(AS_DRV_SSD, "%s: seek error %s", ssd_name, cf_strerror(errno));
	}

	uint8_t *buf = cf_valloc(HI_IO_MIN_SIZE);
	size_t read_sz = LO_IO_MIN_SIZE;

	while (read_sz <= HI_IO_MIN_SIZE) {
		if (read(fd, (void*)buf, read_sz) == (ssize_t)read_sz) {
			cf_free(buf);
			return read_sz;
		}

		read_sz <<= 1; // LO_IO_MIN_SIZE and HI_IO_MIN_SIZE are powers of 2
	}

	cf_crash(AS_DRV_SSD, "%s: read failed at all sizes from %u to %u bytes",
			ssd_name, LO_IO_MIN_SIZE, HI_IO_MIN_SIZE);

	return 0;
}


int
ssd_init_devices(as_namespace *ns, drv_ssds **ssds_p)
{
	int n_ssds;

	for (n_ssds = 0; n_ssds < AS_STORAGE_MAX_DEVICES; n_ssds++) {
		if (! ns->storage_devices[n_ssds]) {
			break;
		}
	}

	size_t ssds_size = sizeof(drv_ssds) + (n_ssds * sizeof(drv_ssd));
	drv_ssds *ssds = cf_malloc(ssds_size);

	if (! ssds) {
		cf_warning(AS_DRV_SSD, "failed drv_ssds malloc");
		return -1;
	}

	memset(ssds, 0, ssds_size);
	ssds->n_ssds = n_ssds;
	ssds->ns = ns;

	// Raw device-specific initialization of drv_ssd structures.
	for (int i = 0; i < n_ssds; i++) {
		drv_ssd *ssd = &ssds->ssds[i];

		ssd->name = ns->storage_devices[i];

		ssd->open_flag = O_RDWR |
				(ns->storage_disable_odirect ? 0 : O_DIRECT) |
				(ns->storage_enable_osync ? O_SYNC : 0);

		int fd = open(ssd->name, ssd->open_flag, S_IRUSR | S_IWUSR);

		if (-1 == fd) {
			cf_warning(AS_DRV_SSD, "unable to open device %s: %s", ssd->name,
					cf_strerror(errno));
			return -1;
		}

		uint64_t size = 0;

		ioctl(fd, BLKGETSIZE64, &size); // gets the number of bytes

		ssd->file_size = check_file_size((off_t)size, "usable device");
		ssd->io_min_size = find_io_min_size(fd, ssd->name);

		if (ns->cold_start && ns->storage_cold_start_empty) {
			if (! as_storage_empty_header(fd, ssd->name)) {
				close(fd);
				return -1;
			}

			cf_info(AS_DRV_SSD, "cold-start-empty - erased header of %s",
					ssd->name);
		}

		close(fd);

		ns->ssd_size += ssd->file_size; // increment total storage size

		cf_info(AS_DRV_SSD, "opened device %s: usable size %lu, io-min-size %lu",
				ssd->name, ssd->file_size, ssd->io_min_size);

		if (ns->storage_scheduler_mode) {
			// Set scheduler mode specified in config file.
			ssd_set_scheduler_mode(ssd->name, ns->storage_scheduler_mode);
		}
	}

	*ssds_p = ssds;

	return 0;
}


int
ssd_init_shadows(as_namespace *ns, drv_ssds *ssds)
{
	int n_shadows = 0;

	for (int n = 0; n < ssds->n_ssds; n++) {
		if (ns->storage_shadows[n]) {
			n_shadows++;
		}
	}

	if (n_shadows == 0) {
		// No shadows - a normal deployment.
		return 0;
	}

	if (n_shadows != ssds->n_ssds) {
		cf_warning(AS_DRV_SSD, "configured %d devices but only %d shadows",
				ssds->n_ssds, n_shadows);
		return -1;
	}

	// Check shadow devices.
	for (int i = 0; i < n_shadows; i++) {
		drv_ssd *ssd = &ssds->ssds[i];

		ssd->shadow_name = ns->storage_shadows[i];

		int fd = open(ssd->shadow_name, ssd->open_flag, S_IRUSR | S_IWUSR);

		if (-1 == fd) {
			cf_warning(AS_DRV_SSD, "unable to open shadow device %s: %s",
					ssd->shadow_name, cf_strerror(errno));
			return -1;
		}

		uint64_t size = 0;

		ioctl(fd, BLKGETSIZE64, &size); // gets the number of bytes

		if ((off_t)size < ssd->file_size) {
			cf_warning(AS_DRV_SSD, "shadow device %s is smaller than main device - %lu < %lu",
					ssd->shadow_name, size, ssd->file_size);
			close(fd);
			return -1;
		}

		if (ns->cold_start && ns->storage_cold_start_empty) {
			if (! as_storage_empty_header(fd, ssd->shadow_name)) {
				close(fd);
				return -1;
			}

			cf_info(AS_DRV_SSD, "cold-start-empty - erased header of %s",
					ssd->shadow_name);
		}

		close(fd);

		cf_info(AS_DRV_SSD, "shadow device %s is compatible with main device",
				ssd->shadow_name);

		if (ns->storage_scheduler_mode) {
			// Set scheduler mode specified in config file.
			ssd_set_scheduler_mode(ssd->shadow_name,
					ns->storage_scheduler_mode);
		}
	}

	return 0;
}


int
ssd_init_files(as_namespace *ns, drv_ssds **ssds_p)
{
	int n_ssds;

	for (n_ssds = 0; n_ssds < AS_STORAGE_MAX_FILES; n_ssds++) {
		if (! ns->storage_files[n_ssds]) {
			break;
		}
	}

	size_t ssds_size = sizeof(drv_ssds) + (n_ssds * sizeof(drv_ssd));
	drv_ssds *ssds = cf_malloc(ssds_size);

	if (! ssds) {
		cf_warning(AS_DRV_SSD, "failed drv_ssds malloc");
		return -1;
	}

	memset(ssds, 0, ssds_size);
	ssds->n_ssds = n_ssds;
	ssds->ns = ns;

	// File-specific initialization of drv_ssd structures.
	for (int i = 0; i < n_ssds; i++) {
		drv_ssd *ssd = &ssds->ssds[i];

		ssd->name = ns->storage_files[i];

		if (ns->cold_start && ns->storage_cold_start_empty) {
			if (0 == remove(ssd->name)) {
				cf_info(AS_DRV_SSD, "cold-start-empty - removed %s", ssd->name);
			}
			else if (errno == ENOENT) {
				cf_info(AS_DRV_SSD, "cold-start-empty - no file %s", ssd->name);
			}
			else {
				cf_warning(AS_DRV_SSD, "failed remove: errno %d", errno);
				return -1;
			}
		}

		ssd->open_flag = O_RDWR;

		// Validate that file can be opened, create it if it doesn't exist.
		int fd = open(ssd->name, ssd->open_flag | O_CREAT, S_IRUSR | S_IWUSR);

		if (-1 == fd) {
			cf_warning(AS_DRV_SSD, "unable to open file %s: %s", ssd->name,
					cf_strerror(errno));
			return -1;
		}

		ssd->file_size = check_file_size(ns->storage_filesize, "file");
		ssd->io_min_size = LO_IO_MIN_SIZE;

		// Truncate will grow or shrink the file to the correct size.
		if (0 != ftruncate(fd, ssd->file_size)) {
			cf_warning(AS_DRV_SSD, "unable to truncate file: errno %d", errno);
			close(fd);
			return -1;
		}

		close(fd);

		ns->ssd_size += ssd->file_size; // increment total storage size

		cf_info(AS_DRV_SSD, "opened file %s: usable size %lu", ssd->name,
				ssd->file_size);
	}

	*ssds_p = ssds;

	return 0;
}


//==========================================================
// Storage API implementation: startup, shutdown, etc.
//

int
as_storage_namespace_init_ssd(as_namespace *ns, cf_queue *complete_q,
		void *udata)
{
	drv_ssds *ssds;

	if (ns->storage_devices[0]) {
		if (0 != ssd_init_devices(ns, &ssds)) {
			cf_warning(AS_DRV_SSD, "ns %s can't initialize devices", ns->name);
			return -1;
		}

		if (0 != ssd_init_shadows(ns, ssds)) {
			cf_warning(AS_DRV_SSD, "ns %s can't initialize shadows", ns->name);
			return -1;
		}
	}
	else if (ns->storage_files[0]) {
		if (0 != ssd_init_files(ns, &ssds)) {
			cf_warning(AS_DRV_SSD, "ns %s can't initialize files", ns->name);
			return -1;
		}
	}
	else {
		cf_warning(AS_DRV_SSD, "ns %s has no devices or files", ns->name);
		return -1;
	}

	// Allow defrag to go full speed during startup - restore the configured
	// settings when startup is done.
	ns->saved_defrag_sleep = ns->storage_defrag_sleep;
	ns->storage_defrag_sleep = 0;

	check_write_block_size(ns->storage_write_block_size);

	// The queue limit is more efficient to work with.
	ns->storage_max_write_q = (int)
			(ns->storage_max_write_cache / ns->storage_write_block_size);

	// Minimize how often we recalculate this.
	ns->defrag_lwm_size =
			(ns->storage_write_block_size * ns->storage_defrag_lwm_pct) / 100;

	ns->storage_private = (void*)ssds;

	// Finish initializing drv_ssd structures (non-zero-value members).
	for (int i = 0; i < ssds->n_ssds; i++) {
		drv_ssd *ssd = &ssds->ssds[i];

		ssd->ns = ns;
		ssd->file_id = i;

		pthread_mutex_init(&ssd->write_lock, 0);
		pthread_mutex_init(&ssd->defrag_lock, 0);

		ssd->running = true;

		ssd->data_in_memory = ns->storage_data_in_memory;
		ssd->write_block_size = ns->storage_write_block_size;

		ssd_wblock_init(ssd);

		// Note: free_wblock_q, defrag_wblock_q created after loading devices.

		if (! (ssd->fd_q = cf_queue_create(sizeof(int), true))) {
			cf_crash(AS_DRV_SSD, "can't create fd queue");
		}

		if (ssd->shadow_name &&
				! (ssd->shadow_fd_q = cf_queue_create(sizeof(int), true))) {
			cf_crash(AS_DRV_SSD, "can't create shadow fd queue");
		}

		if (! (ssd->swb_write_q = cf_queue_create(sizeof(void*), true))) {
			cf_crash(AS_DRV_SSD, "can't create swb-write queue");
		}

		if (ssd->shadow_name &&
				! (ssd->swb_shadow_q = cf_queue_create(sizeof(void*), true))) {
			cf_crash(AS_DRV_SSD, "can't create swb-shadow queue");
		}

		if (! (ssd->swb_free_q = cf_queue_create(sizeof(void*), true))) {
			cf_crash(AS_DRV_SSD, "can't create swb-free queue");
		}

		if (! ns->storage_data_in_memory) {
			if (! (ssd->post_write_q = cf_queue_create(sizeof(void*), false))) {
				cf_crash(AS_DRV_SSD, "can't create post-write queue");
			}
		}

		char histname[HISTOGRAM_NAME_SIZE];

		snprintf(histname, sizeof(histname), "SSD_READ_%d %s", i, ssd->name);

		if (! (ssd->hist_read = histogram_create(histname, HIST_MILLISECONDS))) {
			cf_crash(AS_DRV_SSD, "cannot create histogram %s", histname);
		}

		snprintf(histname, sizeof(histname), "SSD_LARGE_BLOCK_READ_%d %s", i, ssd->name);

		if (! (ssd->hist_large_block_read = histogram_create(histname, HIST_MILLISECONDS))) {
			cf_crash(AS_DRV_SSD,"cannot create histogram %s", histname);
		}

		snprintf(histname, sizeof(histname), "SSD_WRITE_%d %s", i, ssd->name);

		if (! (ssd->hist_write = histogram_create(histname, HIST_MILLISECONDS))) {
			cf_crash(AS_DRV_SSD, "cannot create histogram %s", histname);
		}

		if (ssd->shadow_name) {
			snprintf(histname, sizeof(histname), "SSD_SHADOW_WRITE_%d %s", i, ssd->name);

			if (! (ssd->hist_shadow_write = histogram_create(histname, HIST_MILLISECONDS))) {
				cf_crash(AS_DRV_SSD, "cannot create histogram %s", histname);
			}
		}

		snprintf(histname, sizeof(histname), "SSD_FSYNC_%d %s", i, ssd->name);

		if (! (ssd->hist_fsync = histogram_create(histname, HIST_MILLISECONDS))) {
			cf_crash(AS_DRV_SSD, "cannot create histogram %s", histname);
		}
	}

	// Attempt to load the data.
	//
	// Return value 'false' means it's going to take a long time and will later
	// asynchronously signal completion via the complete_q, 'true' means it's
	// finished, signal here.

	if (ssd_load_devices(ssds, complete_q, udata)) {
		ssd_load_wblock_queues(ssds);

		cf_queue_push(complete_q, &udata);

		ssd_start_maintenance_threads(ssds);
		ssd_start_write_worker_threads(ssds);
		ssd_start_defrag_threads(ssds);
	}

	return 0;
}


void
as_storage_cold_start_ticker_ssd()
{
	for (uint32_t i = 0; i < g_config.namespaces; i++) {
		as_namespace *ns = g_config.namespace[i];

		if (ns->cold_start_loading) {
			char buf[2048];
			int pos = 0;
			drv_ssds *ssds = (drv_ssds*)ns->storage_private;

			for (int j = 0; j < ssds->n_ssds; j++) {
				drv_ssd *ssd = &ssds->ssds[j];
				uint32_t pct = (ssd->cold_start_block_counter * 100) /
						(ssd->file_size / LOAD_BUF_SIZE);

				pos += sprintf(buf + pos, ", %s %u%%", ssd->name, pct);
			}

			cf_info(AS_DRV_SSD, "{%s} loaded %lu records, %lu subrecords%s",
					ns->name, ns->n_objects, ns->n_sub_objects, buf);
		}
	}
}


int
as_storage_namespace_destroy_ssd(as_namespace *ns)
{
	// This is not called - for now we don't bother unwinding.
	return 0;
}


int
as_storage_namespace_attributes_get_ssd(as_namespace *ns,
		as_storage_attributes *attr)
{
	drv_ssds *ssds = (drv_ssds*)ns->storage_private;
	attr->n_devices = ssds->n_ssds;

	return 0;
}


// Note that this is *NOT* the counterpart to as_storage_record_create_ssd()!
// That would be as_storage_record_close_ssd(). This is what gets called when a
// record is destroyed, to dereference storage.
int
as_storage_record_destroy_ssd(as_namespace *ns, as_record *r)
{
	if (STORAGE_RBLOCK_IS_VALID(r->storage_key.ssd.rblock_id) &&
			r->storage_key.ssd.n_rblocks != 0) {
		drv_ssds *ssds = (drv_ssds*)ns->storage_private;
		drv_ssd *ssd = &ssds->ssds[r->storage_key.ssd.file_id];

		ssd_block_free(ssd, r->storage_key.ssd.rblock_id,
				r->storage_key.ssd.n_rblocks, "destroy");

		r->storage_key.ssd.rblock_id = STORAGE_INVALID_RBLOCK;
		r->storage_key.ssd.n_rblocks = 0;
	}

	return 0;
}


//==========================================================
// Storage API implementation: as_storage_rd cycle.
//

int
as_storage_record_create_ssd(as_namespace *ns, as_record *r, as_storage_rd *rd,
		cf_digest *keyd)
{
	rd->u.ssd.block = 0;
	rd->u.ssd.must_free_block = NULL;
	rd->u.ssd.ssd = 0;

	// Should already look like this, but ...
	r->storage_key.ssd.file_id = STORAGE_INVALID_FILE_ID;
	r->storage_key.ssd.rblock_id = STORAGE_INVALID_RBLOCK;
	r->storage_key.ssd.n_rblocks = 0;

	return 0;
}


int
as_storage_record_open_ssd(as_namespace *ns, as_record *r, as_storage_rd *rd,
		cf_digest *keyd)
{
	drv_ssds *ssds = (drv_ssds*)ns->storage_private;

	rd->u.ssd.block = 0;
	rd->u.ssd.must_free_block = NULL;
	rd->u.ssd.ssd = &ssds->ssds[r->storage_key.ssd.file_id];

	return 0;
}


int
as_storage_record_close_ssd(as_record *r, as_storage_rd *rd)
{
	int result = 0;

	// All record writes except defrag come through here! (Note - can get here
	// twice if ssd_write() fails - make sure second call will be a no-op.)

	if (rd->write_to_device && as_bin_inuse_has(rd)) {
		result = ssd_write(r, rd);
		rd->write_to_device = false;
	}

	if (rd->u.ssd.must_free_block) {
		cf_free(rd->u.ssd.must_free_block);
		rd->u.ssd.must_free_block = NULL;
		rd->u.ssd.block = NULL;
	}

	return result;
}


// These are near the top of this file:
//		as_storage_record_get_n_bins_ssd()
//		as_storage_record_read_ssd()
//		as_storage_particle_read_all_ssd()
//		as_storage_particle_read_and_size_all_ssd()


bool
as_storage_record_size_and_check_ssd(as_storage_rd *rd)
{
	return rd->ns->storage_write_block_size >= as_storage_record_size(rd);
}


//==========================================================
// Storage API implementation: storage capacity monitoring.
//

void
as_storage_wait_for_defrag_ssd(as_namespace *ns)
{
	if (ns->storage_defrag_startup_minimum > 0) {
		while (true) {
			int avail_pct;

			if (0 != as_storage_stats_ssd(ns, &avail_pct, 0)) {
				cf_crash(AS_DRV_SSD, "namespace %s storage stats failed",
						ns->name);
			}

			if (avail_pct >= ns->storage_defrag_startup_minimum) {
				break;
			}

			cf_info(AS_DRV_SSD, "namespace %s waiting for defrag: %d pct available, waiting for %d ...",
					ns->name, avail_pct, ns->storage_defrag_startup_minimum);

			sleep(2);
		}
	}

	// Restore configured defrag throttling values.
	ns->storage_defrag_sleep = ns->saved_defrag_sleep;

	// Set the "floor" for wblock usage. Must come after startup defrag so it
	// doesn't prevent defrag from resurrecting a drive that hit the floor.

	// Data-in-memory namespaces process transactions in service threads.
	int n_service_threads = ns->storage_data_in_memory ?
			g_config.n_service_threads : 0;

	int n_transaction_threads = g_config.use_queue_per_device ?
			g_config.n_transaction_threads_per_queue :
			g_config.n_transaction_queues * g_config.n_transaction_threads_per_queue;

	ns->storage_min_free_wblocks =
			n_service_threads +			// client writes
			n_transaction_threads +		// client writes
			g_config.n_fabric_workers +	// migration and prole writes
			1 +							// always 1 defrag thread
			DEFRAG_RUNTIME_RESERVE +	// reserve for defrag at runtime
			DEFRAG_STARTUP_RESERVE;		// reserve for defrag at startup
	// TODO - what about UDFs?

	cf_info(AS_DRV_SSD, "{%s} floor set at %u wblocks per device", ns->name,
			ns->storage_min_free_wblocks);
}


bool
as_storage_overloaded_ssd(as_namespace *ns)
{
	drv_ssds *ssds = (drv_ssds*)ns->storage_private;
	int max_write_q = ns->storage_max_write_q;

	// TODO - would be nice to not do this loop every single write transaction!
	for (int i = 0; i < ssds->n_ssds; i++) {
		drv_ssd *ssd = &ssds->ssds[i];
		int qsz = cf_queue_sz(ssd->swb_write_q);

		if (qsz > max_write_q) {
			cf_atomic_int_incr(&g_config.err_storage_queue_full);
			cf_warning(AS_DRV_SSD, "{%s} write fail: queue too deep: q %d, max %d",
					ns->name, qsz, max_write_q);
			return true;
		}

		if (ssd->shadow_name) {
			qsz = cf_queue_sz(ssd->swb_shadow_q);

			if (qsz > max_write_q) {
				cf_atomic_int_incr(&g_config.err_storage_queue_full);
				cf_warning(AS_DRV_SSD, "{%s} write fail: shadow queue too deep: q %d, max %d",
						ns->name, qsz, max_write_q);
				return true;
			}
		}
	}

	return false;
}


bool
as_storage_has_space_ssd(as_namespace *ns)
{
	// Shortcut - assume we can't go from 5% to 0% in 1 ticker interval.
	if (ns->storage_last_avail_pct > 5) {
		return true;
	}
	// else - running low on available percent, check rigorously...

	drv_ssds* ssds = (drv_ssds*)ns->storage_private;

	for (int i = 0; i < ssds->n_ssds; i++) {
		if (cf_queue_sz(ssds->ssds[i].free_wblock_q) <
				ns->storage_min_free_wblocks) {
			return false;
		}
	}

	return true;
}


void
as_storage_defrag_sweep_ssd(as_namespace *ns)
{
	cf_info(AS_DRV_SSD, "{%s} sweeping all devices for wblocks to defrag ...", ns->name);

	drv_ssds* ssds = (drv_ssds*)ns->storage_private;

	for (int i = 0; i < ssds->n_ssds; i++) {
		cf_atomic32_incr(&ssds->ssds[i].defrag_sweep);
	}
}


//==========================================================
// Storage API implementation: data in device headers.
//

int
as_storage_info_set_ssd(as_namespace *ns, uint idx, uint8_t *buf, size_t len)
{
	drv_ssds *ssds = (drv_ssds*)ns->storage_private;

	if (ssds == 0 || ssds->header == 0 || ssds->header->info_data == 0) {
		cf_info(AS_DRV_SSD, "illegal ssd header in namespace %s", ns->name);
		return -1;
	}

	if (idx > ssds->header->info_n)	{
		cf_info(AS_DRV_SSD, "storage info set failed: idx %d", idx);
		return -1;
	}
	if (len > ssds->header->info_stride - sizeof(info_buf)) {
		cf_info(AS_DRV_SSD, "storage info set failed: bad length %d", len);
		return -1;
	}

	info_buf *b = (info_buf*)
			(ssds->header->info_data + (ssds->header->info_stride * idx));

	b->len = len;
	memcpy(b->data, buf, len);

	return 0;
}


int
as_storage_info_get_ssd(as_namespace *ns, uint idx, uint8_t *buf, size_t *len)
{
	drv_ssds *ssds = (drv_ssds*)ns->storage_private;

	if (ssds == 0 || ssds->header == 0 || ssds->header->info_data == 0) {
		cf_info(AS_DRV_SSD, "illegal ssd header in namespace %s", ns->name);
		return -1;
	}

	if (idx > ssds->header->info_n)	{
		cf_info(AS_DRV_SSD, "storage info get ssd: failed: idx %d too large",
				idx);
		return -1;
	}

	info_buf *b = (info_buf*)
			(ssds->header->info_data + (ssds->header->info_stride * idx));

	if (b->len > *len || b->len > ssds->header->info_stride) {
		cf_info(AS_DRV_SSD, "storage info get ssd: bad length: from disk %d input %d stride %d",
			b->len, *len, ssds->header->info_stride);
		return -1;
	}

	*len = b->len;

	if (b->len) {
		memcpy(buf, b->data, b->len);
	}

	return 0;
}


int
as_storage_info_flush_ssd(as_namespace *ns)
{
	drv_ssds *ssds = (drv_ssds*)ns->storage_private;

	for (int i = 0; i < ssds->n_ssds; i++) {
		drv_ssd *ssd = &ssds->ssds[i];

		as_storage_write_header(ssd, ssds->header, ssds->header->header_length);
	}

	return 0;
}


void
as_storage_save_evict_void_time_ssd(as_namespace *ns, uint32_t evict_void_time)
{
	drv_ssds* ssds = (drv_ssds*)ns->storage_private;

	ssds->header->last_evict_void_time = evict_void_time;

	// Customized write instead of using as_storage_info_flush_ssd() so we can
	// write 512-4096b instead of 1Mb (and not interfere with potentially
	// concurrent writes for partition info).

	for (int i = 0; i < ssds->n_ssds; i++) {
		drv_ssd* ssd = &ssds->ssds[i];
		size_t peek_size = BYTES_UP_TO_IO_MIN(ssd, sizeof(ssd_device_header));

		as_storage_write_header(ssd, ssds->header, peek_size);
	}
}


//==========================================================
// Storage API implementation: statistics.
//

int
as_storage_stats_ssd(as_namespace *ns, int *available_pct,
		uint64_t *used_disk_bytes)
{
	drv_ssds *ssds = (drv_ssds*)ns->storage_private;

	if (available_pct) {
		*available_pct = 100;

		// Find the device with the lowest available percent.
		for (int i = 0; i < ssds->n_ssds; i++) {
			drv_ssd *ssd = &ssds->ssds[i];
			uint64_t pct = (available_size(ssd) * 100) / ssd->file_size;

			if (pct < (uint64_t)*available_pct) {
				*available_pct = pct;
			}
		}

		// Used for shortcut in as_storage_has_space_ssd(), which is done on a
		// per-transaction basis:
		ns->storage_last_avail_pct = *available_pct;
	}

	if (used_disk_bytes) {
		uint64_t sz = 0;

		for (int i = 0; i < ssds->n_ssds; i++) {
			sz += ssds->ssds[i].inuse_size;
		}

		*used_disk_bytes = sz;
	}

	return 0;
}


int
as_storage_ticker_stats_ssd(as_namespace *ns)
{
	drv_ssds *ssds = (drv_ssds*)ns->storage_private;

	for (int i = 0; i < ssds->n_ssds; i++) {
		drv_ssd *ssd = &ssds->ssds[i];

		histogram_dump(ssd->hist_read);
		histogram_dump(ssd->hist_large_block_read);
		histogram_dump(ssd->hist_write);

		if (ssd->hist_shadow_write) {
			histogram_dump(ssd->hist_shadow_write);
		}

		histogram_dump(ssd->hist_fsync);
	}

	return 0;
}


int
as_storage_histogram_clear_ssd(as_namespace *ns)
{
	drv_ssds *ssds = (drv_ssds*)ns->storage_private;

	for (int i = 0; i < ssds->n_ssds; i++) {
		drv_ssd *ssd = &ssds->ssds[i];

		histogram_clear(ssd->hist_read);
		histogram_clear(ssd->hist_large_block_read);
		histogram_clear(ssd->hist_write);

		if (ssd->hist_shadow_write) {
			histogram_clear(ssd->hist_shadow_write);
		}

		histogram_clear(ssd->hist_fsync);
	}

	return 0;
}


//==========================================================
// Shutdown.
//

void
as_storage_shutdown_ssd(as_namespace *ns)
{
	drv_ssds *ssds = (drv_ssds*)ns->storage_private;

	for (int i = 0; i < ssds->n_ssds; i++) {
		drv_ssd *ssd = &ssds->ssds[i];

		// Stop the maintenance thread from (also) flushing the swbs.
		pthread_mutex_lock(&ssd->write_lock);
		pthread_mutex_lock(&ssd->defrag_lock);

		// Flush current swb by pushing it to write-q.
		if (ssd->current_swb) {
			// Clean the end of the buffer before pushing to write-q.
			if (ssd->write_block_size > ssd->current_swb->pos) {
				memset(&ssd->current_swb->buf[ssd->current_swb->pos], 0,
						ssd->write_block_size - ssd->current_swb->pos);
			}

			cf_queue_push(ssd->swb_write_q, &ssd->current_swb);
			ssd->current_swb = NULL;
		}

		// Flush defrag swb by pushing it to write-q.
		if (ssd->defrag_swb) {
			// Clean the end of the buffer before pushing to write-q.
			if (ssd->write_block_size > ssd->defrag_swb->pos) {
				memset(&ssd->defrag_swb->buf[ssd->defrag_swb->pos], 0,
						ssd->write_block_size - ssd->defrag_swb->pos);
			}

			cf_queue_push(ssd->swb_write_q, &ssd->defrag_swb);
			ssd->defrag_swb = NULL;
		}
	}

	for (int i = 0; i < ssds->n_ssds; i++) {
		drv_ssd *ssd = &ssds->ssds[i];

		while (cf_queue_sz(ssd->swb_write_q)) {
			usleep(1000);
		}

		if (ssd->shadow_name) {
			while (cf_queue_sz(ssd->swb_shadow_q)) {
				usleep(1000);
			}
		}

		ssd->running = false;
	}

	for (int i = 0; i < ssds->n_ssds; i++) {
		drv_ssd *ssd = &ssds->ssds[i];
		void *p_void;

		for (uint32_t j = 0; j < ssds->ns->storage_write_threads; j++) {
			pthread_join(ssd->write_worker_thread[j], &p_void);
		}

		if (ssd->shadow_name) {
			pthread_join(ssd->shadow_worker_thread, &p_void);
		}
	}
}<|MERGE_RESOLUTION|>--- conflicted
+++ resolved
@@ -1087,17 +1087,10 @@
 		pthread_join(q_load_threads[i], NULL);
 	}
 	// Now we're single-threaded again.
-<<<<<<< HEAD
 
 	for (int i = 0; i < ssds->n_ssds; i++) {
 		drv_ssd *ssd = &ssds->ssds[i];
 
-=======
-
-	for (int i = 0; i < ssds->n_ssds; i++) {
-		drv_ssd *ssd = &ssds->ssds[i];
-
->>>>>>> 4f200a36
 		cf_info(AS_DRV_SSD, "%s init wblock free-q %d, defrag-q %d", ssd->name,
 				cf_queue_sz(ssd->free_wblock_q),
 				cf_queue_sz(ssd->defrag_wblock_q));
@@ -1553,7 +1546,6 @@
 	return write_size;
 }
 
-<<<<<<< HEAD
 
 static inline uint32_t
 ssd_write_calculate_size(as_record *r, as_storage_rd *rd)
@@ -1561,15 +1553,6 @@
 	// Note - this function is the only place where rounding size (up to a
 	// multiple of RBLOCK_SIZE) is really necessary.
 
-=======
-
-static inline uint32_t
-ssd_write_calculate_size(as_record *r, as_storage_rd *rd)
-{
-	// Note - this function is the only place where rounding size (up to a
-	// multiple of RBLOCK_SIZE) is really necessary.
-
->>>>>>> 4f200a36
 	return BYTES_TO_RBLOCK_BYTES(as_storage_record_size(rd));
 }
 
@@ -2179,7 +2162,6 @@
 		// Flush it.
 		ssd_flush_swb(ssd, swb);
 	}
-<<<<<<< HEAD
 
 	pthread_mutex_unlock(&ssd->write_lock);
 }
@@ -2238,66 +2220,6 @@
 {
 	int fd = ssd_fd_get(ssd);
 
-=======
-
-	pthread_mutex_unlock(&ssd->write_lock);
-}
-
-
-void
-ssd_flush_defrag_swb(drv_ssd *ssd, uint64_t *p_prev_n_writes,
-		uint32_t *p_prev_size)
-{
-	uint64_t n_writes = cf_atomic_int_get(ssd->n_defrag_wblock_writes);
-
-	// If there's an active write load, we don't need to flush.
-	if (n_writes != *p_prev_n_writes) {
-		*p_prev_n_writes = n_writes;
-		*p_prev_size = 0;
-		return;
-	}
-
-	pthread_mutex_lock(&ssd->defrag_lock);
-
-	n_writes = cf_atomic_int_get(ssd->n_defrag_wblock_writes);
-
-	// Must check under the lock, could be racing a defrag swb just queued.
-	if (n_writes != *p_prev_n_writes) {
-
-		pthread_mutex_unlock(&ssd->defrag_lock);
-
-		*p_prev_n_writes = n_writes;
-		*p_prev_size = 0;
-		return;
-	}
-
-	// Flush the defrag swb if it isn't empty, and has been written to since
-	// last flushed.
-
-	ssd_write_buf *swb = ssd->defrag_swb;
-
-	if (swb && swb->pos != *p_prev_size) {
-		*p_prev_size = swb->pos;
-
-		// Clean the end of the buffer before flushing.
-		if (ssd->write_block_size != swb->pos) {
-			memset(&swb->buf[swb->pos], 0, ssd->write_block_size - swb->pos);
-		}
-
-		// Flush it.
-		ssd_flush_swb(ssd, swb);
-	}
-
-	pthread_mutex_unlock(&ssd->defrag_lock);
-}
-
-
-void
-ssd_fsync(drv_ssd *ssd)
-{
-	int fd = ssd_fd_get(ssd);
-
->>>>>>> 4f200a36
 	uint64_t start_ns = g_config.storage_benchmarks ? cf_getns() : 0;
 
 	fsync(fd);
@@ -2340,7 +2262,6 @@
 
 	cf_info(AS_DRV_SSD, "... %s sweep queued %u wblocks for defrag", ssd->name,
 			n_queued);
-<<<<<<< HEAD
 }
 
 
@@ -2353,20 +2274,6 @@
 }
 
 
-=======
-}
-
-
-static inline uint64_t
-next_time(uint64_t now, uint64_t job_interval, uint64_t next)
-{
-	uint64_t next_job = now + job_interval;
-
-	return next_job < next ? next_job : next;
-}
-
-
->>>>>>> 4f200a36
 // All in microseconds since we're using usleep().
 #define MAX_INTERVAL		(1000 * 1000)
 #define LOG_STATS_INTERVAL	(1000 * 1000 * LOG_STATS_INTERVAL_sec)
@@ -2408,7 +2315,6 @@
 
 		now = cf_getus();
 		next = now + MAX_INTERVAL;
-<<<<<<< HEAD
 
 		if (now >= prev_log_stats + LOG_STATS_INTERVAL) {
 			ssd_log_stats(ssd, &prev_n_total_writes, &prev_n_defrag_reads,
@@ -2423,22 +2329,6 @@
 			next = next_time(now, FREE_SWBS_INTERVAL, next);
 		}
 
-=======
-
-		if (now >= prev_log_stats + LOG_STATS_INTERVAL) {
-			ssd_log_stats(ssd, &prev_n_total_writes, &prev_n_defrag_reads,
-					&prev_n_defrag_writes);
-			prev_log_stats = now;
-			next = next_time(now, LOG_STATS_INTERVAL, next);
-		}
-
-		if (now >= prev_free_swbs + FREE_SWBS_INTERVAL) {
-			ssd_free_swbs(ssd);
-			prev_free_swbs = now;
-			next = next_time(now, FREE_SWBS_INTERVAL, next);
-		}
-
->>>>>>> 4f200a36
 		uint64_t flush_max_us = ns->storage_flush_max_us;
 
 		if (flush_max_us != 0 && now >= prev_flush + flush_max_us) {
@@ -2987,8 +2877,6 @@
 			SINDEX_GRLOCK();
 		}
 		SINDEX_BINS_SETUP(sbins, 2 * ns->sindex_cnt);
-<<<<<<< HEAD
-=======
 		as_sindex * si_arr[2 * ns->sindex_cnt];
 		int si_arr_index = 0;
 		const char * set_name = as_index_get_set_name(r, ns);
@@ -3000,7 +2888,6 @@
 				si_arr_index += as_sindex_arr_lookup_by_set_binid_lockfree(ns, set_name, rd.bins[i].id, &si_arr[si_arr_index]);
 			}
 		}
->>>>>>> 4f200a36
 
 		if (! rd.ns->single_bin) {
 			int32_t delta_bins = (int32_t)block->n_bins - (int32_t)rd.n_bins;
@@ -3013,19 +2900,11 @@
 				as_bin_allocate_bin_space(r, &rd, delta_bins);
 			}
 		}
-<<<<<<< HEAD
-		const char * set_name = as_index_get_set_name(r, ns);
-=======
->>>>>>> 4f200a36
 		for (uint16_t i = 0; i < block->n_bins; i++) {
 			as_bin* b;
 			if (i < old_n_bins) {
 				b = &rd.bins[i];
-<<<<<<< HEAD
-				if (has_sindex) {	
-=======
 				if (has_sindex) {
->>>>>>> 4f200a36
 					sbins_populated += as_sindex_sbins_from_bin(ns, set_name, b, &sbins[sbins_populated], AS_SINDEX_OP_DELETE);
 				}
 				as_bin_set_id_from_name(ns, b, ssd_bin->name);
@@ -3042,10 +2921,7 @@
 			ssd_bin = (drv_ssd_bin*)(block_head + ssd_bin->next);
 
 			if (has_sindex) {
-<<<<<<< HEAD
-=======
 				si_arr_index += as_sindex_arr_lookup_by_set_binid_lockfree(ns, set_name, b->id, &si_arr[si_arr_index]);
->>>>>>> 4f200a36
 				sbins_populated += as_sindex_sbins_from_bin(ns, set_name, b, &sbins[sbins_populated], AS_SINDEX_OP_INSERT);
 			}
 		}
@@ -3056,10 +2932,7 @@
 				as_sindex_update_by_sbin(ns, as_index_get_set_name(r, ns), sbins, sbins_populated, &rd.keyd);
 				as_sindex_sbin_freeall(sbins, sbins_populated);
 			}
-<<<<<<< HEAD
-=======
 			as_sindex_release_arr(si_arr, si_arr_index);
->>>>>>> 4f200a36
 		}
 
 		as_storage_record_adjust_mem_stats(&rd, bytes_memory);
