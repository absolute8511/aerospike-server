--- conflicted
+++ resolved
@@ -188,14 +188,9 @@
 					as_security_refresh(fd_h);
 				}
 
-<<<<<<< HEAD
-				// Reap if not obviously in use.
-				if (fd_h->inuse == false) {
-=======
 				// Reap, if asked to.
 				if (fd_h->reap_me) {
 					cf_debug(AS_DEMARSHAL, "Reaping FD %d as requested", fd_h->fd);
->>>>>>> 4f200a36
 					g_file_handle_a[i] = 0;
 					cf_queue_push(g_freeslot, &i);
 					as_release_file_handle(fd_h);
@@ -243,39 +238,6 @@
 	return NULL;
 }
 
-// Get the remote IP address and port connected to a socket file descriptor.
-// Return 0 if successful, and populate the caller-provided IP address and port.
-// Return -1 otherwise.
-static int
-get_fd_ip_addr_and_port(int fd, char *ip_addr, size_t ip_addr_sz, int *port)
-{
-	struct sockaddr_in addr_in;
-	socklen_t addr_len = sizeof(addr_in);
-	int retval = -1;
-
-	// Try to get the client details for better logging.
-	// Otherwise, fall back to generic log message.
-	if (getpeername(fd, (struct sockaddr *) &addr_in, &addr_len) == 0
-		&& ip_addr
-		&& inet_ntop(AF_INET, &addr_in.sin_addr.s_addr, (char *) ip_addr, ip_addr_sz) != NULL) {
-		retval = 0;
-		if (port) {
-			*port = ntohs(addr_in.sin_port);
-		}
-	}
-
-	return retval;
-}
-
-
-// Log information about a suspicious incoming transaction.
-static void
-log_as_proto_and_peeked_data(as_proto *proto, uint8_t *peekbuf, size_t peeked_data_sz)
-{
-	cf_warning(AS_DEMARSHAL, "as_proto {version = %d ; type = %d ; sz = %zu (0x%x)}", proto->version, proto->type, proto->sz, proto->sz);
-	cf_warning(AS_DEMARSHAL, "peeked_data_sz = %ld (0x%x)", peeked_data_sz, peeked_data_sz);
-	cf_warning_binary(AS_DEMARSHAL, peekbuf, peeked_data_sz, CF_DISPLAY_HEX_SPACED, "peekbuf");
-}
 
 // Log information about a suspicious incoming transaction.
 static void
@@ -579,25 +541,9 @@
 					// Swap the necessary elements of the as_proto.
 					as_proto_swap(&proto);
 
-<<<<<<< HEAD
-					// (For storing the returned values when getting the client info.)
-					char ip_addr[24];
-					ip_addr[0] = 0;
-					int port = 0;
-
-					if (proto.sz > PROTO_SIZE_MAX) {
-						if (!get_fd_ip_addr_and_port(fd, ip_addr, sizeof(ip_addr), &port)) {
-							cf_warning(AS_DEMARSHAL, "proto input from %s:%d: msg greater than %d, likely request from non-Aerospike client, rejecting: sz %"PRIu64,
-									   ip_addr, port, PROTO_SIZE_MAX, proto.sz);
-						} else {
-							cf_warning(AS_DEMARSHAL, "proto input: msg greater than %d, likely request from non-Aerospike client, rejecting: sz %"PRIu64,
-									   PROTO_SIZE_MAX, proto.sz);
-						}
-=======
 					if (proto.sz > PROTO_SIZE_MAX) {
 						cf_warning(AS_DEMARSHAL, "proto input from %s: msg greater than %d, likely request from non-Aerospike client, rejecting: sz %"PRIu64,
 								fd_h->client, PROTO_SIZE_MAX, proto.sz);
->>>>>>> 4f200a36
 						goto NextEvent_FD_Cleanup;
 					}
 
@@ -611,20 +557,6 @@
 					if (PROTO_TYPE_AS_MSG == proto.type) {
 						size_t offset = sizeof(as_msg);
 						// Number of bytes to peek from the socket.
-<<<<<<< HEAD
-						size_t peek_sz = peekbuf_sz;                 // Peak up to the size of the peek buffer.
-//						size_t peek_sz = MIN(proto.sz, peekbuf_sz);  // Peek only up to the minimum necessary number of bytes.
-						if (!(peeked_data_sz = cf_socket_recv(fd, peekbuf, peek_sz, 0))) {
-							cf_warning(AS_DEMARSHAL, "could not peek the as_msg header");
-							goto NextEvent_FD_Cleanup;
-						} else if (peeked_data_sz > min_as_msg_sz) {
-//							cf_debug(AS_DEMARSHAL, "(Peeked %zu bytes.)", peeked_data_sz);
-							if (peeked_data_sz > proto.sz) {
-								char ip_port_str[64];
-								ip_port_str[0] = '\0';
-								if (!get_fd_ip_addr_and_port(fd, ip_addr, sizeof(ip_addr), &port)) {
-									snprintf(ip_port_str, sizeof(ip_port_str), "%s:%d ", ip_addr, port);
-=======
 //						size_t peek_sz = peekbuf_sz;                 // Peak up to the size of the peek buffer.
 						size_t peek_sz = MIN(proto.sz, peekbuf_sz);  // Peek only up to the minimum necessary number of bytes.
 						if (!(peeked_data_sz = cf_socket_recv(fd, peekbuf, peek_sz, 0))) {
@@ -676,53 +608,8 @@
 								if (!found) {
 									cf_warning(AS_DEMARSHAL, "Can't get namespace from AS_MSG (peeked %zu bytes) ~~ Using default thr_demarshal arena.", peeked_data_sz);
 									jem_set_arena(orig_arena);
->>>>>>> 4f200a36
-								}
-								cf_warning(AS_DEMARSHAL, "Received unexpected extra data from client %ssocket %d when peeking as_proto!", ip_port_str, fd);
-								log_as_proto_and_peeked_data(&proto, peekbuf, peeked_data_sz);
-								goto NextEvent_FD_Cleanup;
-							}
-<<<<<<< HEAD
-
-							if (((as_msg*)peekbuf)->info1 & AS_MSG_INFO1_BATCH) {
-								jem_set_arena(orig_arena);
-							} else {
-								uint16_t n_fields = ntohs(((as_msg *) peekbuf)->n_fields), field_num = 0;
-								bool found = false;
-	//							cf_debug(AS_DEMARSHAL, "Found %d AS_MSG fields", n_fields);
-								while (!found && (field_num < n_fields)) {
-									as_msg_field *field = (as_msg_field *) (&peekbuf[offset]);
-									uint32_t value_sz = ntohl(field->field_sz) - 1;
-	//								cf_debug(AS_DEMARSHAL, "Field #%d offset: %lu", field_num, offset);
-	//								cf_debug(AS_DEMARSHAL, "\tvalue_sz %u", value_sz);
-	//								cf_debug(AS_DEMARSHAL, "\ttype %d", field->type);
-									if (AS_MSG_FIELD_TYPE_NAMESPACE == field->type) {
-										if (value_sz >= AS_ID_NAMESPACE_SZ) {
-											cf_warning(AS_DEMARSHAL, "namespace too long (%u) in as_msg", value_sz);
-											goto NextEvent_FD_Cleanup;
-										}
-										char ns[AS_ID_NAMESPACE_SZ];
-										found = true;
-										memcpy(ns, field->data, value_sz);
-										ns[value_sz] = '\0';
-	//									cf_debug(AS_DEMARSHAL, "Found ns \"%s\" in field #%d.", ns, field_num);
-										jem_set_arena(as_namespace_get_jem_arena(ns));
-									} else {
-	//									cf_debug(AS_DEMARSHAL, "Message field %d is not namespace (type %d) ~~ Reading next field", field_num, field->type);
-										field_num++;
-										offset += sizeof(as_msg_field) + value_sz;
-										if (offset >= peekbuf_sz) {
-											break;
-										}
-									}
-								}
-								if (!found) {
-									cf_warning(AS_DEMARSHAL, "Can't get namespace from AS_MSG (peeked %zu bytes) ~~ Using default thr_demarshal arena.", peeked_data_sz);
-									jem_set_arena(orig_arena);
 								}
 							}
-=======
->>>>>>> 4f200a36
 						} else {
 							jem_set_arena(orig_arena);
 						}
