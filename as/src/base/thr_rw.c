--- conflicted
+++ resolved
@@ -119,10 +119,6 @@
 				as_rec_props *p_pickled_rec_props, cf_dyn_buf *db);
 int write_journal(as_transaction *tr, write_local_generation *wlg); // only do write
 int write_delete_journal(as_transaction *tr, bool is_subrec);
-<<<<<<< HEAD
-static void release_proto_fd_h(as_file_handle *proto_fd_h);
-=======
->>>>>>> 4f200a36
 void xdr_write(as_namespace *ns, cf_digest keyd, as_generation generation,
 			   cf_node masternode, bool is_delete, uint16_t set_id);
 
@@ -287,14 +283,11 @@
 	if (wr->proxy_msg)
 		as_fabric_msg_put(wr->proxy_msg);
 	if (wr->msgp) {
-<<<<<<< HEAD
-=======
 		// TODO - this is temporary defensive code!
 		if (wr->batch_shared) {
 			cf_warning(AS_RW, "write_request_destructor(): Free msgp FOR BATCH.");
 		}
 
->>>>>>> 4f200a36
 		cf_free(wr->msgp);
 		wr->msgp = 0;
 	}
@@ -918,11 +911,7 @@
 						// update stats to move from normal to uDF requests
 						as_rw_update_stat(wr);
 						// return early if the record was not updated
-<<<<<<< HEAD
-						udf_call_destroy(call);
-=======
 						udf_rw_call_destroy(call);
->>>>>>> 4f200a36
 						cf_free(call);
 						call = NULL;
 						if (udf_rw_needcomplete(tr)) {
@@ -1002,11 +991,6 @@
 
 		/* Get the target replica set, which should exclude ourselves (but
 		 * do a sanity check just to be sure) */
-<<<<<<< HEAD
-		// Also pick the qnode to ship data to, unless it is master
-		bool qnode_found = true;
-=======
->>>>>>> 4f200a36
 		cf_node nodes[AS_CLUSTER_SZ];
 		memset(nodes, 0, sizeof(nodes));
 		int node_sz = as_partition_getreplica_readall(tr->rsv.ns, tr->rsv.pid,
@@ -1016,28 +1000,6 @@
 				cf_crash(AS_RW,
 						"target replica set contains ourselves");
 		}
-<<<<<<< HEAD
-		// TODO: We could optimize by not sending writes to replicas that reject_writes
-		// if qnode not in replica list && not master. Add it to
-		// the list of node to ship writes to. Assert that current
-		// node is master node. Writes should never happen from non
-		// master node unless it is shipped op.
-
-		// TODO: We are allowing write to go to non-master node prole here.
-		// At non-master it will fail but it has already been written at master.
-		// Ideally we should roll back.
-		if ((g_config.self_node != tr->rsv.p->replica[0])
-				&& (as_paxos_get_cluster_key() == tr->rsv.cluster_key)
-				&& !(tr->flag & AS_TRANSACTION_FLAG_SHIPPED_OP)
-				&& (tr->rsv.p->target == 0)) {
-			cf_warning(AS_RW, "internal_rw_start called from non-master "
-				"node %"PRIx64", with TRANSACTION_FLAG_SHIPPED_OP not set and without any cluster key "
-				"mismatch too. Cluster key is %"PRIx64", cluster size = %d my id %"PRIx64"",
-				g_config.self_node, tr->rsv.cluster_key, g_config.paxos->cluster_size , g_config.self_node);
-			//PRINT_STACK();
-		}
-=======
->>>>>>> 4f200a36
 
 		// TODO: We are allowing write to go to non-master node prole here.
 		// At non-master it will fail but it has already been written at master.
@@ -1771,7 +1733,6 @@
 //
 // return code: false if transaction not complete yet
 //   true if it is
-<<<<<<< HEAD
 //
 bool
 finish_rw_process_ack(write_request *wr, uint32_t result_code, bool is_repl_write)
@@ -1858,94 +1819,6 @@
 	}
 }
 //
-=======
-//
-bool
-finish_rw_process_ack(write_request *wr, uint32_t result_code, bool is_repl_write)
-{
-	for (uint32_t node_id = 0; node_id < wr->dest_sz; node_id++) {
-		if (! wr->dest_complete[node_id]) {
-			return false;
-		}
-	}
-
-	// Use the atomic flags to make sure only one response does finish
-	// processing for respective operation.
-
-	if (! is_repl_write) { // in duplicate phase
-		if (1 == cf_atomic32_incr(&wr->dupl_trans_complete)) {
-			return finish_rw_process_dup_ack(wr);
-		}
-		else {
-			cf_warning(AS_RW, "extra dupl response - should have been handled earlier");
-		}
-	}
-	else if (1 == cf_atomic32_incr(&wr->trans_complete)) {
-		return finish_rw_process_prole_ack(wr, result_code);
-	}
-
-	return false;
-}
-
-void
-rw_process_cluster_key_mismatch(write_request *wr, global_keyd *gk, bool is_repl_write)
-{
-	cf_debug(AS_RW,
-			"{%s:%d} rw_process_cluster_key_mismatch: CLUSTER KEY MISMATCH rsp %"PRIx64" %s",
-			wr->rsv.ns->name, wr->rsv.pid, *(uint64_t *) & (wr->keyd), wr->is_read ? "READ" : "WRITE");
-	bool must_delete = false;
-
-	pthread_mutex_lock(&wr->lock);
-
-	if (wr->batch_shared && ! wr->msgp) {
-		pthread_mutex_unlock(&wr->lock);
-		return;
-	}
-
-	if (! is_repl_write) {
-		if (1 == cf_atomic32_incr(&wr->dupl_trans_complete)) {
-			cf_atomic32_incr(&wr->trans_complete);
-			// also complete the next transaction. we are bailing out
-			// INIT_TR
-			as_transaction tr;
-			write_request_init_tr(&tr, wr);
-			MICROBENCHMARK_RESET();
-
-			cf_atomic_int_incr(&g_config.stat_cluster_key_err_ack_dup_trans_reenqueue);
-
-			cf_debug_digest(AS_RW, &(wr->keyd), "[RE-ENQUEUE JOB from CK ERR ACK:1] TrID(0) SelfNode(%"PRIx64")",
-					g_config.self_node );
-
-			thr_tsvc_enqueue(&tr);
-			wr->msgp = 0;
-			WR_TRACK_INFO(wr, "rw_process_cluster_key_mismatch: cluster key mismatch deleting - duplicate ");
-			must_delete = true;
-		}
-	} else if (1 == cf_atomic32_incr(&wr->trans_complete)) {
-		// INIT_TR
-		as_transaction tr;
-		write_request_init_tr(&tr, wr);
-		MICROBENCHMARK_RESET();
-
-		cf_atomic_int_incr(&g_config.stat_cluster_key_err_ack_rw_trans_reenqueue);
-
-		cf_debug_digest(AS_RW, &(wr->keyd), "[RE-ENQUEUE JOB from CK ERR ACK:2] TrID(0) SelfNode(%"PRIx64")",
-				g_config.self_node );
-
-		thr_tsvc_enqueue(&tr);
-		wr->msgp = 0; // NULL this out so that the write_destructor does not free this pointer.
-		WR_TRACK_INFO(wr, "rw_process_cluster_key_mismatch: cluster key mismatch deleting - final ");
-		must_delete = true;
-	}
-
-	pthread_mutex_unlock(&wr->lock);
-
-	if (must_delete) {
-		rchash_delete(g_write_hash, gk, sizeof(global_keyd));
-	}
-}
-//
->>>>>>> 4f200a36
 // Read-Write Prole message Acknowledge code path. Either is response to prole write
 // request, or is dup (if !is_write)
 //
@@ -2674,19 +2547,10 @@
 	}
 
 	if (set_version) {
-<<<<<<< HEAD
-		int pbytes = as_ldt_parent_storage_set_version(&rd, version_to_set, p_stack_particles, __FILE__, __LINE__);
-		if (pbytes < 0) {
-			cf_warning(AS_LDT, "write_local_pickled: LDT Parent storage version set failed %d", pbytes);
-			// Todo Rollback
-		} else {
-			p_stack_particles += pbytes;
-=======
 		int ldt_rv = as_ldt_parent_storage_set_version(&rd, version_to_set, p_stack_particles, __FILE__, __LINE__);
 		if (ldt_rv < 0) {
 			cf_warning(AS_LDT, "write_local_pickled: LDT Parent storage version set failed %d", ldt_rv);
 			// Todo Rollback
->>>>>>> 4f200a36
 		}
 		cf_detail_digest(AS_LDT, keyd, "Wrote the destination version match %s set version (%ld) out of prole (%d:%ld) source(%ld)",
 						linfo->replication_partition_version_match ? "true" : "false", version_to_set, linfo->ldt_prole_version_set, linfo->ldt_prole_version, linfo->ldt_source_version);
@@ -2881,13 +2745,7 @@
 			goto Out;
 		}
 
-<<<<<<< HEAD
-		if( tr.rsv.state == AS_PARTITION_STATE_ABSENT ||
-			tr.rsv.state == AS_PARTITION_STATE_WAIT)
-		{
-=======
 		if (tr.rsv.state == AS_PARTITION_STATE_ABSENT) {
->>>>>>> 4f200a36
 			cf_debug_digest(AS_RW, keyd, "[PROLE STATE MISMATCH:1] TID(0) Partition PID(%u) State is Absent or other(%u). Return to Sender.",
 					tr.rsv.pid, tr.rsv.state );
 			result_code = AS_PROTO_RESULT_FAIL_CLUSTER_KEY_MISMATCH;
@@ -2993,25 +2851,14 @@
 		// See if we're being asked to write into an ABSENT PROLE PARTITION.
 		// If so, then DO NOT WRITE.  Instead, return an error so that the
 		// Master will retry with the correct node.
-<<<<<<< HEAD
-		if (rsv.state == AS_PARTITION_STATE_ABSENT ||
-			rsv.state == AS_PARTITION_STATE_WAIT)
-		{
-=======
 		if (rsv.state == AS_PARTITION_STATE_ABSENT) {
->>>>>>> 4f200a36
 			result_code = AS_PROTO_RESULT_FAIL_CLUSTER_KEY_MISMATCH;
 			cf_atomic_int_incr(&g_config.stat_cluster_key_prole_retry);
 			cf_debug_digest(AS_RW, keyd,
 					"[PROLE STATE MISMATCH:2] TID(0) P PID(%u) State:ABSENT or other(%u). Return to Sender. :",
 					rsv.pid, rsv.state  );
-<<<<<<< HEAD
-
-		} else {
-=======
 		}
 		else {
->>>>>>> 4f200a36
 			cf_debug_digest(AS_RW, keyd, "Write Pickled: PID(%u) PState(%d) Gen(%d):",
 					rsv.pid, rsv.p->state, generation);
 
@@ -3202,9 +3049,6 @@
 
 				SINDEX_GRLOCK();
 				SINDEX_BINS_SETUP(sbins, ns->sindex_cnt);
-<<<<<<< HEAD
-				int sbins_populated = 0;
-=======
 				as_sindex * si_arr[ns->sindex_cnt];
 				int si_arr_index = 0;
 				int sbins_populated = 0;
@@ -3215,7 +3059,6 @@
 								&si_arr[si_arr_index]);
 				}
 
->>>>>>> 4f200a36
 				for (int i = 0; i < rd.n_bins; i++) {
 					sbins_populated += as_sindex_sbins_from_bin(ns, set_name, &rd.bins[i], &sbins[sbins_populated], AS_SINDEX_OP_DELETE);
 				}
@@ -3227,16 +3070,10 @@
 					sindex_ret = as_sindex_update_by_sbin(ns, set_name, sbins, sbins_populated, &rd.keyd);
 					as_sindex_sbin_freeall(sbins, sbins_populated);
 				}
-<<<<<<< HEAD
-				if (sindex_ret != AS_SINDEX_OK)
-					cf_debug(AS_SINDEX,
-							"Failed: %d", as_sindex_err_str(sindex_ret));
-=======
 				if (sindex_ret != AS_SINDEX_OK) {
 					cf_debug(AS_SINDEX, "Failed: %d", as_sindex_err_str(sindex_ret));
 				}
 				as_sindex_release_arr(si_arr, si_arr_index);
->>>>>>> 4f200a36
 			}
 		}
 
@@ -3523,24 +3360,11 @@
 			write_local_failed(tr, 0, false, 0, 0, AS_PROTO_RESULT_FAIL_PARAMETER);
 			return -1;
 		}
-<<<<<<< HEAD
-	}
-
-	if (tr->rsv.reject_writes) {
-		cf_debug(AS_RW, "{%s:%d} write_local: partition rejects writes - writes will flow from master. digest %"PRIx64"",
-				ns->name, tr->rsv.pid, *(uint64_t*)&tr->keyd);
-		write_local_failed(tr, 0, false, 0, 0, AS_PROTO_RESULT_FAIL_UNAVAILABLE);
-		return -1;
-	}
-	else if (AS_PARTITION_STATE_DESYNC == tr->rsv.state) {
-		cf_debug(AS_RW, "{%s:%d} write_local: partition is desync - writes will flow from master. digest %"PRIx64"",
-=======
 	}
 
 	// TODO - when we're *sure* this never happens, remove:
 	if (AS_PARTITION_STATE_DESYNC == tr->rsv.state) {
 		cf_crash(AS_RW, "{%s:%d} write_local: partition is desync - writes will flow from master. digest %"PRIx64"",
->>>>>>> 4f200a36
 				ns->name, tr->rsv.pid, *(uint64_t*)&tr->keyd);
 		write_local_failed(tr, 0, false, 0, 0, AS_PROTO_RESULT_FAIL_UNAVAILABLE);
 		return -1;
@@ -3633,7 +3457,6 @@
 			}
 
 			must_not_create = true;
-<<<<<<< HEAD
 			must_fetch_data = true;
 			continue;
 		}
@@ -3713,87 +3536,6 @@
 	*p_must_fetch_data = must_fetch_data;
 	*p_increment_generation = increment_generation;
 
-=======
-			must_fetch_data = true;
-			continue;
-		}
-
-		if (ns->data_in_index && ! is_embedded_particle_type(op->particle_type) &&
-				// Allow AS_PARTICLE_TYPE_NULL, although bin-delete operations
-				// are not likely in single-bin configuration.
-				op->particle_type != AS_PARTICLE_TYPE_NULL) {
-			cf_warning_digest(AS_RW, &tr->keyd, "{%s} write_local: can't write non-integer in data-in-index configuration ", ns->name);
-			return AS_PROTO_RESULT_FAIL_INCOMPATIBLE_TYPE;
-		}
-
-		if (op->name_sz >= AS_ID_BIN_SZ) {
-			cf_warning_digest(AS_RW, &tr->keyd, "{%s} write_local: bin name too long (%d) ", ns->name, op->name_sz);
-			return AS_PROTO_RESULT_FAIL_BIN_NAME;
-		}
-
-		if (op->op == AS_MSG_OP_WRITE) {
-			if (op->particle_type == AS_PARTICLE_TYPE_NULL && record_level_replace) {
-				cf_warning_digest(AS_RW, &tr->keyd, "{%s} write_local: bin delete can't have record-level replace flag ", ns->name);
-				return AS_PROTO_RESULT_FAIL_PARAMETER;
-			}
-		}
-		else if (OP_IS_MODIFY(op->op)) {
-			if (record_level_replace) {
-				cf_warning_digest(AS_RW, &tr->keyd, "{%s} write_local: modify op can't have record-level replace flag ", ns->name);
-				return AS_PROTO_RESULT_FAIL_PARAMETER;
-			}
-
-			must_fetch_data = true;
-		}
-		else if (op_is_read_all(op, m)) {
-			if (respond_all_ops) {
-				cf_warning_digest(AS_RW, &tr->keyd, "{%s} write_local: read-all op can't have respond-all-ops flag ", ns->name);
-				return AS_PROTO_RESULT_FAIL_PARAMETER;
-			}
-
-			if (has_read_all_op) {
-				cf_warning_digest(AS_RW, &tr->keyd, "{%s} write_local: can't have more than one read-all op ", ns->name);
-				return AS_PROTO_RESULT_FAIL_PARAMETER;
-			}
-
-			has_read_all_op = true;
-			must_fetch_data = true;
-		}
-		else if (op->op == AS_MSG_OP_READ) {
-			generates_response_bin = true;
-			must_fetch_data = true;
-		}
-		else if (op->op == AS_MSG_OP_CDT_MODIFY) {
-			if (record_level_replace) {
-				cf_warning_digest(AS_RW, &tr->keyd, "{%s} write_local: cdt modify op can't have record-level replace flag ", ns->name);
-				return AS_PROTO_RESULT_FAIL_PARAMETER;
-			}
-
-			generates_response_bin = true; // CDT modify may generate a response bin
-			must_fetch_data = true;
-		}
-		else if (op->op == AS_MSG_OP_CDT_READ) {
-			generates_response_bin = true;
-			must_fetch_data = true;
-		}
-	}
-
-	if (has_read_all_op && generates_response_bin) {
-		cf_warning_digest(AS_RW, &tr->keyd, "{%s} write_local: read-all op can't mix with ops that generate response bins ", ns->name);
-		return AS_PROTO_RESULT_FAIL_PARAMETER;
-	}
-
-	if (info1_get_all && ! has_read_all_op) {
-		cf_warning_digest(AS_RW, &tr->keyd, "{%s} write_local: get-all flag set with no read-all op ", ns->name);
-		return AS_PROTO_RESULT_FAIL_PARAMETER;
-	}
-
-	*p_must_not_create = must_not_create;
-	*p_record_level_replace = record_level_replace;
-	*p_must_fetch_data = must_fetch_data;
-	*p_increment_generation = increment_generation;
-
->>>>>>> 4f200a36
 	return 0;
 }
 
@@ -3866,120 +3608,6 @@
 		not_just_created[i_new] = false;
 	}
 
-<<<<<<< HEAD
-	SINDEX_GRLOCK();
-
-	// Maximum number of sindexes which can be changed in one transaction is
-	// 2 * ns->sindex_cnt.
-	SINDEX_BINS_SETUP(sbins, 2 * ns->sindex_cnt);
-
-	// For every old bin, find the corresponding new bin (if any) and adjust the
-	// secondary index if the bin was modified. If no corresponding new bin is
-	// found, it means the old bin was deleted - also adjust the secondary index
-	// accordingly.
-
-	for (int32_t i_old = 0; i_old < (int32_t)n_old_bins; i_old++) {
-		as_bin *b_old = &old_bins[i_old];
-		bool found = false;
-
-		// Loop over new bins. Start at old bin index (if possible) and go down,
-		// wrapping around to do the higher indexes last. This will find a match
-		// (if any) very quickly - instantly, unless there were bins deleted.
-
-		bool any_new = n_new_bins != 0;
-		int32_t n_new_minus_1 = (int32_t)n_new_bins - 1;
-		int32_t i_new = n_new_minus_1 < i_old ? n_new_minus_1 : i_old;
-
-		while (any_new) {
-			as_bin *b_new = &new_bins[i_new];
-
-			if (b_old->id == b_new->id) {
-				if (as_bin_get_particle_type(b_old) != as_bin_get_particle_type(b_new) ||
-						b_old->particle != b_new->particle) {
-					// TODO - might want a "diff" method that takes two bins and
-					// detects the (rare) case when a particle was rewritten
-					// with the exact old value.
-					sbins_populated += as_sindex_sbins_from_bin(ns, set_name, b_old, &sbins[sbins_populated], AS_SINDEX_OP_DELETE);
-					sbins_populated += as_sindex_sbins_from_bin(ns, set_name, b_new, &sbins[sbins_populated], AS_SINDEX_OP_INSERT);
-				}
-
-				found = true;
-				not_just_created[i_new] = true;
-				break;
-			}
-
-			if (--i_new < 0 && (i_new = n_new_minus_1) <= i_old) {
-				break;
-			}
-
-			if (i_new == i_old) {
-				break;
-			}
-		}
-
-		if (! found) {
-			sbins_populated += as_sindex_sbins_from_bin(ns, set_name, b_old, &sbins[sbins_populated], AS_SINDEX_OP_DELETE);
-		}
-	}
-
-	// Now find the new bins that are just-created bins. We've marked the others
-	// in the loop above, so any left are just-created.
-
-	for (uint32_t i_new = 0; i_new < n_new_bins; i_new++) {
-		if (not_just_created[i_new]) {
-			continue;
-		}
-
-		sbins_populated += as_sindex_sbins_from_bin(ns, set_name, &new_bins[i_new], &sbins[sbins_populated], AS_SINDEX_OP_INSERT);
-	}
-
-	SINDEX_GUNLOCK();
-
-	if (sbins_populated) {
-		uint64_t start_ns = g_config.microbenchmarks ? cf_getns() : 0;
-
-		as_sindex_update_by_sbin(ns, set_name, sbins, sbins_populated, keyd);
-		as_sindex_sbin_freeall(sbins, sbins_populated);
-
-		if (start_ns != 0) {
-			histogram_insert_data_point(g_config.write_sindex_hist, start_ns);
-		}
-
-		return true;
-	}
-
-	return false;
-}
-
-void
-write_local_dim_unwind(as_bin* old_bins, uint32_t n_old_bins, as_bin* new_bins,
-		uint32_t n_new_bins, as_bin* cleanup_bins, uint32_t n_cleanup_bins)
-{
-	for (uint32_t i_new = 0; i_new < n_new_bins; i_new++) {
-		as_bin *b_new = &new_bins[i_new];
-
-		if (! as_bin_inuse(b_new)) {
-			break;
-		}
-
-		// Embedded particles have no-op destructors - skip loop over old bins.
-		if (as_bin_is_embedded_particle(b_new)) {
-			continue;
-		}
-
-		as_particle *p_new = b_new->particle;
-
-		for (uint32_t i_old = 0; i_old < n_old_bins; i_old++) {
-			as_bin *b_old = &old_bins[i_old];
-
-			if (b_new->id == b_old->id) {
-				if (p_new != as_bin_get_particle(b_old)) {
-					as_bin_particle_destroy(b_new, true);
-				}
-
-				break;
-			}
-=======
 	// Maximum number of sindexes which can be changed in one transaction is
 	// 2 * ns->sindex_cnt.
 
@@ -4083,35 +3711,21 @@
 
 		if (! as_bin_inuse(b_new)) {
 			break;
->>>>>>> 4f200a36
-		}
-	}
-
-<<<<<<< HEAD
-	for (uint32_t i_cleanup = 0; i_cleanup < n_cleanup_bins; i_cleanup++) {
-		as_bin *b_cleanup = &cleanup_bins[i_cleanup];
-		as_particle *p_cleanup = b_cleanup->particle;
-=======
+		}
+
 		// Embedded particles have no-op destructors - skip loop over old bins.
 		if (as_bin_is_embedded_particle(b_new)) {
 			continue;
 		}
 
 		as_particle *p_new = b_new->particle;
->>>>>>> 4f200a36
 
 		for (uint32_t i_old = 0; i_old < n_old_bins; i_old++) {
 			as_bin *b_old = &old_bins[i_old];
 
-<<<<<<< HEAD
-			if (b_cleanup->id == b_old->id) {
-				if (p_cleanup != as_bin_get_particle(b_old)) {
-					as_bin_particle_destroy(b_cleanup, true);
-=======
 			if (b_new->id == b_old->id) {
 				if (p_new != as_bin_get_particle(b_old)) {
 					as_bin_particle_destroy(b_new, true);
->>>>>>> 4f200a36
 				}
 
 				break;
@@ -4119,40 +3733,6 @@
 		}
 	}
 
-<<<<<<< HEAD
-	// The index element's as_bin_space pointer still points at old bins.
-}
-
-void
-write_local_dim_single_bin_unwind(as_bin* old_bin, as_bin* new_bin,
-		as_bin* cleanup_bins, uint32_t n_cleanup_bins)
-{
-	as_particle *p_old = as_bin_get_particle(old_bin);
-
-	if (! as_bin_is_embedded_particle(new_bin) &&
-			new_bin->particle != p_old) {
-		as_bin_particle_destroy(new_bin, true);
-	}
-
-	for (uint32_t i_cleanup = 0; i_cleanup < n_cleanup_bins; i_cleanup++) {
-		as_bin *b_cleanup = &cleanup_bins[i_cleanup];
-
-		if (b_cleanup->particle != p_old) {
-			as_bin_particle_destroy(b_cleanup, true);
-		}
-	}
-
-	*new_bin = *old_bin;
-}
-
-void
-write_local_pickle_unwind(pickle_info *pickle)
-{
-	cf_free(pickle->buf);
-
-	if (pickle->rec_props_data) {
-		cf_free(pickle->rec_props_data);
-=======
 	for (uint32_t i_cleanup = 0; i_cleanup < n_cleanup_bins; i_cleanup++) {
 		as_bin *b_cleanup = &cleanup_bins[i_cleanup];
 		as_particle *p_cleanup = b_cleanup->particle;
@@ -4182,11 +3762,29 @@
 	if (! as_bin_is_embedded_particle(new_bin) &&
 			new_bin->particle != p_old) {
 		as_bin_particle_destroy(new_bin, true);
->>>>>>> 4f200a36
-	}
-}
-
-<<<<<<< HEAD
+	}
+
+	for (uint32_t i_cleanup = 0; i_cleanup < n_cleanup_bins; i_cleanup++) {
+		as_bin *b_cleanup = &cleanup_bins[i_cleanup];
+
+		if (b_cleanup->particle != p_old) {
+			as_bin_particle_destroy(b_cleanup, true);
+		}
+	}
+
+	*new_bin = *old_bin;
+}
+
+void
+write_local_pickle_unwind(pickle_info *pickle)
+{
+	cf_free(pickle->buf);
+
+	if (pickle->rec_props_data) {
+		cf_free(pickle->rec_props_data);
+	}
+}
+
 typedef struct index_metadata_s {
 	uint32_t	void_time;
 	uint16_t	generation;
@@ -4203,45 +3801,6 @@
 }
 
 void
-=======
-	for (uint32_t i_cleanup = 0; i_cleanup < n_cleanup_bins; i_cleanup++) {
-		as_bin *b_cleanup = &cleanup_bins[i_cleanup];
-
-		if (b_cleanup->particle != p_old) {
-			as_bin_particle_destroy(b_cleanup, true);
-		}
-	}
-
-	*new_bin = *old_bin;
-}
-
-void
-write_local_pickle_unwind(pickle_info *pickle)
-{
-	cf_free(pickle->buf);
-
-	if (pickle->rec_props_data) {
-		cf_free(pickle->rec_props_data);
-	}
-}
-
-typedef struct index_metadata_s {
-	uint32_t	void_time;
-	uint16_t	generation;
-} index_metadata;
-
-void
-write_local_update_index_metadata(as_transaction *tr, bool increment_generation,
-		index_metadata *old, as_index *r)
-{
-	old->void_time = r->void_time;
-	old->generation = r->generation;
-
-	update_metadata_in_index(tr, increment_generation, r);
-}
-
-void
->>>>>>> 4f200a36
 write_local_index_metadata_unwind(index_metadata *old, as_index *r)
 {
 	r->void_time = old->void_time;
@@ -5214,7 +4773,6 @@
 	// Open or create the as_storage_rd, and handle record
 	// metadata.
 	//
-<<<<<<< HEAD
 
 	as_storage_rd rd;
 
@@ -5255,48 +4813,6 @@
 	pickle_info pickle;
 	bool is_delete;
 
-=======
-
-	as_storage_rd rd;
-
-	if (record_created) {
-		as_storage_record_create(ns, r, &rd, &tr->keyd);
-	}
-	else {
-		as_storage_record_open(ns, r, &rd, &tr->keyd);
-	}
-
-	// Deal with key storage as needed.
-	if (0 != (result = write_local_handle_msg_key(tr, &rd))) {
-		write_local_failed(tr, &r_ref, record_created, tree, &rd, result);
-		return -1;
-	}
-
-	bool was_ldt_parent = false;
-
-	// Record-level replace can't maintain an LDT.
-	if (ns->ldt_enabled && as_ldt_record_is_parent(r) && record_level_replace) {
-		as_index_clear_flags(r, AS_INDEX_FLAG_SPECIAL_BINS);
-		was_ldt_parent = true; // so we can unwind
-	}
-
-	// Assemble record properties from index information.
-	size_t rec_props_data_size = as_storage_record_rec_props_size(&rd);
-	uint8_t rec_props_data[rec_props_data_size];
-
-	if (rec_props_data_size > 0) {
-		as_storage_record_set_rec_props(&rd, rec_props_data);
-	}
-
-	//------------------------------------------------------
-	// Split write_local() according to configuration to
-	// handle record bins.
-	//
-
-	pickle_info pickle;
-	bool is_delete;
-
->>>>>>> 4f200a36
 	if (ns->storage_data_in_memory) {
 		if (ns->single_bin) {
 			result = write_local_dim_single_bin(tr, &rd,
@@ -5335,21 +4851,12 @@
 	// Done - gather function's output, release the record
 	// lock, and do XDR write if appropriate.
 	//
-<<<<<<< HEAD
 
 	*pickled_buf = pickle.buf;
 	*pickled_sz = pickle.buf_size;
 	p_pickled_rec_props->p_data = pickle.rec_props_data;
 	p_pickled_rec_props->size = pickle.rec_props_size;
 
-=======
-
-	*pickled_buf = pickle.buf;
-	*pickled_sz = pickle.buf_size;
-	p_pickled_rec_props->p_data = pickle.rec_props_data;
-	p_pickled_rec_props->size = pickle.rec_props_size;
-
->>>>>>> 4f200a36
 	tr->generation = r->generation;
 	tr->void_time = r->void_time;
 
@@ -6017,11 +5524,6 @@
 	uint64_t now_ms;
 } now_times;
 
-typedef struct now_times_s {
-	uint64_t now_ns;
-	uint64_t now_ms;
-} now_times;
-
 int
 rw_retransmit_reduce_fn(void *key, uint32_t keylen, void *data, void *udata)
 {
@@ -6047,14 +5549,11 @@
 
 		pthread_mutex_lock(&wr->lock);
 		if (udf_rw_needcomplete_wr(wr)) {
-<<<<<<< HEAD
-=======
 			// TODO - this is temporary defensive code!
 			if (wr->batch_shared) {
 				cf_warning(AS_RW, "rw_retransmit_reduce_fn(): udf_rw_needcomplete_wr() RETURNS TRUE FOR BATCH.");
 			}
 
->>>>>>> 4f200a36
 			as_transaction tr;
 			write_request_init_tr(&tr, wr);
 			udf_rw_complete(&tr, AS_PROTO_RESULT_FAIL_TIMEOUT, __FILE__, __LINE__);
@@ -6069,17 +5568,9 @@
 					wr->msgp = NULL;
 				}
 			}
-<<<<<<< HEAD
-			else {
-				if (wr->proto_fd_h) {
-					release_proto_fd_h(wr->proto_fd_h);
-					wr->proto_fd_h = 0;
-				}
-=======
 			else if (wr->proto_fd_h) {
 				as_end_of_transaction_force_close(wr->proto_fd_h);
 				wr->proto_fd_h = 0;
->>>>>>> 4f200a36
 			}
 		}
 		pthread_mutex_unlock(&wr->lock);
@@ -6508,7 +5999,6 @@
 
 		generation = r_ref->r->generation;
 		void_time = r_ref->r->void_time;
-<<<<<<< HEAD
 
 		as_record_done(r_ref, tr->rsv.ns);
 	}
@@ -6520,19 +6010,6 @@
 	single_transaction_response(tr, tr->rsv.ns, NULL, NULL, 0, generation,
 			void_time, NULL, NULL);
 
-=======
-
-		as_record_done(r_ref, tr->rsv.ns);
-	}
-
-	tr->result_code = result_code;
-
-	MICROBENCHMARK_HIST_INSERT_AND_RESET_P(rt_cleanup_hist);
-
-	single_transaction_response(tr, tr->rsv.ns, NULL, NULL, 0, generation,
-			void_time, NULL, NULL);
-
->>>>>>> 4f200a36
 	MICROBENCHMARK_HIST_INSERT_P(rt_net_hist);
 }
 
@@ -6600,7 +6077,6 @@
 		read_local_done(tr, r_ref, &rd, AS_PROTO_RESULT_FAIL_NOTFOUND);
 		return;
 	}
-<<<<<<< HEAD
 
 	uint32_t bin_count = (m->info1 & AS_MSG_INFO1_GET_ALL) != 0 ?
 			rd.n_bins : m->n_ops;
@@ -6613,20 +6089,6 @@
 	as_bin result_bins[bin_count];
 	uint32_t n_result_bins = 0;
 
-=======
-
-	uint32_t bin_count = (m->info1 & AS_MSG_INFO1_GET_ALL) != 0 ?
-			rd.n_bins : m->n_ops;
-
-	as_msg_op *ops[bin_count];
-	as_msg_op **p_ops = ops;
-	as_bin *response_bins[bin_count];
-	uint16_t n_bins = 0;
-
-	as_bin result_bins[bin_count];
-	uint32_t n_result_bins = 0;
-
->>>>>>> 4f200a36
 	if ((m->info1 & AS_MSG_INFO1_GET_ALL) != 0) {
 		p_ops = NULL;
 		n_bins = as_bin_inuse_count(&rd);
@@ -6808,13 +6270,7 @@
 	as_partition_reserve_migrate(ns, as_partition_getid(*keyd), &rsv, 0);
 	cf_atomic_int_incr(&g_config.wprocess_tree_count);
 	reserved = true;
-<<<<<<< HEAD
-	if (rsv.state == AS_PARTITION_STATE_ABSENT ||
-		rsv.state == AS_PARTITION_STATE_WAIT)
-	{
-=======
 	if (rsv.state == AS_PARTITION_STATE_ABSENT) {
->>>>>>> 4f200a36
 		result_code = AS_PROTO_RESULT_FAIL_CLUSTER_KEY_MISMATCH;
 		cf_atomic_int_incr(&g_config.stat_cluster_key_prole_retry);
 		cf_debug_digest(AS_RW, keyd,
