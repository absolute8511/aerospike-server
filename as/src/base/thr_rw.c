--- conflicted
+++ resolved
@@ -5757,13 +5757,8 @@
 void
 single_transaction_response(as_transaction *tr, as_namespace *ns,
 		as_msg_op **ops, as_bin **response_bins, uint16_t n_bins,
-<<<<<<< HEAD
 		as_generation generation, uint32_t void_time, uint *written_sz,
-		char *setname)
-=======
-		uint32_t generation, uint32_t void_time, uint *written_sz,
 		const char *setname)
->>>>>>> d9e6b20f
 {
 	cf_detail_digest(AS_RW, NULL, "[ENTER] NS(%s)", ns->name );
 
