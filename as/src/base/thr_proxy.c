/*
 * thr_proxy.c
 *
 * Copyright (C) 2008-2014 Aerospike, Inc.
 *
 * Portions may be licensed to Aerospike, Inc. under one or more contributor
 * license agreements.
 *
 * This program is free software: you can redistribute it and/or modify it under
 * the terms of the GNU Affero General Public License as published by the Free
 * Software Foundation, either version 3 of the License, or (at your option) any
 * later version.
 *
 * This program is distributed in the hope that it will be useful, but WITHOUT
 * ANY WARRANTY; without even the implied warranty of MERCHANTABILITY or FITNESS
 * FOR A PARTICULAR PURPOSE. See the GNU Affero General Public License for more
 * details.
 *
 * You should have received a copy of the GNU Affero General Public License
 * along with this program.  If not, see http://www.gnu.org/licenses/
 */

/*
 * Basic proxy system, which is called when there's an operation that can't be
 * done on this node, and is then forwarded to another node for processing.
 */


#include "base/thr_proxy.h"

#include <errno.h>
#include <pthread.h>
#include <stdbool.h>
#include <stddef.h>
#include <stdint.h>
#include <string.h>
#include <unistd.h>
#include <sys/socket.h>

#include "citrusleaf/alloc.h"
#include "citrusleaf/cf_atomic.h"
#include "citrusleaf/cf_clock.h"
#include "citrusleaf/cf_digest.h"
#include "citrusleaf/cf_shash.h"

#include "fault.h"
#include "msg.h"
#include "util.h"

#include "base/batch.h"
#include "base/datamodel.h"
#include "base/proto.h"
#include "base/thr_tsvc.h"
#include "base/transaction.h"
#include "base/udf_rw.h"
#include "base/write_request.h"
#include "fabric/fabric.h"
#include "fabric/paxos.h"


// Turn these OFF for production.
//#define DEBUG 1
//#define DEBUG_VERBOSE 1
//#define EXTRA_CHECKS 1

// Template for migrate messages.
#define PROXY_FIELD_OP 0
#define PROXY_FIELD_TID 1
#define PROXY_FIELD_DIGEST 2
#define PROXY_FIELD_REDIRECT 3
#define PROXY_FIELD_AS_PROTO 4 // request as_proto - currently contains only as_msg's
#define PROXY_FIELD_CLUSTER_KEY 5
#define PROXY_FIELD_TIMEOUT_MS 6
#define PROXY_FIELD_INFO 7

#define PROXY_INFO_SHIPPED_OP 0x0001

#define PROXY_OP_REQUEST 1
#define PROXY_OP_RESPONSE 2
#define PROXY_OP_REDIRECT 3

msg_template proxy_mt[] = {
	{ PROXY_FIELD_OP, M_FT_UINT32 },
	{ PROXY_FIELD_TID, M_FT_UINT32 },
	{ PROXY_FIELD_DIGEST, M_FT_BUF },
	{ PROXY_FIELD_REDIRECT, M_FT_UINT64 },
	{ PROXY_FIELD_AS_PROTO, M_FT_BUF },
	{ PROXY_FIELD_CLUSTER_KEY, M_FT_UINT64 },
	{ PROXY_FIELD_TIMEOUT_MS, M_FT_UINT32 },
	{ PROXY_FIELD_INFO, M_FT_UINT32 },
};

typedef struct {

	as_file_handle	*fd_h;       // holds the response fd we're going to have to send back to
	msg		        *fab_msg;    // this is the fabric message in case we have to retransmit
	cf_clock         xmit_ms;    // the ms time of the NEXT retransmit
	uint32_t         retry_interval_ms; // number of ms to wait next time
	uint64_t         start_time;
	uint64_t         end_time;

	cf_node          dest; // the node we're sending to
	// These are very helpful in the error case of needing to re-redirect.
	// Arguably, it's so rare that it's better to recalculate these.
	as_partition_id  pid;
	as_namespace    *ns;
	// Write request on resolving node.
	write_request   *wr;
	// Common batch data.
	struct as_batch_shared* batch_shared;
	uint32_t batch_index;
} proxy_request;


static cf_atomic32   g_proxy_tid = 0;

static shash *g_proxy_hash = 0;

static pthread_t g_proxy_retransmit_th;


uint32_t
proxy_id_hash(void *value)
{
	return *(uint32_t *)value;
}


// Sometimes it's good for other units (currently, thr_write) to be able to tell
// whether two proxy messages are really the "same". This function assumes
// you've already compared the nodes they came from.
int
as_proxy_msg_compare(msg *m1, msg *m2)
{
	uint32_t tid1;
	uint32_t tid2;
	msg_get_uint32(m1, PROXY_FIELD_TID, &tid1);
	msg_get_uint32(m2, PROXY_FIELD_TID, &tid2);
	return tid1 == tid2 ? 0 : -1;
}


void as_proxy_set_stat_counters(int rv) {
	if (rv == 0) {
		cf_atomic_int_incr(&g_config.stat_proxy_success);
	}
	else {
		cf_atomic_int_incr(&g_config.stat_proxy_errs);
	}
}


// Make a request to another node.
//
// Note: there's a cheat here. 'as_msg' is used in a raw form, and includes
// structured data (version - type - nfields - sz ...) which should be made more
// wire-protocol-friendly.
int
as_proxy_divert(cf_node dst, as_transaction *tr, as_namespace *ns, uint64_t cluster_key)
{
	cf_detail(AS_PROXY, "proxy divert");

	cf_atomic_int_incr(&g_config.stat_proxy_reqs);
	if (tr->msgp && (tr->msgp->msg.info1 & AS_MSG_INFO1_XDR)) {
		cf_atomic_int_incr(&g_config.stat_proxy_reqs_xdr);
	}
	as_partition_id pid = as_partition_getid(tr->keyd);

	if (dst == 0) {
		// Get the list of replicas.
		dst = as_partition_getreplica_read(ns, pid);
	}

	// Create a fabric message, fill it out.
	msg *m = as_fabric_msg_get(M_TYPE_PROXY);
	if (!m)	{
		return -1;
	}

	uint32_t tid = cf_atomic32_incr(&g_proxy_tid);

	msg_set_uint32(m, PROXY_FIELD_OP, PROXY_OP_REQUEST);
	msg_set_uint32(m, PROXY_FIELD_TID, tid);
	msg_set_buf(m, PROXY_FIELD_DIGEST, (void *) &tr->keyd, sizeof(cf_digest), MSG_SET_COPY);
	msg_set_type msettype = tr->batch_shared ? MSG_SET_COPY : MSG_SET_HANDOFF_MALLOC;
	msg_set_buf(m, PROXY_FIELD_AS_PROTO, (void *) tr->msgp, as_proto_size_get(&tr->msgp->proto), msettype);
	msg_set_uint64(m, PROXY_FIELD_CLUSTER_KEY, cluster_key);
	msg_set_uint32(m, PROXY_FIELD_TIMEOUT_MS, tr->msgp->msg.transaction_ttl);

	tr->msgp = 0;

	cf_debug_digest(AS_PROXY, &tr->keyd, "proxy_divert: fab_msg %p dst %"PRIx64, m, dst);

	// Fill out a retransmit structure, insert into the retransmit hash.
	msg_incr_ref(m);
	proxy_request pr;
	pr.start_time = tr->start_time;
	pr.end_time = (tr->end_time != 0) ? tr->end_time : pr.start_time + g_config.transaction_max_ns;
	pr.fd_h = tr->proto_fd_h;
	tr->proto_fd_h = 0;
	pr.fab_msg = m;
	pr.xmit_ms = cf_getms() + g_config.transaction_retry_ms;
	pr.retry_interval_ms = g_config.transaction_retry_ms;
	pr.dest = dst;
	pr.pid = pid;
	pr.ns = ns;
	pr.wr = NULL;
	pr.batch_shared = tr->batch_shared;
	pr.batch_index = tr->batch_index;

	if (0 != shash_put(g_proxy_hash, &tid, &pr)) {
		cf_debug(AS_PROXY, " shash_put failed, need cleanup code");
		return -1;
	}

	// Send to the remote node.
	int rv = as_fabric_send(dst, m, AS_FABRIC_PRIORITY_MEDIUM);
	if (rv != 0) {
		cf_debug(AS_PROXY, "as_proxy_divert: returned error %d", rv);
		as_fabric_msg_put(m);
	}

	cf_atomic_int_incr(&g_config.proxy_initiate);

	return 0;
}


int
as_proxy_shipop(cf_node dst, write_request *wr)
{
	as_partition_id pid = as_partition_getid(wr->keyd);

	if (dst == 0) {
		cf_crash(AS_PROXY, "the destination should never be zero");
	}

	// Create a fabric message, fill it out.
	msg *m = as_fabric_msg_get(M_TYPE_PROXY);
	if (!m)	{
		return -1;
	}

	uint32_t tid = cf_atomic32_incr(&g_proxy_tid);

	msg_set_uint32(m, PROXY_FIELD_OP, PROXY_OP_REQUEST);
	msg_set_uint32(m, PROXY_FIELD_TID, tid);
	msg_set_buf(m, PROXY_FIELD_DIGEST, (void *) &wr->keyd, sizeof(cf_digest), MSG_SET_COPY);
	msg_set_buf(m, PROXY_FIELD_AS_PROTO, (void *) wr->msgp, as_proto_size_get(&wr->msgp->proto), MSG_SET_HANDOFF_MALLOC);
	msg_set_uint64(m, PROXY_FIELD_CLUSTER_KEY, as_paxos_get_cluster_key());
	msg_set_uint32(m, PROXY_FIELD_TIMEOUT_MS, wr->msgp->msg.transaction_ttl);
	wr->msgp = 0;

	// If it is shipped op.
	uint32_t info = 0;
	info |= PROXY_INFO_SHIPPED_OP;
	msg_set_uint32(m, PROXY_FIELD_INFO, info);

	cf_detail_digest(AS_PROXY, &wr->keyd, "SHIPPED_OP %s->WINNER msg %p Proxy Sent to %"PRIx64" %p tid(%d)",
			wr->proxy_msg ? "NONORIG" : "ORIG", m, dst, wr, tid);

	// Fill out a retransmit structure, insert into the retransmit hash.
	msg_incr_ref(m);
	proxy_request pr;
	pr.start_time  = wr->start_time;
	pr.end_time    = (wr->end_time != 0) ? wr->end_time : pr.start_time + g_config.transaction_max_ns;
	cf_rc_reserve(wr);
	pr.wr          = wr;
	pr.fab_msg     = m;
	pr.xmit_ms     = cf_getms() + g_config.transaction_retry_ms;
	pr.retry_interval_ms = g_config.transaction_retry_ms;
	pr.dest        = dst;
	pr.pid         = pid;
	pr.fd_h        = NULL;
	pr.batch_shared = NULL;
	pr.batch_index = 0;

	if (0 != shash_put(g_proxy_hash, &tid, &pr)) {
		cf_info(AS_PROXY, " shash_put failed, need cleanup code");
		return -1;
	}

	// Send to the remote node.
	int rv = as_fabric_send(dst, m, AS_FABRIC_PRIORITY_MEDIUM);
	if (rv != 0) {
		cf_detail(AS_PROXY, "SHIPPED_OP ORIG [Digest %"PRIx64"] Failed with %d", *(uint64_t *)&wr->keyd, rv);
		as_fabric_msg_put(m);
	}

	wr->shipped_op_initiator = true;
	cf_atomic_int_incr(&g_config.ldt_proxy_initiate);

	return 0;
}


/*
 * The work horse function to process the acknowledgment for the duplicate op.
 * It is received after the intended node has finished performing the op. In
 * case of success the op would have been successfully performed and replicated.
 * In case of failure the op would not have been performed anywhere.
 *
 * The retransmit is handled by making sure op hangs from the write hash as long
 * as it is not applied or failed. Any attempt to perform next operation has to
 * hang behind it unless it is finished. Also operation is assigned a timestamp
 * so that there is some protection in case the op arrives out of order, or the
 * same op comes back again. That would be a duplicate op ...
 *
 * Received a op message - I'm a winner duplicate on this partition. Perform the
 * UDF op and replicate to all the nodes in the replica list. We only replicate
 * the subrecord if the partition is in subrecord migration phase. If not, ship
 * both subrecord and record. In case partition is read replica on this node, do
 * the write and signal back that I'm done.
 *
 * THUS - PROLE SIDE
 *
 * is_write is misnamed. Differentiates between the 'duplicate' phase and the
 *    'operation' phase. If is_write == false, we're in the 'duplicate' phase.
 *
 * Algorithm
 *
 * This code is called when op is shipped to the winner node.
 *
 * 1. Assert that current node is indeed the winner node.
 * 2. Assert the cluster key matches.
 * 3. Create a transaction and apply the UDF. Create an internal transaction and
 *    make sure it does some sort of reservation and applies the write and
 *    replicates to replica set. Once the write is done it sends the op ack.
 *
 *    TODO: How do you handle retransmits?
 *    TODO: How do you handle partition reservation? Is it something special.
 *    TODO: How to send along with replication request? Same infra should be
 *          used by normal replication as well.
 *
 *    There won't be any deadlock because the requests are triggered from the
 *    write. Get down to the udf apply code. Replicate to replica set and then
 *    make sure the response is sent back to the originating node. This node has
 *    to make sure the replication actually did succeed.
 *
 * In the response code you need to add the callback function.
 */
int
as_proxy_shipop_response_hdlr(msg *m, proxy_request *pr, bool *free_msg)
{
	int rv            = -1;
	write_request *wr = pr->wr;
	if (!wr) {
		return -1;
	}
	cf_assert((pr->fd_h == NULL), AS_PROXY, CF_WARNING, "fd_h set for shipop proxy response");

	// If there is a write request hanging from pr then this is a response to
	// the proxy ship op request. This node is the resolving node (node @ which
	// duplicate resolution was triggered). It could be:
	// 1. Originating node [where the request was sent from the client] - in
	//    that case send response back to the client directly.
	// 2. Non-originating node [where the request arrived as a regular proxy] -
	//    in that case send response back to the proxy originating node.

	// Case 1: Non-originating node.
	if (wr->proxy_msg) {
		// Remember that "digest" gets printed at the end of cf_detail_digest().
		// Fake the ORIGINATING Proxy tid
		uint32_t transaction_id = 0;
		msg_get_uint32(wr->proxy_msg, PROXY_FIELD_TID, &transaction_id);
		msg_set_uint32(m, PROXY_FIELD_TID, transaction_id);
		cf_detail_digest(AS_PROXY, &(wr->keyd), "SHIPPED_OP NON-ORIG :: Got Op Response(%p) :", wr);
		cf_detail_digest(AS_PROXY, &(wr->keyd), "SHIPPED_OP NON-ORIG :: Back Forwarding Response for tid (%d). : ", transaction_id);
		if (0 != (rv = as_fabric_send(wr->proxy_node, m, AS_FABRIC_PRIORITY_MEDIUM))) {
			cf_detail_digest(AS_PROXY, &wr->keyd, "SHIPPED_OP NONORIG Failed Forwarding Response");
			as_fabric_msg_put(m);
		}
		*free_msg = false;
	}
	// Case 2: Originating node.
	else {
		cf_detail_digest(AS_PROXY, &wr->keyd, "SHIPPED_OP ORIG Got Op Response");
		pthread_mutex_lock(&wr->lock);
		if (wr->proto_fd_h) {
			if (!wr->proto_fd_h->fd) {
				cf_warning_digest(AS_PROXY, &wr->keyd, "SHIPPED_OP ORIG Missing fd in proto_fd ");
<<<<<<< HEAD
=======

				// TODO - this is temporary defensive code!
				if (! pr->batch_shared) {
					as_end_of_transaction_ok(wr->proto_fd_h);
					wr->proto_fd_h = 0;
				}
>>>>>>> 4f200a36
			}
			else {
				as_proto *proto;
				size_t proto_sz;
				if (0 != msg_get_buf(m, PROXY_FIELD_AS_PROTO, (byte **) &proto, &proto_sz, MSG_GET_DIRECT)) {
					cf_info(AS_PROXY, "msg get buf failed!");
				}

				if (pr->batch_shared) {
					// TODO - this is temporary defensive code!
					cf_warning(AS_PROXY, "batch transaction in proxy 'ship-op' - unexpected");

					cf_digest* digest;
					size_t digest_sz = 0;

					if (msg_get_buf(pr->fab_msg, PROXY_FIELD_DIGEST, (byte **)&digest, &digest_sz, MSG_GET_DIRECT) == 0) {
						as_batch_add_proxy_result(pr->batch_shared, pr->batch_index, digest, (cl_msg*)proto, proto_sz);
					}
					else {
						cf_warning(AS_PROXY, "Failed to find batch proxy digest");
						as_batch_add_error(pr->batch_shared, pr->batch_index, AS_PROTO_RESULT_FAIL_UNKNOWN);
					}
				}
				else {
					size_t pos = 0;
					while (pos < proto_sz) {
						rv = send(wr->proto_fd_h->fd, (((uint8_t *)proto) + pos), proto_sz - pos, MSG_NOSIGNAL);
						if (rv > 0) {
							pos += rv;
						}
						else if (rv < 0) {
							if (errno != EWOULDBLOCK) {
								// Common message when a client aborts.
								cf_debug(AS_PROTO, "protocol proxy write fail: fd %d "
										"sz %d pos %d rv %d errno %d",
										wr->proto_fd_h->fd, proto_sz, pos, rv, errno);
								as_end_of_transaction_force_close(wr->proto_fd_h);
								wr->proto_fd_h = 0;
								break;
							}
							usleep(1); // yield
						}
						else {
							cf_info(AS_PROTO, "protocol write fail zero return: fd %d sz %d pos %d ",
									wr->proto_fd_h->fd, proto_sz, pos);
							as_end_of_transaction_force_close(wr->proto_fd_h);
							wr->proto_fd_h = 0;
							break;
						}
					}
					cf_detail_digest(AS_PROXY, &wr->keyd, "SHIPPED_OP ORIG Response Sent to Client");

					if (wr->proto_fd_h) {
						as_end_of_transaction_ok(wr->proto_fd_h);
						wr->proto_fd_h = 0;
					}
				}
<<<<<<< HEAD
				cf_detail_digest(AS_PROXY, &wr->keyd, "SHIPPED_OP ORIG Response Sent to Client");
=======
>>>>>>> 4f200a36
			}
			wr->proto_fd_h->t_inprogress = false;
			AS_RELEASE_FILE_HANDLE(wr->proto_fd_h);
			wr->proto_fd_h = 0;
		} else {
			// this may be NULL if the request has already timedout and the wr proto_fd_h
			// will be cleaned up by then
			cf_detail_digest(AS_PROXY, &wr->keyd, "SHIPPED_OP ORIG Missing proto_fd ");

			// Note: This may be needed if this is node where internal scan or query
			// UDF is initiated where it happens so that there is migration is going
			// on and the request get routed to the remote node which is winning node
			// This request may need the req_cb to be called.
			if (udf_rw_needcomplete_wr(wr)) {
<<<<<<< HEAD
				as_transaction tr;
				write_request_init_tr(&tr, wr);
				udf_rw_complete(&tr, 0, __FILE__, __LINE__);
				if (tr.proto_fd_h) {
					tr.proto_fd_h->t_inprogress = false;
					AS_RELEASE_FILE_HANDLE(tr.proto_fd_h);
					tr.proto_fd_h = 0;
				}
=======
				// TODO - this is temporary defensive code!
				if (pr->batch_shared) {
					cf_warning(AS_PROXY, "as_proxy_shipop_response_hdlr(): udf_rw_needcomplete_wr() RETURNS TRUE FOR BATCH.");
				}

				as_transaction tr;
				write_request_init_tr(&tr, wr);
				udf_rw_complete(&tr, 0, __FILE__, __LINE__);
>>>>>>> 4f200a36
			}
		}
		pthread_mutex_unlock(&wr->lock);
	}

	// This node is shipOp initiator. Remove it from the Global
	// hash
	global_keyd gk;
	gk.ns_id = wr->rsv.ns->id;
	gk.keyd = wr->keyd;
	g_write_hash_delete(&gk);

	WR_RELEASE(pr->wr);
	pr->wr = NULL;
	return 0;
}


// Incoming messages start here.
// - Could get a request that we need to service.
// - Could get a response to one of our requests - need to find the request and
//   send the real response to the remote end.
int
proxy_msg_fn(cf_node id, msg *m, void *udata)
{
	int rv;

	if (cf_rc_count((void*)m) == 0) {
		cf_debug(AS_PROXY, " proxy_msg_fn was given a refcount 0 message! Someone has been naugty %p", m);
		return -1;
	}

	uint32_t op = 99999;
	msg_get_uint32(m, PROXY_FIELD_OP, &op);
	uint32_t transaction_id = 0;
	msg_get_uint32(m, PROXY_FIELD_TID, &transaction_id);

	cf_detail(AS_PROXY, "received proxy message: tid %d type %d from %"PRIx64, transaction_id, op, id);

	switch (op) {
		case PROXY_OP_REQUEST:
		{
			cf_atomic_int_incr(&g_config.proxy_action);

#ifdef DEBUG
			cf_debug(AS_PROXY, "Proxy_msg: received request");
#ifdef DEBUG_VERBOSE
			msg_dump(m, "incoming proxy msg");
#endif
#endif
			cf_digest *key;
			size_t sz = 0;
			if (0 != msg_get_buf(m, PROXY_FIELD_DIGEST, (byte **) &key, &sz, MSG_GET_DIRECT)) {
				cf_info(AS_PROXY, "proxy msg function: no digest, problem");
				as_fabric_msg_put(m);
				return 0;
			}
			cl_msg *msgp;
			size_t as_msg_sz = 0;
			if (0 != msg_get_buf(m, PROXY_FIELD_AS_PROTO, (byte **) &msgp, &as_msg_sz, MSG_GET_COPY_MALLOC)) {
				cf_info(AS_PROXY, "proxy msg function: no as msg, problem");
				as_fabric_msg_put(m);
				return 0;
			}

			uint64_t cluster_key = 0;
			if (0 != msg_get_uint64(m, PROXY_FIELD_CLUSTER_KEY, &cluster_key)) {
				cf_info(AS_PROXY, "proxy msg function: no cluster key, problem");
				as_fabric_msg_put(m);
				return 0;
			}

			// This is allowed to fail - this is a new field, and gets defaulted
			// to 0 if it doesn't exist.
			uint32_t timeout_ms = 0;
			msg_get_uint32(m, PROXY_FIELD_TIMEOUT_MS, &timeout_ms);
//			cf_info(AS_PROXY, "proxy msg: received timeout_ms of %d",timeout_ms);

			// Put the as_msg on the normal queue for processing.
			// INIT_TR
			as_transaction tr;
			as_transaction_init(&tr, key, msgp);
			tr.incoming_cluster_key = cluster_key;
			tr.end_time             = (timeout_ms != 0) ? ((uint64_t)timeout_ms * 1000000) + tr.start_time : 0;
			tr.proxy_node           = id;
			tr.proxy_msg            = m;

			// Check here if this is shipped op.
			uint32_t info = 0;
			msg_get_uint32(m, PROXY_FIELD_INFO, &info);
			if (info & PROXY_INFO_SHIPPED_OP) {
				tr.flag |= AS_TRANSACTION_FLAG_SHIPPED_OP;
				cf_detail_digest(AS_PROXY, &tr.keyd, "SHIPPED_OP WINNER Operation Received");
			} else {
				cf_detail_digest(AS_PROXY, &tr.keyd, "Received Proxy Request digest tid(%d)", tr.trid);
			}

			MICROBENCHMARK_RESET();

			thr_tsvc_enqueue(&tr);
		}
		break;

		case PROXY_OP_RESPONSE:
		{
#ifdef DEBUG
			// Got the response from the actual endpoint.
			cf_debug(AS_PROXY, " proxy: received response! tid %d node %"PRIx64, transaction_id, id);
#ifdef DEBUG_VERBOSE
			msg_dump(m, "incoming proxy response");
#endif
#endif

			// Look up the element.
			proxy_request pr;
			bool free_msg = true;
			if (SHASH_OK == shash_get_and_delete(g_proxy_hash, &transaction_id, &pr)) {
				// Found the element (sometimes we get two acks so it's OK for
				// an ack to not find the transaction).

				if (pr.wr) {
					as_proxy_shipop_response_hdlr(m, &pr, &free_msg);
				} else {
					as_proto *proto;
					size_t proto_sz;
					if (0 != msg_get_buf(m, PROXY_FIELD_AS_PROTO, (byte **) &proto, &proto_sz, MSG_GET_DIRECT)) {
						cf_info(AS_PROXY, "msg get buf failed!");
					}

#ifdef DEBUG_VERBOSE
					cf_debug(AS_PROXY, "proxy: sending proto response: ptr %p sz %"PRIu64" %d", proto, proto_sz, pr.fd);
					for (size_t _i = 0; _i < proto_sz; _i++) {
						fprintf(stderr, " %x", ((byte *)proto)[_i]);
						if (_i % 16 == 15) {
							fprintf(stderr, "\n");
						}
					}
#endif

#ifdef EXTRA_CHECKS
					as_proto proto_copy = *proto;
					as_proto_swap(&proto_copy);
					if (proto_copy.sz + 8 != proto_sz) {
						cf_info(AS_PROXY, "BONE BONE BONE!!!");
						cf_info(AS_PROXY, "proto sz: %"PRIu64" sz %u", (uint64_t) proto_copy.sz, proto_sz);
					}
#endif

					// Write to the file descriptor.
					cf_detail(AS_PROXY, "direct write fd %d", pr.fd_h->fd);
					cf_assert(pr.fd_h->fd, AS_PROXY, CF_WARNING, "attempted write to fd 0");

					if (pr.batch_shared) {
						cf_digest* digest;
						size_t digest_sz = 0;

						if (msg_get_buf(pr.fab_msg, PROXY_FIELD_DIGEST, (byte **)&digest, &digest_sz, MSG_GET_DIRECT) == 0) {
							as_batch_add_proxy_result(pr.batch_shared, pr.batch_index, digest, (cl_msg*)proto, proto_sz);
							as_proxy_set_stat_counters(0);
						}
						else {
							cf_warning(AS_PROXY, "Failed to find batch proxy digest %u", transaction_id);
							as_batch_add_error(pr.batch_shared, pr.batch_index, AS_PROTO_RESULT_FAIL_UNKNOWN);
							as_proxy_set_stat_counters(-1);
						}
						cf_hist_track_insert_data_point(g_config.px_hist, pr.start_time);
					}
					else {
						size_t pos = 0;
						while (pos < proto_sz) {
							rv = send(pr.fd_h->fd, (((uint8_t *)proto) + pos), proto_sz - pos, MSG_NOSIGNAL);
							if (rv > 0) {
								pos += rv;
							}
							else if (rv < 0) {
								if (errno != EWOULDBLOCK) {
									// Common message when a client aborts.
									cf_debug(AS_PROTO, "protocol proxy write fail: fd %d sz %d pos %d rv %d errno %d", pr.fd_h->fd, proto_sz, pos, rv, errno);
<<<<<<< HEAD
									shutdown(pr.fd_h->fd, SHUT_RDWR);
=======
									as_end_of_transaction_force_close(pr.fd_h);
									pr.fd_h = 0;
>>>>>>> 4f200a36
									as_proxy_set_stat_counters(-1);
									goto SendFin;
								}
								usleep(1); // yield
							}
							else {
								cf_info(AS_PROTO, "protocol write fail zero return: fd %d sz %d pos %d ", pr.fd_h->fd, proto_sz, pos);
<<<<<<< HEAD
								shutdown(pr.fd_h->fd, SHUT_RDWR);
=======
								as_end_of_transaction_force_close(pr.fd_h);
								pr.fd_h = 0;
>>>>>>> 4f200a36
								as_proxy_set_stat_counters(-1);
								goto SendFin;
							}
						}
						as_proxy_set_stat_counters(0);
SendFin:
						cf_hist_track_insert_data_point(g_config.px_hist, pr.start_time);

						// Return the fabric message or the direct file descriptor -
						// after write and complete.
<<<<<<< HEAD
						pr.fd_h->t_inprogress = false;
						AS_RELEASE_FILE_HANDLE(pr.fd_h);
						pr.fd_h = 0;
=======
						if (pr.fd_h) {
							as_end_of_transaction_ok(pr.fd_h);
							pr.fd_h = 0;
						}
>>>>>>> 4f200a36
					}
					as_fabric_msg_put(pr.fab_msg);
					pr.fab_msg = 0;
				}
			}
			else {
				cf_debug(AS_PROXY, "proxy: received result but no transaction, tid %d", transaction_id);
				as_proxy_set_stat_counters(-1);
			}

			if (free_msg) {
				as_fabric_msg_put(m);
			}
		}
		break;

		case PROXY_OP_REDIRECT:
		{
			// Sometimes the destination we proxied a request to isn't able to
			// satisfy it (for example, their copy of the partition in question
			// might be desync).
			cf_node new_dst = 0;
			msg_get_uint64(m, PROXY_FIELD_REDIRECT, &new_dst);
			cf_detail(AS_PROXY, "proxy redirect message: transaction %d to node %"PRIx64, transaction_id, new_dst);

			// Look in the proxy retransmit hash for the tid.
			proxy_request *pr;
			pthread_mutex_t *pr_lock;
			int r = 0;
			if (0 != (r = shash_get_vlock(g_proxy_hash, &transaction_id, (void **)&pr, &pr_lock))) {
				cf_debug(AS_PROXY, "redirect: could not find transaction %d", transaction_id);
				as_fabric_msg_put(m);
				return -1;
			}

			if (g_config.self_node == new_dst) {

				// Although we don't know we're the final destination, undo the
				// proxy-nature and put back on the main queue. Dangerous, as it
				// leaves open the possibility of a looping message.

				cf_digest *key;
				size_t sz = 0;
				if (0 != msg_get_buf(pr->fab_msg, PROXY_FIELD_DIGEST, (byte **) &key, &sz, MSG_GET_DIRECT)) {
					cf_warning(AS_PROXY, "op_redirect: proxy msg function: no digest, problem");
					pthread_mutex_unlock(pr_lock);
					as_fabric_msg_put(m);
					return -1;
				}

				cl_msg *msgp;
				sz = 0;
				if (0 != msg_get_buf(pr->fab_msg, PROXY_FIELD_AS_PROTO, (byte **) &msgp, &sz, MSG_GET_COPY_MALLOC)) {
					cf_warning(AS_PROXY, "op_redirect: proxy msg function: no as proto, problem");
					pthread_mutex_unlock(pr_lock);
					as_fabric_msg_put(m);
					return -1;
				}

				// Put the as_msg on the normal queue for processing.
				// INIT_TR
				as_transaction tr;
				as_transaction_init(&tr, key, msgp);
				tr.start_time = pr->start_time; // start time
				tr.end_time   = pr->end_time;
				tr.proto_fd_h = pr->fd_h;
				tr.batch_shared = pr->batch_shared;
				tr.batch_index = pr->batch_index;

				MICROBENCHMARK_RESET();

				thr_tsvc_enqueue(&tr);

				as_fabric_msg_put(pr->fab_msg);
				shash_delete_lockfree(g_proxy_hash, &transaction_id);
			}
			else {
				// Change the destination, update the retransmit time.
				pr->dest = new_dst;
				pr->xmit_ms = cf_getms() + 1;

				// Send it.
				msg_incr_ref(pr->fab_msg);
				if (0 != (rv = as_fabric_send(pr->dest, pr->fab_msg, AS_FABRIC_PRIORITY_MEDIUM))) {
					cf_debug(AS_PROXY, "redirect: change destination: %"PRIx64" send error %d", pr->dest, rv);
					as_fabric_msg_put(pr->fab_msg);
				}
			}

			pthread_mutex_unlock(pr_lock);
		}
		as_fabric_msg_put(m);
		break;
		default:
			cf_debug(AS_PROXY, "proxy_msg_fn: received unknown, unsupported message %d from remote endpoint", op);
			msg_dump(m, "proxy received unknown msg");
			as_fabric_msg_put(m);
			break;
	} // end switch

	return 0;
} // end proxy_msg_fn()


// Send a redirection message - consumes the message.
int
as_proxy_send_redirect(cf_node dst, msg *m, cf_node rdst)
{
	int rv;
	uint32_t tid;
	msg_get_uint32(m, PROXY_FIELD_TID, &tid);

	msg_reset(m);
	msg_set_uint32(m, PROXY_FIELD_OP, PROXY_OP_REDIRECT);
	msg_set_uint32(m, PROXY_FIELD_TID, tid);
	msg_set_uint64(m, PROXY_FIELD_REDIRECT, rdst);

	if (0 != (rv = as_fabric_send(dst, m, AS_FABRIC_PRIORITY_MEDIUM))) {
		cf_debug(AS_PROXY, "sending redirection failed: fabric send error %d", rv);
		as_fabric_msg_put(m);
	}

	return 0;
} // end as_proxy_send_redirect()


// Looked up the message in the store. Time to send the response value back to
// the requester. The CF_BYTEARRAY is handed off in this case. If you want to
// keep a reference, then keep the reference yourself.
int
as_proxy_send_response(cf_node dst, msg *m, uint32_t result_code, uint32_t generation,
		uint32_t void_time, as_msg_op **ops, as_bin **bins, uint16_t bin_count,
		as_namespace *ns, uint64_t trid, const char *setname)
{
	uint32_t tid;
	msg_get_uint32(m, PROXY_FIELD_TID, &tid);

#ifdef DEBUG
	cf_debug(AS_PROXY, "proxy send response: message %p bytearray %p tid %d", m, result_code, tid);
#endif

	msg_reset(m);

	msg_set_uint32(m, PROXY_FIELD_OP, PROXY_OP_RESPONSE);
	msg_set_uint32(m, PROXY_FIELD_TID, tid);

	size_t msg_sz = 0;
	cl_msg * msgp = as_msg_make_response_msg(result_code, generation, void_time, ops,
			bins, bin_count, ns, 0, &msg_sz, trid, setname);

	msg_set_buf(m, PROXY_FIELD_AS_PROTO, (byte *) msgp, msg_sz, MSG_SET_HANDOFF_MALLOC);

	int rv = as_fabric_send(dst, m, AS_FABRIC_PRIORITY_MEDIUM);
	if (rv != 0) {
		cf_debug(AS_PROXY, "sending proxy response: fabric send err %d, catch you on the retry", rv);
		as_fabric_msg_put(m);
	}

	return 0;
} // end as_proxy_send_response()

int
as_proxy_send_ops_response(cf_node dst, msg *m, cf_dyn_buf *db)
{
	uint32_t tid;
	msg_get_uint32(m, PROXY_FIELD_TID, &tid);

#ifdef DEBUG
	cf_debug(AS_PROXY, "proxy send response: message %p bytearray %p tid %d", m, result_code, tid);
#endif

	msg_reset(m);

	msg_set_uint32(m, PROXY_FIELD_OP, PROXY_OP_RESPONSE);
	msg_set_uint32(m, PROXY_FIELD_TID, tid);

	uint8_t *msgp = db->buf;
	size_t msg_sz = db->used_sz;

	if (db->is_stack) {
		msg_set_buf(m, PROXY_FIELD_AS_PROTO, msgp, msg_sz, MSG_SET_COPY);
	}
	else {
		msg_set_buf(m, PROXY_FIELD_AS_PROTO, msgp, msg_sz, MSG_SET_HANDOFF_MALLOC);
		db->buf = NULL; // the fabric owns the buffer now
	}

	int rv = as_fabric_send(dst, m, AS_FABRIC_PRIORITY_MEDIUM);
	if (rv != 0) {
		cf_debug(AS_PROXY, "sending proxy response: fabric send err %d, catch you on the retry", rv);
		as_fabric_msg_put(m);
	}

	return 0;
} // end as_proxy_send_ops_response()


//
// RETRANSMIT FUNCTIONS
//

typedef struct now_times_s {
	uint64_t now_ns;
	uint64_t now_ms;
} now_times;

// Reduce through the outstanding requests and retransmit sometime.
int
proxy_retransmit_reduce_fn(void *key, void *data, void *udata)
{
	proxy_request *pr = data;
	now_times *p_now = (now_times*)udata;

	if (pr->xmit_ms < p_now->now_ms) {

		cf_debug(AS_PROXY, "proxy_retransmit: now %"PRIu64" xmit_ms %"PRIu64" m %p", p_now->now_ms, pr->xmit_ms, pr->fab_msg);

		// Determine if the time is too much, and terminate if so.
		if (p_now->now_ns > pr->end_time) {

			// Can get very verbose, when another server is slow.
			cf_debug(AS_PROXY, "proxy_retransmit: too old request %d ms: terminating (dest %"PRIx64" {%s:%d}",
					(p_now->now_ns - pr->start_time) / 1000000, pr->dest, pr->ns->name, pr->pid);

			if (pr->wr) {
				cf_detail_digest(AS_PROXY, &pr->wr->keyd, "SHIPPED_OP Proxy Retransmit Timeout ...");
				cf_atomic_int_incr(&g_config.ldt_proxy_timeout);
				pthread_mutex_lock(&pr->wr->lock);
				// Note: This may be needed if this is node where internal scan or query
				// UDF is initiated where it happens so that there is migration is going
				// on and the request get routed to the remote node which is winning node
				// This request may need the req_cb to be called.
				if (udf_rw_needcomplete_wr(pr->wr)) {
<<<<<<< HEAD
=======
					// TODO - this is temporary defensive code!
					if (pr->batch_shared) {
						cf_warning(AS_PROXY, "proxy_retransmit_reduce_fn(): udf_rw_needcomplete_wr() RETURNS TRUE FOR BATCH.");
					}

>>>>>>> 4f200a36
					as_transaction tr;
					write_request_init_tr(&tr, pr->wr);
					udf_rw_complete(&tr, 0, __FILE__, __LINE__);
					if (tr.proto_fd_h) {
<<<<<<< HEAD
						AS_RELEASE_FILE_HANDLE(tr.proto_fd_h);
=======
						as_end_of_transaction_ok(tr.proto_fd_h);
						tr.proto_fd_h = NULL;
>>>>>>> 4f200a36
					}
				}
				pthread_mutex_unlock(&pr->wr->lock);
				WR_RELEASE(pr->wr);
				pr->wr            = NULL;
			}

			if (pr->fab_msg) {
				as_fabric_msg_put(pr->fab_msg);
				pr->fab_msg = 0;
			}
			if (pr->ns) {
				pr->ns = 0;
			}
			if (pr->fd_h) {
				if (pr->batch_shared) {
					as_batch_add_error(pr->batch_shared, pr->batch_index, AS_PROTO_RESULT_FAIL_TIMEOUT);
				}
				else {
<<<<<<< HEAD
					pr->fd_h->t_inprogress = false;
					shutdown(pr->fd_h->fd, SHUT_RDWR);
					AS_RELEASE_FILE_HANDLE(pr->fd_h);
=======
					as_end_of_transaction_force_close(pr->fd_h);
>>>>>>> 4f200a36
					pr->fd_h = 0;
				}
			}

			return SHASH_REDUCE_DELETE;
		}

		// Update the retry interval, exponentially.
		pr->xmit_ms = p_now->now_ms + pr->retry_interval_ms;
		pr->retry_interval_ms *= 2;

		// msg_dump(pr->fab_msg, "proxy retransmit");
		msg_incr_ref(pr->fab_msg);
		int try = 0;

Retry:
		;
		if (try++ > 5) {
			cf_info(AS_PROXY, "retransmit loop detected: bailing");
			as_fabric_msg_put(pr->fab_msg);
			return 0;
		}

		if (pr->wr) {
			cf_detail_digest(AS_PROXY, &pr->wr->keyd, "SHIPPED_OP Proxy Retransmit... NOOP");
			as_fabric_msg_put(pr->fab_msg);
			return 0;
		}

		cf_atomic_int_incr(&g_config.proxy_retry);

		int rv = as_fabric_send(pr->dest, pr->fab_msg, AS_FABRIC_PRIORITY_MEDIUM);

		if (rv == 0) {
			return 0;
		}

		if (rv == AS_FABRIC_ERR_QUEUE_FULL) {
			cf_debug(AS_PROXY, "retransmit queue full");
			as_fabric_msg_put(pr->fab_msg);
			cf_atomic_int_incr(&g_config.proxy_retry_q_full);
			return -1;
		}
		else if (rv == -3) {

			// The node I'm proxying to is no longer up. Find another node.
			// (Easier to just send to the master and not pay attention to
			// whether it's read or write.)
			cf_node new_dst = as_partition_getreplica_write(pr->ns, pr->pid);
			cf_debug(AS_PROXY, "node failed with proxies in flight: trying alternative node %"PRIx64, new_dst);

			// Need to "unproxy" and divert back to main queue because
			// destination is self.
			if (new_dst == g_config.self_node) {

				cf_digest *keyp;
				size_t sz = 0;
				msg_get_buf(pr->fab_msg, PROXY_FIELD_DIGEST, (byte **) &keyp, &sz, MSG_GET_DIRECT);

				// INIT_TR
				as_transaction tr;
				as_transaction_init(&tr, keyp, NULL);
				// TODO - why not pr.start_time?
				tr.end_time   = pr->end_time;
				tr.proto_fd_h = pr->fd_h;
				tr.batch_shared = pr->batch_shared;
				tr.batch_index = pr->batch_index;

				sz = 0;
				msg_get_buf(pr->fab_msg, PROXY_FIELD_AS_PROTO, (byte **) & (tr.msgp), &sz, MSG_GET_COPY_MALLOC);

				cf_atomic_int_incr(&g_config.proxy_unproxy);

				MICROBENCHMARK_RESET();

				thr_tsvc_enqueue(&tr);

				// Getting deleted - cleanup the proxy request.
				as_fabric_msg_put(pr->fab_msg);
				return SHASH_REDUCE_DELETE;

			}
			else if (new_dst == pr->dest) {
				// Just wait for the next retransmit.
				cf_atomic_int_incr(&g_config.proxy_retry_same_dest);
				as_fabric_msg_put(pr->fab_msg);
			}
			else {
				// Not self, not same, redo. Don't need to return fab-msg-ref
				// because I'm just going to send again.
				cf_atomic_int_incr(&g_config.proxy_retry_new_dest);
				pr->dest = new_dst;
				goto Retry;
			}


		}
		else {
			as_fabric_msg_put(pr->fab_msg);
			cf_info(AS_PROXY, "retransmit: send failed, unknown error: dst %"PRIx64" rv %d", pr->dest, rv);
			return -2;
		}
	}

	return 0;
} // end proxy_retransmit_reduce_fn()


void *
proxy_retransmit_fn(void *unused)
{
	while (1) {
		usleep(75 * 1000);

		cf_detail(AS_PROXY, "proxy retransmit: size %d", shash_get_size(g_proxy_hash));

		now_times now;
		now.now_ns = cf_getns();
		now.now_ms = now.now_ns / 1000000;

		shash_reduce_delete(g_proxy_hash, proxy_retransmit_reduce_fn, (void *) &now);
	}

	return NULL;
} // end proxy_retransmit_fn()


// This function is called when there's a paxos change and the partitions have
// updated. If the change is a delete, then go through the retransmit structure
// and move forward any transactions that are destined to the newly departed
// node.
int
proxy_node_delete_reduce_fn(void *key, void *data, void *udata)
{
	proxy_request *pr = data;
	cf_node *node = (cf_node *)udata;

	if (pr->dest == *node) {
		pr->xmit_ms = 0;

		uint32_t	*tid = (uint32_t *) data;
		cf_debug(AS_PROXY, "node fail: speed proxy transaction tid %d", *tid);
	}

	return 0;
}


typedef struct as_proxy_paxos_change_struct_t {
	cf_node succession[AS_CLUSTER_SZ];
	cf_node deletions[AS_CLUSTER_SZ];
} as_proxy_paxos_change_struct;

// Discover nodes in the hash table that are no longer in the succession list.
int
proxy_node_succession_reduce_fn(void *key, void *data, void *udata)
{
	as_proxy_paxos_change_struct *del = (as_proxy_paxos_change_struct *)udata;
	proxy_request *pr = data;

	// Check if this dest is in the succession list.
	for (int i = 0; i < g_config.paxos_max_cluster_size; i++) {
		if (pr->dest == del->succession[i]) {
			return 0;
		}
	}

	// dest is not in succession list - mark it to be deleted.
	for (int i = 0; i < g_config.paxos_max_cluster_size; i++) {
		// If an empty slot exists, then it means key is not there yet.
		if (del->deletions[i] == (cf_node)0)
		{
			del->deletions[i] = pr->dest;
			return 0;
		}
		// If dest already exists, return.
		if (pr->dest == del->deletions[i]) {
			return 0;
		}
	}

	// Should not get here.
	return 0;
}


void
as_proxy_paxos_change(as_paxos_generation gen, as_paxos_change *change, cf_node succession[], void *udata)
{
	if ((NULL == change) || (1 > change->n_change)) {
		return;
	}

	as_proxy_paxos_change_struct del;
	memset(&del, 0, sizeof(as_proxy_paxos_change_struct));
	memcpy(del.succession, succession, sizeof(cf_node)*g_config.paxos_max_cluster_size);

	// Find out if the request is sync.
	if (change->type[0] == AS_PAXOS_CHANGE_SYNC) {
		// Iterate through the proxy hash table and find nodes that are not in
		// the succession list.
		shash_reduce(g_proxy_hash, proxy_node_succession_reduce_fn, (void *) &del);

		// If there are any nodes to be deleted, execute the deletion algorithm.
		for (int i = 0; i < g_config.paxos_max_cluster_size; i++) {
			if ((cf_node)0 != del.deletions[i]) {
				cf_info(AS_PROXY, "notified: REMOVE node %"PRIx64"", del.deletions[i]);
				shash_reduce(g_proxy_hash, proxy_node_delete_reduce_fn, (void *) &del.deletions[i]);
			}
		}

		return;
	}

	// This is the deprecated case where this code is called at the end of a
	// paxos transaction commit.

	for (int i = 0; i < change->n_change; i++) {
		if (change->type[i] == AS_PAXOS_CHANGE_SUCCESSION_REMOVE) {
			cf_info(AS_PROXY, "notified: REMOVE node %"PRIx64, change->id[i]);
			shash_reduce(g_proxy_hash, proxy_node_delete_reduce_fn, (void *) & (change->id[i]));
		}
	}
}


uint32_t
as_proxy_inprogress()
{
	return shash_get_size(g_proxy_hash);
}


void
as_proxy_init()
{
	shash_create(&g_proxy_hash, proxy_id_hash, sizeof(uint32_t), sizeof(proxy_request), 4 * 1024, SHASH_CR_MT_MANYLOCK);

	pthread_create(&g_proxy_retransmit_th, 0, proxy_retransmit_fn, 0);

	as_fabric_register_msg_fn(M_TYPE_PROXY, proxy_mt, sizeof(proxy_mt), proxy_msg_fn, NULL);

	as_paxos_register_change_callback(as_proxy_paxos_change, 0);
}<|MERGE_RESOLUTION|>--- conflicted
+++ resolved
@@ -379,15 +379,12 @@
 		if (wr->proto_fd_h) {
 			if (!wr->proto_fd_h->fd) {
 				cf_warning_digest(AS_PROXY, &wr->keyd, "SHIPPED_OP ORIG Missing fd in proto_fd ");
-<<<<<<< HEAD
-=======
 
 				// TODO - this is temporary defensive code!
 				if (! pr->batch_shared) {
 					as_end_of_transaction_ok(wr->proto_fd_h);
 					wr->proto_fd_h = 0;
 				}
->>>>>>> 4f200a36
 			}
 			else {
 				as_proto *proto;
@@ -445,14 +442,7 @@
 						wr->proto_fd_h = 0;
 					}
 				}
-<<<<<<< HEAD
-				cf_detail_digest(AS_PROXY, &wr->keyd, "SHIPPED_OP ORIG Response Sent to Client");
-=======
->>>>>>> 4f200a36
-			}
-			wr->proto_fd_h->t_inprogress = false;
-			AS_RELEASE_FILE_HANDLE(wr->proto_fd_h);
-			wr->proto_fd_h = 0;
+			}
 		} else {
 			// this may be NULL if the request has already timedout and the wr proto_fd_h
 			// will be cleaned up by then
@@ -463,16 +453,6 @@
 			// on and the request get routed to the remote node which is winning node
 			// This request may need the req_cb to be called.
 			if (udf_rw_needcomplete_wr(wr)) {
-<<<<<<< HEAD
-				as_transaction tr;
-				write_request_init_tr(&tr, wr);
-				udf_rw_complete(&tr, 0, __FILE__, __LINE__);
-				if (tr.proto_fd_h) {
-					tr.proto_fd_h->t_inprogress = false;
-					AS_RELEASE_FILE_HANDLE(tr.proto_fd_h);
-					tr.proto_fd_h = 0;
-				}
-=======
 				// TODO - this is temporary defensive code!
 				if (pr->batch_shared) {
 					cf_warning(AS_PROXY, "as_proxy_shipop_response_hdlr(): udf_rw_needcomplete_wr() RETURNS TRUE FOR BATCH.");
@@ -481,7 +461,6 @@
 				as_transaction tr;
 				write_request_init_tr(&tr, wr);
 				udf_rw_complete(&tr, 0, __FILE__, __LINE__);
->>>>>>> 4f200a36
 			}
 		}
 		pthread_mutex_unlock(&wr->lock);
@@ -660,12 +639,8 @@
 								if (errno != EWOULDBLOCK) {
 									// Common message when a client aborts.
 									cf_debug(AS_PROTO, "protocol proxy write fail: fd %d sz %d pos %d rv %d errno %d", pr.fd_h->fd, proto_sz, pos, rv, errno);
-<<<<<<< HEAD
-									shutdown(pr.fd_h->fd, SHUT_RDWR);
-=======
 									as_end_of_transaction_force_close(pr.fd_h);
 									pr.fd_h = 0;
->>>>>>> 4f200a36
 									as_proxy_set_stat_counters(-1);
 									goto SendFin;
 								}
@@ -673,12 +648,8 @@
 							}
 							else {
 								cf_info(AS_PROTO, "protocol write fail zero return: fd %d sz %d pos %d ", pr.fd_h->fd, proto_sz, pos);
-<<<<<<< HEAD
-								shutdown(pr.fd_h->fd, SHUT_RDWR);
-=======
 								as_end_of_transaction_force_close(pr.fd_h);
 								pr.fd_h = 0;
->>>>>>> 4f200a36
 								as_proxy_set_stat_counters(-1);
 								goto SendFin;
 							}
@@ -689,16 +660,10 @@
 
 						// Return the fabric message or the direct file descriptor -
 						// after write and complete.
-<<<<<<< HEAD
-						pr.fd_h->t_inprogress = false;
-						AS_RELEASE_FILE_HANDLE(pr.fd_h);
-						pr.fd_h = 0;
-=======
 						if (pr.fd_h) {
 							as_end_of_transaction_ok(pr.fd_h);
 							pr.fd_h = 0;
 						}
->>>>>>> 4f200a36
 					}
 					as_fabric_msg_put(pr.fab_msg);
 					pr.fab_msg = 0;
@@ -932,24 +897,17 @@
 				// on and the request get routed to the remote node which is winning node
 				// This request may need the req_cb to be called.
 				if (udf_rw_needcomplete_wr(pr->wr)) {
-<<<<<<< HEAD
-=======
 					// TODO - this is temporary defensive code!
 					if (pr->batch_shared) {
 						cf_warning(AS_PROXY, "proxy_retransmit_reduce_fn(): udf_rw_needcomplete_wr() RETURNS TRUE FOR BATCH.");
 					}
 
->>>>>>> 4f200a36
 					as_transaction tr;
 					write_request_init_tr(&tr, pr->wr);
 					udf_rw_complete(&tr, 0, __FILE__, __LINE__);
 					if (tr.proto_fd_h) {
-<<<<<<< HEAD
-						AS_RELEASE_FILE_HANDLE(tr.proto_fd_h);
-=======
 						as_end_of_transaction_ok(tr.proto_fd_h);
 						tr.proto_fd_h = NULL;
->>>>>>> 4f200a36
 					}
 				}
 				pthread_mutex_unlock(&pr->wr->lock);
@@ -969,13 +927,7 @@
 					as_batch_add_error(pr->batch_shared, pr->batch_index, AS_PROTO_RESULT_FAIL_TIMEOUT);
 				}
 				else {
-<<<<<<< HEAD
-					pr->fd_h->t_inprogress = false;
-					shutdown(pr->fd_h->fd, SHUT_RDWR);
-					AS_RELEASE_FILE_HANDLE(pr->fd_h);
-=======
 					as_end_of_transaction_force_close(pr->fd_h);
->>>>>>> 4f200a36
 					pr->fd_h = 0;
 				}
 			}
