--- conflicted
+++ resolved
@@ -133,11 +133,7 @@
 							rd.n_bins = as_bin_inuse_count(&rd);
 						}
 
-<<<<<<< HEAD
-						as_msg_make_response_bufbuilder(r, (get_data ? &rd : NULL), bb_r, !get_data, (get_data ? NULL : ns->name), true, false, false, btr->binlist);
-=======
 						as_msg_make_response_bufbuilder(r, (get_data ? &rd : NULL), bb_r, !get_data, (get_data ? NULL : ns->name), false, false, false, btr->binlist);
->>>>>>> 4f200a36
 
 						if (get_data) {
 							as_storage_record_close(r, &rd);
@@ -247,11 +243,7 @@
 batch_transaction_done(batch_transaction* btr, bool force_close)
 {
 	if (btr->fd_h) {
-<<<<<<< HEAD
-		AS_RELEASE_FILE_HANDLE(btr->fd_h);
-=======
 		as_end_of_transaction(btr->fd_h, force_close);
->>>>>>> 4f200a36
 		btr->fd_h = 0;
 	}
 
@@ -314,11 +306,7 @@
 					0, 0, 0, 0, 0, 0, 0, btr->trid, NULL);
 			btr->fd_h = 0;
 		}
-<<<<<<< HEAD
-		batch_transaction_done(btr);
-=======
 		batch_transaction_done(btr, false);
->>>>>>> 4f200a36
 		return;
 	}
 	
