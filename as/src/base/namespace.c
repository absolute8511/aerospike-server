--- conflicted
+++ resolved
@@ -161,9 +161,6 @@
 	ns->sindex_data_max_memory = ULONG_MAX;
 	ns->sindex_data_memory_used = 0;
 	ns->sindex_cfg_var_hash = NULL;
-<<<<<<< HEAD
-	ns->sindex_num_partitions = 32;
-=======
 	ns->sindex_num_partitions = DEFAULT_PARTITIONS_PER_INDEX;
 
     // Geospatial query within defaults
@@ -173,7 +170,6 @@
     ns->geo2dsphere_within_max_cells = 12;
     ns->geo2dsphere_within_level_mod = 1;
     ns->geo2dsphere_within_earth_radius_meters = 6371000;  // Wikipedia, mean
->>>>>>> 4f200a36
 
 	//
 	// END - Configuration defaults.
@@ -273,10 +269,7 @@
 			}
 
 			// Rewrite configurable metadata - config values may have changed.
-<<<<<<< HEAD
-=======
 			p_set->stop_writes_count = ns->sets_cfg_array[i].stop_writes_count;
->>>>>>> 4f200a36
 			p_set->disable_eviction = ns->sets_cfg_array[i].disable_eviction;
 			p_set->enable_xdr = ns->sets_cfg_array[i].enable_xdr;
 		}
@@ -458,11 +451,7 @@
 	}
 
 	if (*hwm_breached || *stop_writes) {
-<<<<<<< HEAD
-		cf_info(AS_NAMESPACE, "{%s} hwm_breached %s%s, stop_writes %s%s, memory sz:%"PRIu64" (%"PRIu64" + %"PRIu64") hwm:%"PRIu64" sw:%"PRIu64", disk sz:%"PRIu64" hwm:%"PRIu64,
-=======
 		cf_warning(AS_NAMESPACE, "{%s} hwm_breached %s%s, stop_writes %s%s, memory sz:%"PRIu64" (%"PRIu64" + %"PRIu64") hwm:%"PRIu64" sw:%"PRIu64", disk sz:%"PRIu64" hwm:%"PRIu64,
->>>>>>> 4f200a36
 				ns->name, *hwm_breached ? "true" : "false", reasons[how_breached], *stop_writes ? "true" : "false", reasons[why_stopped],
 				memory_sz, index_sz, data_in_memory_sz, mem_hwm, mem_stop_writes,
 				disk_sz, ssd_hwm);
@@ -570,11 +559,7 @@
 	return INVALID_SET_ID;
 }
 
-<<<<<<< HEAD
-int as_namespace_get_create_set(as_namespace *ns, const char *set_name, uint16_t *p_set_id, bool fail_if_deleted)
-=======
 int as_namespace_get_create_set(as_namespace *ns, const char *set_name, uint16_t *p_set_id, bool apply_restrictions)
->>>>>>> 4f200a36
 {
 	if (! set_name) {
 		// Should be impossible.
@@ -636,13 +621,8 @@
 			return -1;
 		}
 
-<<<<<<< HEAD
-		// If requested, fail if emptying set.
-		if (fail_if_deleted && IS_SET_DELETED(p_set)) {
-=======
 		// If requested, fail if emptying set or stop-writes limit is breached.
 		if (apply_restrictions && (IS_SET_DELETED(p_set) || as_set_stop_writes(p_set))) {
->>>>>>> 4f200a36
 			return -2;
 		}
 
@@ -714,12 +694,9 @@
 	cf_dyn_buf_append_char(db, ':');
 	cf_dyn_buf_append_string(db, "n-bytes-memory=");
 	cf_dyn_buf_append_uint64(db, cf_atomic64_get(p_set->n_bytes_memory));
-<<<<<<< HEAD
-=======
 	cf_dyn_buf_append_char(db, ':');
 	cf_dyn_buf_append_string(db, "stop-writes-count=");
 	cf_dyn_buf_append_uint64(db, cf_atomic64_get(p_set->stop_writes_count));
->>>>>>> 4f200a36
 	cf_dyn_buf_append_char(db, ':');
 	cf_dyn_buf_append_string(db, "set-enable-xdr=");
 	if (cf_atomic32_get(p_set->enable_xdr) == AS_SET_ENABLE_XDR_TRUE) {
