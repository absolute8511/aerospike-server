/*
 * thr_sindex.c
 *
 * Copyright (C) 2012-2014 Aerospike, Inc.
 *
 * Portions may be licensed to Aerospike, Inc. under one or more contributor
 * license agreements.
 *
 * This program is free software: you can redistribute it and/or modify it under
 * the terms of the GNU Affero General Public License as published by the Free
 * Software Foundation, either version 3 of the License, or (at your option) any
 * later version.
 *
 * This program is distributed in the hope that it will be useful, but WITHOUT
 * ANY WARRANTY; without even the implied warranty of MERCHANTABILITY or FITNESS
 * FOR A PARTICULAR PURPOSE. See the GNU Affero General Public License for more
 * details.
 *
 * You should have received a copy of the GNU Affero General Public License
 * along with this program.  If not, see http://www.gnu.org/licenses/
 */

 /*
 * SYNOPSIS
 * This file implements supporting threads for the secondary index implementation.
 * Currently following two main threads are implemented here
 *
 * -  Secondary index defrag thread which walks sweeps through secondary indexes
 *   and cleanup the stale entries by looking up digest in the primary index.
 *
 * -  Secondary index thread which cleans up secondary index entry for a particular
 *    partitions
 *
 */

#include "base/thr_sindex.h"

#include <errno.h>
#include <limits.h>
#include <pthread.h>
#include <stdbool.h>
#include <stddef.h>
#include <stdint.h>
#include <string.h>

#include "citrusleaf/alloc.h"
#include "citrusleaf/cf_atomic.h"
#include "citrusleaf/cf_clock.h"

#include "ai_obj.h"
#include "ai_btree.h"
#include "fault.h"
#include "hist.h"

#include "base/cfg.h"
#include "base/datamodel.h"
#include "base/index.h"
#include "base/job_manager.h"
#include "base/monitor.h"
#include "base/secondary_index.h"

int as_sbld_build(as_sindex* si);

#define RELEASE_ITERATORS(icol) \
do {                                \
	init_ai_obj(&i_col);             \
	n_offset = 0;                   \
} while(0);


// All this is global because Aerospike Index is single threaded
pthread_rwlock_t g_sindex_rwlock = PTHREAD_RWLOCK_INITIALIZER;
pthread_rwlock_t g_ai_rwlock     = PTHREAD_RWLOCK_INITIALIZER;
pthread_t g_sindex_populate_th;
pthread_t g_sindex_destroy_th;
pthread_t g_sindex_defrag_th;
cf_queue *g_sindex_populate_q;
cf_queue *g_sindex_destroy_q;
cf_queue *g_sindex_populateall_done_q;
cf_queue *g_q_objs_to_defrag;
bool      g_sindex_boot_done;

int
ll_sindex_gc_reduce_fn(cf_ll_element *ele, void *udata)
{
	return CF_LL_REDUCE_DELETE;
}

void
as_sindex_gc_release_defrag_arr_to_queue(void *v)
{
	objs_to_defrag_arr *dt = (objs_to_defrag_arr *)v;
	if (cf_queue_sz(g_q_objs_to_defrag) < SINDEX_GC_QUEUE_HIGHWATER) {
		cf_queue_push(g_q_objs_to_defrag, &dt);
	} 
	else {
		cf_free(dt);
	}
}

void
ll_sindex_gc_destroy_fn(cf_ll_element *ele)
{
	ll_sindex_gc_element * node = (ll_sindex_gc_element *) ele;
	if (node) {
		as_sindex_gc_release_defrag_arr_to_queue((void *)(node->objs_to_defrag));	
		cf_free(node);
	}
}

objs_to_defrag_arr *
as_sindex_gc_get_defrag_arr(void)
{
	objs_to_defrag_arr *dt;
	if (cf_queue_pop(g_q_objs_to_defrag, &dt, CF_QUEUE_NOWAIT) == CF_QUEUE_EMPTY) {
		dt = cf_malloc(sizeof(objs_to_defrag_arr));
	}
	dt->num = 0;
	return dt;
}

void
as_sindex_gc_histogram_dumpall()
{
	if (g_config.sindex_gc_enable_histogram == false) {
		return;
	}
	
	if (g_config._sindex_gc_validate_obj_hist) {
		histogram_dump(g_config._sindex_gc_validate_obj_hist);
	}
	if (g_config._sindex_gc_delete_obj_hist) {
		histogram_dump(g_config._sindex_gc_delete_obj_hist);
	}
	if (g_config._sindex_gc_pimd_rlock_hist) {
		histogram_dump(g_config._sindex_gc_pimd_rlock_hist);
	}
	if (g_config._sindex_gc_pimd_wlock_hist) {
		histogram_dump(g_config._sindex_gc_pimd_wlock_hist);
	}
	
	return;
}

// Main thread which looks at the request of the populating index
void *
as_sindex__populate_fn(void *param)
{
	while(1) {
		as_sindex *si;
		cf_queue_pop(g_sindex_populate_q, &si, CF_QUEUE_FOREVER);
		// TODO should check flag under a lock
		// conflict with as_sindex_repair
		if (si->flag & AS_SINDEX_FLAG_POPULATING) {
			// Earlier job to populate index is still going on, push it back
			// into the queue to look at it later. this is problem only when
			// there are multiple populating threads currently there is only 1.
			cf_queue_push(g_sindex_populate_q, &si);
		} else {
			cf_debug(AS_SINDEX, "Populating index %s", si->imd->iname);
			// should set under a lock
			si->flag |= AS_SINDEX_FLAG_POPULATING;
			as_sbld_build(si);
		}
	}
	return NULL;
}


// Main thread which looks at the request of the destroy of index
void *
as_sindex__destroy_fn(void *param)
{
	while(1) {
		as_sindex *si;
		cf_queue_pop(g_sindex_destroy_q, &si, CF_QUEUE_FOREVER);

		SINDEX_GWLOCK();
		cf_assert((si->state == AS_SINDEX_DESTROY),
				AS_SINDEX, CF_CRITICAL, " Invalid state %d at cleanup expected %d for %p and %s", si->state, AS_SINDEX_DESTROY, si, (si) ? ((si->imd) ? si->imd->iname : NULL) : NULL);
		int rv = as_sindex__delete_from_set_binid_hash(si->ns, si->imd);
		if (rv) {
			cf_warning(AS_SINDEX, "Delete from set_binid hash fails with error %d", rv);
		}
		SINDEX_WLOCK(&si->imd->slock);
		ai_btree_destroy(si->imd);
		// Free entire usage counter for this index after the destroy
		// code... alc code does not do it.
		as_sindex_release_data_memory(si->imd, si->data_memory_used);
		as_sindex_destroy_pmetadata(si);
		si->state = AS_SINDEX_INACTIVE;
		si->flag  = 0;
		si->ns->sindex_cnt--;
		as_sindex_metadata *imd = si->imd;
		si->imd = NULL;

		char iname[AS_ID_INAME_SZ];
		memset(iname, 0, AS_ID_INAME_SZ);
		snprintf(iname, strlen(imd->iname) + 1, "%s", imd->iname);
		shash_delete(si->ns->sindex_iname_hash, (void *)iname);

		
		si->ns      = NULL;
		si->simatch = -1;

		// remember this is going to release the write lock
		// of meta-data first. This is the only special case
		// where both GLOCK and LOCK is called together
		SINDEX_UNLOCK(&imd->slock);
		SINDEX_GUNLOCK();

		if (si->new_imd) {
			as_sindex_metadata *recreate_imd = si->new_imd;
			as_sindex_update(recreate_imd);
			si->new_imd = NULL;
		}

		as_sindex_imd_free(imd);
		cf_rc_free(imd);
	}
	return NULL;
}

void
as_sindex_update_defrag_stat(as_sindex *si, uint64_t r, uint64_t start_time_ms)
{
	cf_atomic64_add(&si->stats.n_deletes,        r);
	cf_atomic64_add(&si->stats.n_objects,        -r);
	cf_atomic64_add(&si->stats.n_defrag_records, r);
	cf_atomic64_add(&si->stats.defrag_time, cf_getms() - start_time_ms);
}

/*
 * Core of sindex defragic logic.
 * Determines which pimd needs to be defragged
 * Reserves, build si and build pimd
 * Returns :
 * 		 0  - Success
 * 		-1  - go to next si
 * 		-2  - go to next ns
 * Notes-
 * 		Caller needs to release the ref count of sindex(si)
*/
int
get_pimd_and_reserve(as_namespace *ns, int *si_index, int *p_index, as_sindex_pmetadata** pimd,
		as_sindex ** sindex, int *si_defraged)
{
	if (*p_index >= ns->sindex_num_partitions) {
		// pimd reaches max limit. Switch to next si.
		*p_index = 0;
		(*si_index)++;
		(*si_defraged)++;
	}

	// This check may result in skipping of some indexes.
	// i.e When a sindex is created/dropped while the defrag is running on other sindexes of same namespace.
	// They will be covered in next iteration. Overall its a performance gain.
	if (*si_index >= AS_SINDEX_MAX || *si_defraged >= ns->sindex_cnt) {
		return -2;
	}

	SINDEX_GRLOCK();
	as_sindex * si = &ns->sindex[*si_index];

	if (!si) {
		SINDEX_GUNLOCK();
		cf_warning(AS_SINDEX, "Allocated sindex was found as null.");
		return -2;
	}
	if (si->state != AS_SINDEX_ACTIVE) {
		// Skip to next sindex in the same namespace
		SINDEX_GUNLOCK();
		*si_index = *si_index + 1;
		*p_index  = 0;
		return -1;
	}

	AS_SINDEX_RESERVE(si);
	SINDEX_GUNLOCK();
	as_sindex_metadata *  imd = si->imd;
	*pimd                     = &imd->pimd[*p_index];
	*sindex                   = si;
	cf_detail(AS_SINDEX, "Defragging pimd %d of sindex %s on namespace %s and set %s",
			*p_index, si->imd->iname, si->imd->ns_name, si->imd->set);
	return 0;
}

/*
 * This thread/function continually runs over an secondary index to clean
 * up the unnecessary/expired digests.
 * If the data is on disk when record is deleted to avoid reading from the disk,
 * the delete from the secondary index is not done inline.
 *
 * Note: If the record comes back after being deleted on an on-disk namespace, there is a probability
 * that there was not enough time to defrag that. TODO -- FIX IT
 *
 * Flow :
 * 				GET PIMD ----> BUILD DEFRAG_LIST
 *				   /|\              |
 * 					|				|
 *					|			   \|/
 *				  DEFRAG THE DEFRAG_LIST
 *
 * Controlling parameters   : Modifiable through clinfo
 * 1. defrag_max_units      - Max units it will defrag in one iteration(i.e before sleeping) default -- 1000 units
 * 2. defrag_period(ms)     - Minimum time delay between two iteration of sindex defrag.     default -- 1    msec
 *
 * Takes a lock on pimd while defragging
 * TODO : Aerospike Index layer is probably doing a lot of mallocs and copy.
 *          It can be avoided.
 */
void *
as_sindex__defrag_fn(void *udata)
{
	cf_debug(AS_SINDEX, "Secondary index defrag thread started !!");
	g_config.sindex_gc_enable_histogram = false;

	char hist_name[64];
	sprintf(hist_name, "sindex_gc_validate_obj");
	if (NULL == ( g_config._sindex_gc_validate_obj_hist = histogram_create(hist_name, HIST_MILLISECONDS)))
		cf_warning(AS_SINDEX, "couldn't create histogram for sindex gc histogram (validate_obj_hist)");

	sprintf(hist_name, "sindex_gc_delete_obj");
	if (NULL == ( g_config._sindex_gc_delete_obj_hist = histogram_create(hist_name, HIST_MILLISECONDS)))
		cf_warning(AS_SINDEX, "couldn't create histogram for sindex gc histogram (validate_obj_hist)");

	sprintf(hist_name, "sindex_gc_pimd_rlock_hist");
	if (NULL == ( g_config._sindex_gc_pimd_rlock_hist = histogram_create(hist_name, HIST_MILLISECONDS)))
		cf_warning(AS_SINDEX, "couldn't create histogram for sindex gc histogram (pimd_rlock)");

	sprintf(hist_name, "sindex_gc_pimd_wlock_hist");
	if (NULL == ( g_config._sindex_gc_pimd_wlock_hist = histogram_create(hist_name, HIST_MILLISECONDS)))
		cf_warning(AS_SINDEX, "couldn't create histogram for sindex gc histogram (pimd_wlock)");

	while (!g_sindex_boot_done) {
		sleep(10);
		continue;
	}

	uint16_t ns_id = 0;
	while (true) {
		as_namespace *ns = g_config.namespace[ns_id];
		if (!ns || (ns->sindex_cnt == 0)) {
			goto next_ns;
		}

		uint64_t      last_time        = cf_getms();
		uint64_t      curr_time        = 0;
		int           si_index         = 0;
		int           p_index          = 0;
		ai_obj        i_col;                                      // Numeric type sindexes iterator
		init_ai_obj(&i_col);
		long          n_offset         = 0;
		int           sindex_defraged  = 0;
		long          defrag_period    = 0;
		long          limit            = 0;
		
		while (1) {
			// Sleep for remainder of defrag period
			curr_time                        = cf_getms();
			uint64_t diff                    = curr_time - last_time;
			g_config.sindex_gc_activity_dur += diff;
			if (diff < defrag_period) {
				g_config.sindex_gc_inactivity_dur += (defrag_period - diff);
				usleep(1000 * (defrag_period - diff));
			}
			last_time = cf_getms();

			// Get pimd to defrag..
			as_sindex           * si;
			as_sindex_pmetadata * pimd;
			int retval     = get_pimd_and_reserve(ns, &si_index, &p_index, &pimd, &si, &sindex_defraged);
			if (retval != 0) {
				if (retval == -1) {
					// To avoid cases in which a sindex is dropped in middle of defragging
					RELEASE_ITERATORS(icol)
					continue;
				}
				if (retval == -2) {
					break;
				}
			}

			if (!pimd || !si) {
				break;
			}
			limit          = (long)si->config.defrag_max_units;
			defrag_period  = (long)si->config.defrag_period;

			// This can be use to control the defrag thread.
			// Setting defrag_max_units as 0 can allow a user
			// to stop defragging of a sindex
			if( limit <= 0 ) {
				si_index++;
				sindex_defraged++;
				p_index = 0;
				RELEASE_ITERATORS(icol)
				AS_SINDEX_RELEASE(si);
				continue;
			}

			uint64_t start_time         = 0;
			uint64_t pimd_rlock_time_ns = 0;
			uint64_t processed          = 0;
			uint64_t found              = 0;
<<<<<<< HEAD
			// Create Defrag List
=======
>>>>>>> 4f200a36
			start_time                  = cf_getms();
			cf_ll defrag_list;
			cf_ll_init(&defrag_list, &ll_sindex_gc_destroy_fn, false);

			int ret = 0;
			int limit_per_iteration = limit > 100 ? 100 : limit;
			for (int i = 0; i < limit; i += limit_per_iteration) {
				SINDEX_RLOCK(&pimd->slock);
				SET_TIME_FOR_SINDEX_GC_HIST(pimd_rlock_time_ns);
				ret  = ai_btree_build_defrag_list(si->imd, pimd, &i_col, &n_offset, limit_per_iteration, &processed, &found, &defrag_list);	
				SINDEX_GC_HIST_INSERT_DATA_POINT(sindex_gc_pimd_rlock_hist, pimd_rlock_time_ns);
				SINDEX_UNLOCK(&pimd->slock);
				pimd_rlock_time_ns = 0;
				if (ret != AS_SINDEX_CONTINUE) {
					break;
				}
			}

			g_config.sindex_gc_list_creation_time    += (cf_getms() - start_time);
			g_config.sindex_gc_objects_validated     += processed;
			g_config.sindex_gc_garbage_found         += found;
			int listsize                              = cf_ll_size(&defrag_list);

<<<<<<< HEAD
			// Run Defrag..
=======
>>>>>>> 4f200a36
			uint64_t deleted = 0;
			start_time = cf_getms();
			if ( (ret != AS_SINDEX_ERR ) && (listsize > 0) ) {
				ulong    wl_lim             = 10;
				uint64_t start_time         = cf_getms();
				uint64_t pimd_wlock_time_ns = 0; 
				bool     more               = true;
				while (more) {
					// TODO IMD RLOCK
					// TODO pimd = imd->pimd[p_index]
					SINDEX_WLOCK(&pimd->slock);
					SET_TIME_FOR_SINDEX_GC_HIST(pimd_wlock_time_ns);
					more = ai_btree_defrag_list(si->imd, pimd, &defrag_list, wl_lim, &deleted);
					SINDEX_GC_HIST_INSERT_DATA_POINT(sindex_gc_pimd_wlock_hist, pimd_wlock_time_ns);
					SINDEX_UNLOCK(&pimd->slock);
<<<<<<< HEAD
=======
					// TODO IMD UNLOCK
>>>>>>> 4f200a36
					pimd_wlock_time_ns = 0;
				}
				cf_detail(AS_SINDEX, "Deleted %d units of attempted %d units from index %s", listsize, limit, si->imd->iname);
				as_sindex_update_defrag_stat(si, deleted, start_time);	
			}

<<<<<<< HEAD
			// Release list
=======
>>>>>>> 4f200a36
			cf_ll_reduce(&defrag_list, true /*forward*/, ll_sindex_gc_reduce_fn, NULL);
			if ((ret == AS_SINDEX_DONE) || (ret == AS_SINDEX_ERR)) {
				RELEASE_ITERATORS(icol)
				p_index++;
			}
			g_config.sindex_gc_list_deletion_time += (cf_getms() - start_time);
			g_config.sindex_gc_garbage_cleaned    += deleted;

			AS_SINDEX_RELEASE(si);
		}
next_ns:
		sleep(1);
		ns_id = (ns_id + 1) % g_config.namespaces;
	}
	return(0);
}


/*
 * Secondary index main defrag thread, it keeps watching out for request to
 * the defrag, Client API to set up aerospike facing meta data for the secondary index
 * and setting all the initial things
 *
 * Parameter:
 *		 sindex_metadata:  (in/out) Index meta-data structure
 *
 * Caller:
 *		aerospike
 * Return:
 *		0: On success
 *		-1: On failure
 * Synchronization:
 * 		Acquires the meta lock.
 */
void
as_sindex_thr_init()
{
	// Thread request read lock on this recursively could possibly cause deadlock. Caller
	// should be careful with that
	pthread_rwlockattr_t rwattr;
	if (!g_q_objs_to_defrag) {
		g_q_objs_to_defrag = cf_queue_create(sizeof(void *), true);
	}
	if (0 != pthread_rwlockattr_init(&rwattr))
		cf_crash(AS_SINDEX, "pthread_rwlockattr_init: %s", cf_strerror(errno));
	if (0 != pthread_rwlockattr_setkind_np(&rwattr, PTHREAD_RWLOCK_PREFER_WRITER_NONRECURSIVE_NP))
		cf_crash( AS_SINDEX, "pthread_rwlockattr_setkind_np: %s", cf_strerror(errno));

	// Aerospike Index Metadata lock
	if (0 != pthread_rwlock_init(&g_ai_rwlock, &rwattr)) {
		cf_crash(AS_SINDEX, " Could not create secondary index ddl mutex ");
	}

	// Sindex Metadata lock
	if (0 != pthread_rwlock_init(&g_sindex_rwlock, &rwattr)) {
		cf_crash(AS_SINDEX, " Could not create secondary index ddl mutex ");
	}

	g_sindex_populate_q = cf_queue_create(sizeof(as_sindex *), true);
	if (0 != pthread_create(&g_sindex_populate_th, 0, as_sindex__populate_fn, 0)) {
		cf_crash(AS_SINDEX, " Could not create sindex populate thread ");
	}

	g_sindex_destroy_q = cf_queue_create(sizeof(as_sindex *), true);
	if (0 != pthread_create(&g_sindex_destroy_th, 0, as_sindex__destroy_fn, 0)) {
		cf_crash(AS_SINDEX, " Could not create sindex destroy thread ");
	}

	if (0 != pthread_create(&g_sindex_defrag_th, 0, as_sindex__defrag_fn, 0)) {
		cf_crash(AS_SINDEX, " Could not create sindex defrag thread ");
	}

	g_sindex_populateall_done_q = cf_queue_create(sizeof(int), true);
	// At the beginning it is false. It is set to true when all the sindex
	// are populated.
	g_sindex_boot_done = false;

	ai_btree_init();
}



//==============================================================================
// Secondary index builder.
//

// sbld_job - derived class header:
typedef struct sbld_job_s {
	// Base object must be first:
	as_job			_base;

	// Derived class data:
	as_sindex*		si;
	uint64_t		si_desync_cnt;

	char*			si_name;
	cf_atomic64		n_reduced;
} sbld_job;

sbld_job* sbld_job_create(as_namespace* ns, uint16_t set_id, as_sindex* si);

// as_job_manager instance for secondary index builder:
static as_job_manager g_sbld_manager;


//------------------------------------------------
// Sindex builder public API.
//

void
as_sbld_init()
{
	// TODO - config for max done?
	// Initialize with maximum threads since first use is always build-all at
	// startup. The thread pool will be down-sized right after that.
	as_job_manager_init(&g_sbld_manager, UINT_MAX, 100, MAX_SINDEX_BUILDER_THREADS);
}

int
as_sbld_build(as_sindex* si)
{
	as_sindex_metadata *imd = si->imd;
	as_namespace *ns = as_namespace_get_byname(imd->ns_name);

	if (! ns) {
		cf_warning(AS_SINDEX, "sindex build %s ns %s - unrecognized namespace", imd->iname, imd->ns_name);
		as_sindex_populate_done(si);
		AS_SINDEX_RELEASE(si);
		return -1;
	}

	uint16_t set_id = INVALID_SET_ID;

	if (imd->set && (set_id = as_namespace_get_set_id(ns, imd->set)) == INVALID_SET_ID) {
		cf_info(AS_SINDEX, "sindex build %s ns %s - set %s not found - assuming empty", imd->iname, imd->ns_name, imd->set);
		as_sindex_populate_done(si);
		AS_SINDEX_RELEASE(si);
		return -3;
	}

	sbld_job* job = sbld_job_create(ns, set_id, si);

	if (! job) {
		cf_warning(AS_SINDEX, "sindex build %s ns %s set %s - job alloc failed", imd->iname, imd->ns_name, imd->set);
		as_sindex_populate_done(si);
		AS_SINDEX_RELEASE(si);
		return -2;
	}

	// Can't fail for this kind of job.
	as_job_manager_start_job(&g_sbld_manager, (as_job*)job);

	return 0;
}

int
as_sbld_build_all(as_namespace* ns)
{
	sbld_job* job = sbld_job_create(ns, INVALID_SET_ID, NULL);

	if (! job) {
		cf_warning(AS_SINDEX, "sindex build-all ns %s - job alloc failed", ns->name);
		return -2;
	}

	// Can't fail for this kind of job.
	as_job_manager_start_job(&g_sbld_manager, (as_job*)job);

	return 0;
}

void
as_sbld_resize_thread_pool(uint32_t n_threads)
{
	as_job_manager_resize_thread_pool(&g_sbld_manager, n_threads);
}

int
as_sbld_list(char* name, cf_dyn_buf* db)
{
	as_mon_info_cmd(AS_MON_MODULES[SBLD_MOD], NULL, 0, 0, db);
	return 0;
}

as_mon_jobstat*
as_sbld_get_jobstat(uint64_t trid)
{
	return as_job_manager_get_job_info(&g_sbld_manager, trid);
}

as_mon_jobstat*
as_sbld_get_jobstat_all(int* size)
{
	return as_job_manager_get_info(&g_sbld_manager, size);
}

int
as_sbld_abort(uint64_t trid)
{
	return as_job_manager_abort_job(&g_sbld_manager, trid) ? 0 : -1;
}


//------------------------------------------------
// sbld_job derived class implementation.
//

void sbld_job_slice(as_job* _job, as_partition_reservation* rsv);
void sbld_job_finish(as_job* _job);
void sbld_job_destroy(as_job* _job);
void sbld_job_info(as_job* _job, as_mon_jobstat* stat);

const as_job_vtable sbld_job_vtable = {
		sbld_job_slice,
		sbld_job_finish,
		sbld_job_destroy,
		sbld_job_info
};

void sbld_job_reduce_cb(as_index_ref* r_ref, void* udata);

//
// sbld_job creation.
//

sbld_job*
sbld_job_create(as_namespace* ns, uint16_t set_id, as_sindex* si)
{
	sbld_job* job = cf_malloc(sizeof(sbld_job));

	if (! job) {
		return NULL;
	}

	as_job_init((as_job*)job, &sbld_job_vtable, &g_sbld_manager,
			RSV_MIGRATE, 0, ns, set_id, AS_JOB_PRIORITY_MEDIUM);

	job->si = si;
	job->si_desync_cnt = si ? si->desync_cnt : 0;
	job->si_name = si ? cf_strdup(si->imd->iname) : NULL;
	job->n_reduced = 0;

	return job;
}

//
// sbld_job mandatory as_job interface.
//

void
sbld_job_slice(as_job* _job, as_partition_reservation* rsv)
{
	as_index_reduce(rsv->p->vp, sbld_job_reduce_cb, (void*)_job);
}

void
sbld_job_finish(as_job* _job)
{
	sbld_job* job = (sbld_job*)_job;

	as_sindex_ticker_done(_job->ns, job->si, _job->start_ms);

	if (job->si) {
		as_sindex_populate_done(job->si);
		job->si->stats.loadtime = cf_getms() - _job->start_ms;
		AS_SINDEX_RELEASE(job->si);
	}
	else {
		as_sindex_boot_populateall_done(_job->ns);
	}
}

void
sbld_job_destroy(as_job* _job)
{
	sbld_job* job = (sbld_job*)_job;

	if (job->si_name) {
		cf_free(job->si_name);
	}
}

void
sbld_job_info(as_job* _job, as_mon_jobstat* stat)
{
	sbld_job* job = (sbld_job*)_job;

	if (job->si_name) {
		strcpy(stat->job_type, "sindex-build");

		char *extra = stat->jdata + strlen(stat->jdata);

		sprintf(extra, ":sindex-name=%s", job->si_name);
	}
	else {
		strcpy(stat->job_type, "sindex-build-all");
	}
}

//
// sbld_job utilities.
//

void
sbld_job_reduce_cb(as_index_ref* r_ref, void* udata)
{
	as_job* _job = (as_job*)udata;
	sbld_job* job = (sbld_job*)_job;
	as_namespace* ns = _job->ns;

	if (_job->abandoned != 0) {
		as_record_done(r_ref, ns);
		return;
	}

	if (job->si) {
		if (! as_sindex_isactive(job->si) || job->si->desync_cnt > job->si_desync_cnt) {
			as_record_done(r_ref, ns);
			as_job_manager_abandon_job(_job->mgr, _job, AS_JOB_FAIL_UNKNOWN);
			return;
		}

		cf_atomic64_decr(&job->si->stats.recs_pending);
	}

	as_sindex_ticker(ns, job->si, cf_atomic64_incr(&job->n_reduced), _job->start_ms);

	as_index *r = r_ref->r;

	if ((_job->set_id != INVALID_SET_ID && _job->set_id != as_index_get_set_id(r)) ||
			as_record_is_expired(r)) {
		as_record_done(r_ref, ns);
		return;
	}

	as_storage_rd rd;
	as_storage_record_open(ns, r, &rd, &r->key);
	rd.n_bins = as_bin_get_n_bins(r, &rd);
	as_bin stack_bins[rd.ns->storage_data_in_memory ? 0 : rd.n_bins];
	rd.bins = as_bin_get_all(r, &rd, stack_bins);

	if (job->si) {
<<<<<<< HEAD
		SINDEX_GRLOCK();
		if(as_sindex_isactive(job->si)) {
			AS_SINDEX_RESERVE(job->si);
			SINDEX_GUNLOCK();
			as_sindex_put_rd(job->si, &rd);
		}
		else {
			SINDEX_GUNLOCK();
		}
=======
		as_sindex_put_rd(job->si, &rd);
>>>>>>> 4f200a36
	}
	else {
		as_sindex_putall_rd(ns, &rd);
	}

	as_storage_record_close(r, &rd);
	as_record_done(r_ref, ns);

	cf_atomic64_incr(&_job->n_records_read);
}<|MERGE_RESOLUTION|>--- conflicted
+++ resolved
@@ -403,10 +403,6 @@
 			uint64_t pimd_rlock_time_ns = 0;
 			uint64_t processed          = 0;
 			uint64_t found              = 0;
-<<<<<<< HEAD
-			// Create Defrag List
-=======
->>>>>>> 4f200a36
 			start_time                  = cf_getms();
 			cf_ll defrag_list;
 			cf_ll_init(&defrag_list, &ll_sindex_gc_destroy_fn, false);
@@ -430,10 +426,6 @@
 			g_config.sindex_gc_garbage_found         += found;
 			int listsize                              = cf_ll_size(&defrag_list);
 
-<<<<<<< HEAD
-			// Run Defrag..
-=======
->>>>>>> 4f200a36
 			uint64_t deleted = 0;
 			start_time = cf_getms();
 			if ( (ret != AS_SINDEX_ERR ) && (listsize > 0) ) {
@@ -449,20 +441,13 @@
 					more = ai_btree_defrag_list(si->imd, pimd, &defrag_list, wl_lim, &deleted);
 					SINDEX_GC_HIST_INSERT_DATA_POINT(sindex_gc_pimd_wlock_hist, pimd_wlock_time_ns);
 					SINDEX_UNLOCK(&pimd->slock);
-<<<<<<< HEAD
-=======
 					// TODO IMD UNLOCK
->>>>>>> 4f200a36
 					pimd_wlock_time_ns = 0;
 				}
 				cf_detail(AS_SINDEX, "Deleted %d units of attempted %d units from index %s", listsize, limit, si->imd->iname);
 				as_sindex_update_defrag_stat(si, deleted, start_time);	
 			}
 
-<<<<<<< HEAD
-			// Release list
-=======
->>>>>>> 4f200a36
 			cf_ll_reduce(&defrag_list, true /*forward*/, ll_sindex_gc_reduce_fn, NULL);
 			if ((ret == AS_SINDEX_DONE) || (ret == AS_SINDEX_ERR)) {
 				RELEASE_ITERATORS(icol)
@@ -805,19 +790,7 @@
 	rd.bins = as_bin_get_all(r, &rd, stack_bins);
 
 	if (job->si) {
-<<<<<<< HEAD
-		SINDEX_GRLOCK();
-		if(as_sindex_isactive(job->si)) {
-			AS_SINDEX_RESERVE(job->si);
-			SINDEX_GUNLOCK();
-			as_sindex_put_rd(job->si, &rd);
-		}
-		else {
-			SINDEX_GUNLOCK();
-		}
-=======
 		as_sindex_put_rd(job->si, &rd);
->>>>>>> 4f200a36
 	}
 	else {
 		as_sindex_putall_rd(ns, &rd);
