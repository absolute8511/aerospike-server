--- conflicted
+++ resolved
@@ -242,12 +242,6 @@
 	if (rv == 0) {
 		cf_detail(AS_RECORD, "record get: digest %"PRIx64" found record %p", *(uint64_t *)keyd, r_ref->r);
 
-<<<<<<< HEAD
-	if (rv == 0) {
-		cf_detail(AS_RECORD, "record get: digest %"PRIx64" found record %p", *(uint64_t *)keyd, r_ref->r);
-
-=======
->>>>>>> 4f200a36
 		if (r_ref->r->storage_key.ssd.rblock_id == 0) {
 			cf_debug_digest(AS_RECORD, keyd, "fail as_record_get(): rblock_id 0 ");
 			as_record_done(r_ref, ns);
@@ -466,12 +460,6 @@
 	
 	// To read the algorithm of upating sindex in bins check notes in ssd_record_add function.
 	SINDEX_BINS_SETUP(sbins, 2 * ns->sindex_cnt);
-<<<<<<< HEAD
-
-	if ((delta_bins < 0) && has_sindex) {
-		 sbins_populated += as_sindex_sbins_from_rd(rd, newbins, old_n_bins, &sbins[sbins_populated], AS_SINDEX_OP_DELETE);
-	}
-=======
 	as_sindex * si_arr[2 * ns->sindex_cnt];
 	int si_arr_index = 0;
 	const char* set_name = NULL;
@@ -488,7 +476,6 @@
 	if ((delta_bins < 0) && has_sindex) {
 		sbins_populated += as_sindex_sbins_from_rd(rd, newbins, old_n_bins, &sbins[sbins_populated], AS_SINDEX_OP_DELETE);
 	}
->>>>>>> 4f200a36
 
 	if (ns->storage_data_in_memory && ! ns->single_bin) {
 		if (delta_bins) {
@@ -535,10 +522,7 @@
 		}
 
 		if (has_sindex) {
-<<<<<<< HEAD
-=======
 			si_arr_index += as_sindex_arr_lookup_by_set_binid_lockfree(ns, set_name, b->id, &si_arr[si_arr_index]);
->>>>>>> 4f200a36
 			sbins_populated += as_sindex_sbins_from_bin(ns, set_name, b, &sbins[sbins_populated], AS_SINDEX_OP_INSERT);
 		}
 	}
@@ -561,15 +545,9 @@
 		rd->write_to_device = true;
 	}
 
-<<<<<<< HEAD
-
-	if (has_sindex && sbins_populated) {
-		as_sindex_sbin_freeall(sbins, sbins_populated);
-=======
 	if (has_sindex) {
 		as_sindex_sbin_freeall(sbins, sbins_populated);
 		as_sindex_release_arr(si_arr, si_arr_index);
->>>>>>> 4f200a36
 	}
 
 	return ret;
@@ -702,17 +680,9 @@
 	// flatten gets called only for migration .. because there is no duplicate
 	// resolution .. there is only winner resolution
 	if (COMPONENT_IS_MIG(c) && as_ldt_record_is_parent(rd->r)) {
-<<<<<<< HEAD
-		int pbytes = as_ldt_parent_storage_set_version(rd, c->version, p_stack_particles, __FILE__, __LINE__);
-		if (pbytes < 0) {
-			cf_warning_digest(AS_LDT, &rd->keyd, "LDT_MERGE Failed to write version in rv=%d", pbytes);
-		} else {
-			p_stack_particles += pbytes;			
-=======
 		int ldt_rv = as_ldt_parent_storage_set_version(rd, c->version, p_stack_particles, __FILE__, __LINE__);
 		if (ldt_rv < 0) {
 			cf_warning_digest(AS_LDT, &rd->keyd, "LDT_MERGE Failed to write version in rv=%d", ldt_rv);
->>>>>>> 4f200a36
 		}
 	}
 
@@ -730,7 +700,6 @@
 	if (!as_bin_inuse_has(rd)) {
 		*delete_record = true;
 	}
-<<<<<<< HEAD
 
 	as_storage_record_adjust_mem_stats(rd, memory_bytes);
 
@@ -739,16 +708,6 @@
 	// write record to device
 	as_storage_record_close(r, rd);
 
-=======
-
-	as_storage_record_adjust_mem_stats(rd, memory_bytes);
-
-	rd->write_to_device = true;
-
-	// write record to device
-	as_storage_record_close(r, rd);
-
->>>>>>> 4f200a36
 	return (0);
 }
 
