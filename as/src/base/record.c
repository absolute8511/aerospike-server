/*
 * record.c
 *
 * Copyright (C) 2012-2014 Aerospike, Inc.
 *
 * Portions may be licensed to Aerospike, Inc. under one or more contributor
 * license agreements.
 *
 * This program is free software: you can redistribute it and/or modify it under
 * the terms of the GNU Affero General Public License as published by the Free
 * Software Foundation, either version 3 of the License, or (at your option) any
 * later version.
 *
 * This program is distributed in the hope that it will be useful, but WITHOUT
 * ANY WARRANTY; without even the implied warranty of MERCHANTABILITY or FITNESS
 * FOR A PARTICULAR PURPOSE. See the GNU Affero General Public License for more
 * details.
 *
 * You should have received a copy of the GNU Affero General Public License
 * along with this program.  If not, see http://www.gnu.org/licenses/
 */

/*
 * Record operations
 */

#include "base/feature.h" // Turn new AS Features on/off (must be first in line)

#include <pthread.h>
#include <stdbool.h>
#include <stddef.h>
#include <stdint.h>
#include <string.h>
#include <time.h> // for as_record_void_time_get() - TODO - replace with clock function
#include <netinet/in.h>

#include "citrusleaf/alloc.h"
#include "citrusleaf/cf_atomic.h"
#include "citrusleaf/cf_digest.h"

#include "arenax.h"
#include "bits.h"
#include "fault.h"

#include "base/cfg.h"
#include "base/datamodel.h"
#include "base/index.h"
#include "base/ldt.h"
#include "base/rec_props.h"
#include "base/secondary_index.h"
#include "base/transaction.h"
#include "storage/storage.h"


// #define EXTRA_CHECKS
// #define BREAK_VTP_ERROR

#ifdef EXTRA_CHECKS
#include <signal.h>
#endif

/* Used for debugging/tracing */
static char * MOD = "partition.c::06/28/13";


/* as_record_initialize
 * Initialize the record.
 * Called from as_record_get_create() and write_local()
 * record lock needs to be held before calling this function.
 */
void as_record_initialize(as_index_ref *r_ref, as_namespace *ns)
{
	if (!r_ref || !ns) {
		cf_warning(AS_RECORD, "as_record_reinitialize: illegal params");
		return;
	}

	as_index *r = r_ref->r;

	as_index_clear_flags(r, AS_INDEX_ALL_FLAGS);

	if (ns->single_bin) {
		as_bin *b = as_index_get_single_bin(r);
		as_bin_state_set(b, AS_BIN_STATE_UNUSED);
		b->particle = 0;

	}
	else {
		r->dim = NULL;
	}

	if (ns->allow_versions) {
		as_index_vinfo_mask_set(r, 0, ns->allow_versions);
	}

	// clear everything owned by record
	r->migrate_mark = 0;
	r->generation = 0;
	r->void_time = 0;

	// layer violation, refactor sometime
	if (AS_STORAGE_ENGINE_SSD == ns->storage_type) {
		r->storage_key.ssd.file_id = STORAGE_INVALID_FILE_ID;
		r->storage_key.ssd.n_rblocks = 0;
		r->storage_key.ssd.rblock_id = 0;
	}
	else if (AS_STORAGE_ENGINE_KV == ns->storage_type) {
		r->storage_key.kv.file_id = STORAGE_INVALID_FILE_ID;
	}
	else if (AS_STORAGE_ENGINE_MEMORY == ns->storage_type) {
		// The storage_key struct shouldn't be used, but for now is accessed
		// when making the (useless for memory-only) object size histogram.
		*(uint64_t*)&r->storage_key.ssd = 0;
	}
	else {
		cf_crash(AS_RECORD, "unknown storage engine type: %d", ns->storage_type);
	}

	as_index_set_set_id(r, 0);
}

/* as_record_get_create
 * Instantiate a new as_record in a namespace (no bins though)
 * AND CREATE IF IT DOESN"T EXIST
 * returns -1 if fail
 * 0 if successful find
 * 1 if successful but CREATE
 */
int
as_record_get_create(as_index_tree *tree, cf_digest *keyd, as_index_ref *r_ref, as_namespace *ns)
{
	// Only create the in-memory index tree when not using KV store.
	int rv = (as_storage_has_index(ns) ?
			as_index_ref_initialize(tree, keyd, r_ref, true, ns) :
			as_index_get_insert_vlock(tree, keyd, r_ref));

	if (rv == 1) {

		// new record, have to initialize bits
		as_record_initialize(r_ref, ns);

		// this is decremented by the destructor here, so best tracked on the constructor
		cf_atomic_int_add( &ns->n_objects, 1);

		cf_detail(AS_RECORD, "record get_create: digest %"PRIx64" new record %p", *(uint64_t *)keyd, r_ref->r);
		return(1);
	}

	cf_detail(AS_RECORD, "record get_create: digest %"PRIx64" found record %p", *(uint64_t *)keyd , r_ref->r);

	return(0);
}

void
as_record_clean_bins_from(as_storage_rd *rd, uint16_t from)
{
	for (uint16_t i = from; i < rd->n_bins; i++) {
		as_bin *b = &rd->bins[i];

		if (as_bin_inuse(b)) {
			as_particle_destroy(b, rd->ns->storage_data_in_memory);
			as_bin_set_empty(b);
		}
	}
}

void
as_record_clean_bins(as_storage_rd *rd)
{
	as_record_clean_bins_from(rd, 0);
}

/* as_record_destroy
 * Destroy a record, when the refcount has gone to zero */
void
as_record_destroy(as_record *r, as_namespace *ns)
{
	cf_detail(AS_RECORD, "destroying record %p", r);

	// cleanup statistic at the ns level
	if (ns->storage_data_in_memory) {
		as_storage_rd rd;
		rd.r = r;
		rd.ns = ns;
		rd.n_bins = as_bin_get_n_bins(r, &rd);
		rd.bins = as_bin_get_all(r, &rd, 0);

		uint64_t memory_bytes = as_storage_record_get_n_bytes_memory(&rd);
		cf_atomic_int_sub(&ns->n_bytes_memory, memory_bytes);

		cf_debug(AS_RECORD, " record destroy: %s subtracting: memory %"PRIu64,
				ns->name, memory_bytes);

		as_record_clean_bins(&rd);
		if (! ns->single_bin) {
			if (rd.n_bins) {
				cf_free((void*)as_index_get_bin_space(r));
				as_index_set_bin_space(r, NULL);
			}

			if (r->dim) {
				cf_free(r->dim); // frees the key
			}
		}
	}

	// release from set
	as_namespace_release_set_id(ns, as_index_get_set_id(r));

	cf_atomic_int_sub(&ns->n_objects, 1);

	/* Destroy the storage and then free the memory-resident parts */
	as_storage_record_destroy(ns, r);

	return;
}

/* as_record_get
 * Get a record from a tree
 * 0 if success
 * -1 if searched tree and record does not exist
 */
int
as_record_get(as_index_tree *tree, cf_digest *keyd, as_index_ref *r_ref, as_namespace *ns)
{
	// index search takes the refcount and releases the treelock, the opposite of the
	// get_insert call above

	int rv = (as_storage_has_index(ns)
			  ? (!as_index_ref_initialize(tree, keyd, r_ref, false, ns) ? 0 : -1)
			  : as_index_get_vlock(tree, keyd, r_ref));

	if (rv == -1) {
		cf_detail(AS_RECORD, "record get: digest %"PRIx64" not found", *(uint64_t *)keyd);

		return(-1);
	}

	cf_detail(AS_RECORD, "record get: digest %"PRIx64" found record %p", *(uint64_t *)keyd, *r_ref);

	return(0);
}

/* as_record_exists
 * Get a record from a tree
 * 0 if success
 * -1 if searched tree and record does not exist
 */
int
as_record_exists(as_index_tree *tree, cf_digest *keyd, as_namespace *ns)
{
	// index search takes the refcount and releases the treelock, the opposite of the
	// get_insert call above

	int rv = (as_storage_has_index(ns)
			  ? -1
			  : as_index_exists(tree, keyd));

	if (rv == -1) {
		cf_detail(AS_RECORD, "record get: digest %"PRIx64" not found", *(uint64_t *)keyd);

		return(-1);
	}
	return(0);
}

/* Done with this record - release and unlock
 * Release the locks associated with a record */
void
as_record_done(as_index_ref *r_ref, as_namespace *ns)
{
	if ((!r_ref->skip_lock)
			&& (r_ref->olock == 0)) {
		cf_crash(AS_RECORD, "calling done with null lock, illegal");
	}

	int rv = 0;
	if (!r_ref->skip_lock) {
		rv = pthread_mutex_unlock(r_ref->olock);
		cf_atomic_int_decr(&g_config.global_record_lock_count);
	}
	if (0 != rv)
		cf_crash(AS_RECORD, "couldn't release lock: %s", cf_strerror(rv));

	if (0 == as_index_release(r_ref->r)) {
		// cf_info(AS_RECORD, "index destroy 4 %p %x",r_ref->r,r_ref->r_h);
		as_record_destroy(r_ref->r, ns);
		cf_arenax_free(ns->arena, r_ref->r_h);
	}
	cf_atomic_int_decr(&g_config.global_record_ref_count);

	return;
}

// Called only for data-in-memory multi-bin, with no key currently stored.
// Note - have to modify if/when other metadata joins key in as_rec_space.
void
as_record_allocate_key(as_record* r, const uint8_t* key, uint32_t key_size)
{
	as_rec_space* rec_space = (as_rec_space*)
			cf_malloc(sizeof(as_rec_space) + key_size);

	rec_space->bin_space = (as_bin_space*)r->dim;
	rec_space->key_size = key_size;
	memcpy((void*)rec_space->key, (const void*)key, key_size);

	r->dim = (void*)rec_space;
}

// Called only for data-in-memory multi-bin, with a key currently stored.
// Note - have to modify if/when other metadata joins key in as_rec_space.
void
as_record_remove_key(as_record* r)
{
	as_bin_space* p_bin_space = ((as_rec_space*)r->dim)->bin_space;

	cf_free(r->dim);
	r->dim = (void*)p_bin_space;
}

// AS RECORD serializes as such:
//  N BINS-16
//    BINNAME-LEN-8
//    BINNAME
//    BINTYPE-8
//    LEN-32   DATA

//
//

int
as_record_pickle(as_record *r, as_storage_rd *rd, byte **buf_r, size_t *len_r)
{
	// Determine size
	uint32_t sz = 2;

	// only pickle the n_bins in use
	uint16_t n_bins_inuse = as_bin_inuse_count(rd);

	uint32_t psz[n_bins_inuse];

	for (uint16_t i = 0; i < n_bins_inuse; i++) {
		as_bin *b = &rd->bins[i];

		sz += 1; // binname-len field
		sz += rd->ns->single_bin ? 0 : strlen(as_bin_get_name_from_id(rd->ns, b->id)); // number of bytes in the name
		sz += 2; // version, bintype
		sz += 4; // datalen

		as_particle_tobuf(b, 0, &psz[i]); // get the length
		sz += psz[i];
	}

	byte *buf = cf_malloc(sz);
	if (!buf) {
		*buf_r = 0;
		*len_r = 0;
		return(-1);
	}

	byte *buf_lim = buf + sz; // debug
	*len_r = sz;
	*buf_r = buf;

	(*(uint16_t *)buf) = htons(n_bins_inuse); // number of bins
	buf += 2;

	for (uint16_t i = 0; i < n_bins_inuse; i++) {
		as_bin *b = &rd->bins[i];

		byte namelen = (byte)as_bin_memcpy_name(rd->ns, buf + 1, b);
		*buf++ = namelen;
		buf += namelen;
		*buf++ = as_bin_get_version(b, rd->ns->single_bin);

		*buf++ = as_bin_get_particle_type(b);
		uint32_t *psz_p = (uint32_t *) buf;    // keep a pointer to the spot you need to patch for particle sz
		buf += sizeof(uint32_t);
		as_particle_tobuf(b, buf, &psz[i]); // get the data
		*psz_p = htonl(psz[i]);
		buf += psz[i];
	}

	if (buf > buf_lim)
		cf_crash(AS_RECORD, "pickle record overwriting data");

	return(0);
}

int
as_record_pickle_a_delete(byte **buf_r, size_t *len_r)
{
	// Determine size
	uint32_t sz = 2;

	// only pickle the n_bins in use
	uint16_t n_bins_inuse = 0;

	byte *buf = cf_malloc(sz);
	if (!buf) {
		*buf_r = 0;
		*len_r = 0;
		return(-1);
	}

	*len_r = sz;
	*buf_r = buf;

	(*(uint16_t *)buf) = htons(n_bins_inuse); // number of bins
	return(0);
}

uint32_t
as_record_buf_get_stack_particles_sz(uint8_t *buf) {
	uint32_t stack_particles_sz = 0;

	uint16_t newbins = ntohs( *(uint16_t *) buf );
	buf += 2;

	for (uint16_t i = 0; i < newbins; i++) {
		byte name_sz = *buf;
		buf += name_sz + 2;

		as_particle_type type = *buf++;
		uint32_t d_sz = *(uint32_t *) buf;
		d_sz = ntohl(d_sz);
		buf += 4 + d_sz;

		if (type != AS_PARTICLE_TYPE_INTEGER) {
			stack_particles_sz += as_particle_get_base_size(type) + d_sz;
		}
	}

	return (stack_particles_sz);
}

uint16_t
as_record_count_unpickle_merge_bins_to_create(as_storage_rd *rd, uint8_t *buf, int sz) {
	uint16_t bins_to_create = 0;

	// create a 'version map'
	int8_t vmap[BIN_VERSION_MAX];
	memset(vmap, -1, sizeof(vmap));

	uint8_t *buf_lim = buf + sz;

	uint16_t newbins = ntohs( *(uint16_t *) buf );
	buf += 2;

	for (uint16_t i = 0; i < newbins; i++) {
		if (buf >= buf_lim) {
			cf_crash(AS_RECORD, "as_record_unpickle_merge_bins_to_create: bad format, bin %u of %u", i, newbins);
		}

		byte name_sz = *buf++;
		byte *name = buf;
		buf += name_sz;
		buf++;

		as_particle_type type = *buf++;
		uint32_t d_sz = ntohl(*(uint32_t*)buf);
		buf += 4;

		as_bin *curr_bins[BIN_VERSION_MAX];
		memset(curr_bins, 0, sizeof(curr_bins));
		// get the bin from existing record. if bin exists and the value is same do not write.
		uint16_t n_curr_bins = as_bin_get_all_versions(rd, name, name_sz, curr_bins);

		uint16_t j;
		for (j = 0; j < n_curr_bins; j++) {
			if (! curr_bins[j]) {
				cf_debug(AS_RECORD, " vinfo set procesing error : null bin pointer encountered %d", j);
				continue;
			}

			if (! as_particle_compare_frombuf(curr_bins[j], type, buf, d_sz)) {
				break; // same particle
			}
		}

		if (j == n_curr_bins) {
			bins_to_create++;
		}

		buf += d_sz;
	}

	if (buf > buf_lim) {
		cf_crash(AS_RECORD, "as_record_unpickle_merge_bins_to_create: bad format, last bin of %u", newbins);
	}

	return(bins_to_create);
}

// the unpickle merge
// takes an existing record, and lays in the incoming data
// This code works only when allow version is true. Behaviour of sindex in that scenario is not well defined.
int
as_record_unpickle_merge(as_record *r, as_storage_rd *rd, uint8_t *buf, size_t sz, uint8_t **stack_particles, bool *record_written)
{
	as_namespace *ns = rd->ns;

	// create a 'version map'
	int8_t vmap[BIN_VERSION_MAX];
	memset(vmap, -1, sizeof(vmap));

	uint8_t *buf_lim = buf + sz;

	uint16_t newbins = ntohs( *(uint16_t *) buf );
	buf += 2;

	if (newbins == 0)
		cf_debug(AS_RECORD, " merge: received record with no bins, illegal");

	// allocate memory for new bins, if necessary
	if (rd->ns->storage_data_in_memory && ! rd->ns->single_bin) {
		uint16_t bins_to_create = as_record_count_unpickle_merge_bins_to_create(rd, buf - 2, sz);
		if (bins_to_create) {
			as_bin_allocate_bin_space(r, rd, (int32_t)bins_to_create);
		}
	}

	int sindex_ret = AS_SINDEX_OK;
	int newbin_cnt = 0;
	bool has_sindex = as_sindex_ns_has_sindex(rd->ns);

	if (has_sindex) {
		SINDEX_GRLOCK();
	}
   
	int sindex_bins =  (newbins < rd->ns->sindex_cnt) ? newbins : rd->ns->sindex_cnt; 
	SINDEX_BINS_SETUP(newbin, sindex_bins);

	for (uint16_t i = 0; i < newbins; i++) {
		if (buf >= buf_lim) {
			cf_crash(AS_RECORD, "as_record_unpickle_merge: bad format, bin %u of %u", i, newbins);
		}

		byte name_sz = *buf++;
		byte *name = buf;
		buf += name_sz;
		uint8_t version = *buf++;

		as_particle_type type = *buf++;
		uint32_t d_sz = ntohl(*(uint32_t*)buf);
		buf += 4;

		as_bin *curr_bins[BIN_VERSION_MAX];
		memset(curr_bins, 0, sizeof(curr_bins));
		// get the bin from existing record. if bin exists and the value is same do not write.
		uint16_t n_curr_bins = as_bin_get_all_versions(rd, name, name_sz, curr_bins);

		uint16_t j;
		for (j = 0; j < n_curr_bins; j++) {
			if (!curr_bins[j]) {
				cf_debug(AS_RECORD, " vinfo set procesing error : null bin pointer encountered %d", j);
				continue;
			}

			if (! as_particle_compare_frombuf(curr_bins[j], type, buf, d_sz)) {
				break; // same particle
			}
		}

		if (j == n_curr_bins) {
			cf_debug(AS_RECORD, " vinfo set missing : processing bin with type %d", type);
			if (vmap[version] == -1)
				vmap[version] = as_record_unused_version_get(rd);
			as_bin *b = as_bin_create(r, rd, name, name_sz, vmap[version]);

			as_particle_frombuf(b, type, buf, d_sz, *stack_particles, ns->storage_data_in_memory);
			if (has_sindex) {
				// Only insert
				sindex_ret = as_sindex_sbin_from_bin(ns,
								as_index_get_set_name(rd->r, ns),
								b, &newbin[newbin_cnt]);
				if (AS_SINDEX_OK == sindex_ret) newbin_cnt++;
			}
			if (! ns->storage_data_in_memory && type != AS_PARTICLE_TYPE_INTEGER)
				*stack_particles += as_particle_get_base_size(type) + d_sz;

			rd->write_to_device = true;

			if (record_written) *record_written = true;
			break;
		}

		buf += d_sz;
	}

	if (has_sindex) {
		SINDEX_GUNLOCK();
		if (newbin_cnt) {
			cf_detail(AS_RECORD, "Sindex Insert @ %s %d", __FILE__, __LINE__);
			as_sindex_put_by_sbin(ns, as_index_get_set_name(rd->r, ns), newbin_cnt, newbin, rd);
			if (sindex_ret != AS_SINDEX_OK) cf_warning(AS_RECORD, "Failed: %s", as_sindex_err_str(sindex_ret));
			as_sindex_sbin_freeall(newbin, newbin_cnt);
		}
	}
	if (buf > buf_lim) {
		cf_crash(AS_RECORD, "as_record_unpickle_merge: bad format, last bin of %u", newbins);
	}

	return(0);
}

int
as_record_unpickle_replace(as_record *r, as_storage_rd *rd, uint8_t *buf, size_t sz, uint8_t **stack_particles, bool has_sindex)
{
	as_namespace *ns = rd->ns;

	uint8_t *buf_lim = buf + sz;

	uint16_t newbins = ntohs( *(uint16_t *) buf );
	buf += 2;

	if (newbins > BIN_NAMES_QUOTA) {
		cf_warning(AS_RECORD, "as_record_unpickle_replace: received record with too many bins (%d), illegal", newbins);
		return -2;
	}

	// Remember that rd->n_bins may not be the number of existing bins.
	uint16_t old_n_bins =  (ns->storage_data_in_memory || ns->single_bin) ?
			rd->n_bins : as_bin_inuse_count(rd);

<<<<<<< HEAD
	// To read the algorithm of upating sindex in bins check notes in ssd_record_add function.
	SINDEX_BINS_SETUP(oldbin, old_n_bins);
	SINDEX_BINS_SETUP(newbin, newbins);
=======
>>>>>>> ff62600c
	int32_t  delta_bins   = (int32_t)newbins - (int32_t)old_n_bins;
	int      sindex_ret   = AS_SINDEX_OK;
	int      oldbin_cnt   = 0;
	int      newbin_cnt   = 0;
	bool     check_update = false;
	uint16_t del_success  = 0;

	if (has_sindex) {
		SINDEX_GRLOCK();
	}
    int sindex_old_bins = (old_n_bins < ns->sindex_cnt) ? old_n_bins : ns->sindex_cnt;
    int sindex_new_bins = ( newbins < ns->sindex_cnt) ? newbins : ns->sindex_cnt;
	SINDEX_BINS_SETUP(oldbin, sindex_old_bins);
	SINDEX_BINS_SETUP(newbin, sindex_new_bins);

	if ((delta_bins < 0) && has_sindex) {
		sindex_ret = as_sindex_sbin_from_rd(rd, newbins, old_n_bins, oldbin, &del_success);
		if (sindex_ret == AS_SINDEX_OK) {
			cf_detail(AS_RECORD, "Expected sbin deletes : %d  Actual sbin deletes: %d", -1 * delta_bins, del_success);
		} else {
			cf_warning(AS_RECORD, "sbin delete failed: %s", as_sindex_err_str(sindex_ret));
		}
	}
	oldbin_cnt += del_success;

	if (ns->storage_data_in_memory && ! ns->single_bin) {
		if (delta_bins) {
			// If sizing down, this does destroy the excess particles.
			as_bin_allocate_bin_space(r, rd, delta_bins);
		}
	}
	else if (delta_bins < 0) {
		// Either single-bin data-in-memory where we deleted the (only) bin, or
		// data-not-in-memory where we read existing bins for sindex purposes.
		as_bin_destroy_from(rd, newbins);
	}

	const char* set_name = NULL;
	if (has_sindex) {
		set_name = as_index_get_set_name(rd->r, ns);
	}

	int ret = 0;
	for (uint16_t i = 0; i < newbins; i++) {
		check_update = false;
		if (buf >= buf_lim) {
			cf_warning(AS_RECORD, "as_record_unpickle_replace: bad format: on bin %d of %d, %p >= %p (diff: %lu) newbins: %d", i, newbins, buf, buf_lim, buf - buf_lim, newbins);
			ret = -3;
			break;
		}

		byte name_sz = *buf++;
		byte *name = buf;
		buf += name_sz;
		uint8_t version = *buf++;

		as_bin *b;
		if (i < old_n_bins) {
			b = &rd->bins[i];
			if (has_sindex) {
				// delete also
				sindex_ret = as_sindex_sbin_from_bin(ns, set_name, b,
						&oldbin[oldbin_cnt]);
				if (sindex_ret == AS_SINDEX_OK) {
					check_update = true;
					oldbin_cnt++;
				} else {
					if (sindex_ret != AS_SINDEX_ERR_NOTFOUND) {
						cf_detail(AS_RECORD, "Failed to get sbin with error %d", sindex_ret);
					}
				}
			}
			as_bin_set_version(b, version, ns->single_bin);
			as_bin_set_id_from_name_buf(ns, b, name, name_sz);
		}
		else {
			b = as_bin_create(r, rd, name, name_sz, version);
		}

		as_particle_type type = *buf++;
		uint32_t d_sz = *(uint32_t *) buf;
		buf += 4;
		d_sz = ntohl(d_sz);

		if (!as_storage_bin_can_fit(ns, d_sz)) {
			cf_warning(AS_RW, "as_record_unpickle_replace: bin data size %d too big", d_sz);
			ret = -4;
			break;
		}

		as_particle_frombuf(b, type, buf, d_sz, *stack_particles, ns->storage_data_in_memory);

		if (has_sindex) {
			// insert
			sindex_ret = as_sindex_sbin_from_bin(ns, set_name, b,
					&newbin[newbin_cnt]);
			if (sindex_ret == AS_SINDEX_OK) {
				newbin_cnt++;
			} else {
				check_update = false;
				if (sindex_ret != AS_SINDEX_ERR_NOTFOUND) {
					cf_detail(AS_RECORD, "Failed to get sbin with error %d", sindex_ret);
				}
			}
		}

		//  if the values is updated; then check if both the values are same
		//  if they are make it a no-op
		if (check_update && newbin_cnt > 0 && oldbin_cnt > 0) {
			if (as_sindex_sbin_match(&newbin[newbin_cnt - 1], &oldbin[oldbin_cnt - 1])) {
				as_sindex_sbin_free(&newbin[newbin_cnt - 1]);
				as_sindex_sbin_free(&oldbin[oldbin_cnt - 1]);
				oldbin_cnt--;
				newbin_cnt--;
			}
		}

		if (! ns->storage_data_in_memory && type != AS_PARTICLE_TYPE_INTEGER) {
			*stack_particles += as_particle_get_base_size(type) + d_sz;
		}

		buf += d_sz;
	}

	if (has_sindex) {
		SINDEX_GUNLOCK();
	}

	if (ret == 0) {
		if (has_sindex) {
			if (oldbin_cnt) {
				cf_detail(AS_RECORD, "Sindex Delete @ %s %d", __FILE__, __LINE__);
				sindex_ret = as_sindex_delete_by_sbin(ns, set_name, oldbin_cnt, oldbin, rd);
				if (sindex_ret != AS_SINDEX_OK) {
					cf_warning(AS_RECORD, "Failed: %s", as_sindex_err_str(sindex_ret));
				}
			}

			if (newbin_cnt) {
				cf_detail(AS_RECORD, "Sindex Insert @ %s %d", __FILE__, __LINE__);
				sindex_ret = as_sindex_put_by_sbin(ns, set_name, newbin_cnt, newbin, rd);
				if (sindex_ret != AS_SINDEX_OK) {
					cf_warning(AS_RECORD, "Failed: %s", as_sindex_err_str(sindex_ret));
				}
			}
		}

		rd->write_to_device = true;

		if (buf > buf_lim) {
			cf_warning(AS_RECORD, "unpickle record ran beyond input: %p > %p (diff: %lu) newbins: %d", buf, buf_lim, buf - buf_lim, newbins);
			ret = -5;
		}
	}

	if (has_sindex) {
		if (oldbin_cnt) {
			as_sindex_sbin_freeall(oldbin, oldbin_cnt);
		}
		if (newbin_cnt) {
			as_sindex_sbin_freeall(newbin, newbin_cnt);
		}
	}

	return ret;
}


//
// AS RECORD VINFO
//
//
// This function gets the mask of a particular vinfo from the partition's vinfoset.
// Many other functions here are deferred time, this on is in the main data path
// of every transaction and should be considered carefully.
//
// SIDE EFFECT: if the version did not exist in the table, adds it.
// If no space, will return 0.


as_partition_vinfo_mask
as_record_vinfo_mask_get_lockfree( as_partition_vinfoset *vinfoset, as_partition_vinfo *vinfo  )
{
	uint sz = vinfoset->sz;

	// validate that the incoming vinfo is correct
	if ((vinfo->iid == 0) || (vinfo->vtp[0] == 0)) {
		cf_info(AS_RECORD, "mask get: can't get mask for invalid VTP, internal error");
		return(0);
	}

	for (int i = 0 ; i < sz ; i++) {
		as_partition_vinfo *v = &vinfoset->vinfo_a[i];
		if ( (v->iid == vinfo->iid) && (memcmp(v->vtp, vinfo->vtp, sizeof(v->vtp)) == 0) ) {
			return ( 1 << i );
		}
	}

	// not yet set. See if there's an empty slot inside we can use
	uint use_slot = sz;
	for (int i = 0; i < sz; i++) {
		if (vinfoset->vinfo_a[i].iid == 0) {
			use_slot = i;
			break;
		}
	}

	if (use_slot == AS_PARTITION_VINFOSET_SIZE) {
		cf_debug(AS_RECORD, "set vinfo mask: no slot left for new record");
		return(0);
	}

	// update the table first
	as_partition_vinfo *v = &vinfoset->vinfo_a[use_slot];
	v->iid = vinfo->iid;
	memcpy(v->vtp, vinfo->vtp, AS_PARTITION_MAX_VERSION);


	// then the size
	if (use_slot >= vinfoset->sz) vinfoset->sz = use_slot + 1;

	as_partition_vinfo_mask mask = 1 << use_slot;

	if (use_slot >= vinfoset->sz) {
		cf_info(AS_RECORD, "mask-get-lockfree: illegal size: use_slot %d sz %d", use_slot, vinfoset->sz);
	}

	// as_partition_vinfoset_dump(vinfoset, "mask_get_lockfree: after insert");

	return ( mask );

}

as_partition_vinfo_mask
as_record_vinfo_mask_get( as_partition *p, as_partition_vinfo *vinfo  )
{
	// cf_detail(AS_RECORD, "write path getting mask for partition %p",p);


	if (0 != pthread_mutex_lock(&p->vinfoset_lock))
		cf_info(AS_RECORD, "vinfo mask get: mutex fail");

	as_partition_vinfo_mask m = as_record_vinfo_mask_get_lockfree(&p->vinfoset, vinfo);

	if (0 != pthread_mutex_unlock(&p->vinfoset_lock))
		cf_info(AS_RECORD, "vinfo mask get mutex unlock fail");

	return(m);
}

//
// Get the entire mask that matches this vinfoset, within the partition in question
//
// SIDE EFFECT: any vinfo entry that didn't exist will get created
//

as_partition_vinfo_mask
as_record_vinfoset_mask_get( as_partition *p, as_partition_vinfoset *vinfoset, as_partition_vinfo_mask mask)
{
	pthread_mutex_lock(&p->vinfoset_lock);

	if (mask == 0) mask = (1 << vinfoset->sz) - 1;

	as_partition_vinfo_mask omask = mask;

	as_partition_vinfo_mask accum = 0;
	do {
		int idx = ffsll(mask);
		if (idx == 0) break;
		idx--;
		as_partition_vinfo *v = &vinfoset->vinfo_a[idx];
		if (v->iid == 0) {
			cf_info(AS_RECORD, "vinfoset_mask_get: mask to no vinfo, INTERNAL ERROR omask %x idx %d", omask, idx);
			as_partition_vinfoset_dump(vinfoset, "INTERNAL ERROR");
			break;
		}
		accum |= as_record_vinfo_mask_get_lockfree(&p->vinfoset, v );
		mask  &= ~(1 << idx);
	} while(1);

	pthread_mutex_unlock(&p->vinfoset_lock);

	as_record_vinfoset_mask_validate(&p->vinfoset, accum);

	return ( accum );
}

bool
as_record_vinfoset_mask_validate(as_partition_vinfoset *vinfoset, as_partition_vinfo_mask mask)
{
#ifdef EXTRA_CHECKS
	as_partition_vinfo_mask omask = mask;
#endif
	do {
		int idx = ffsll(mask);
		if (idx == 0) break;
		idx--;
		as_partition_vinfo *v = &vinfoset->vinfo_a[idx];
		if (v->iid == 0) {
#ifdef EXTRA_CHECKS
			cf_warning(AS_RECORD, "vinfoset_mask_get: invalid, position %d is empty (originally %x)", idx, omask);
			as_partition_vinfoset_dump(vinfoset, "   invalid: set is");
#endif
			return(false);
		}
		if (v->vtp[0] == 0) {
#ifdef EXTRA_CHECKS
			cf_warning(AS_RECORD, "vinfoset_mask_get: invalid, position %d has bad vtp (originally %x)", idx, omask);
			as_partition_vinfoset_dump(vinfoset, "   invalid: set is");
#endif
			return(false);
		}
		mask &= ~(1 << idx);
	} while(1);

	return(true);
}

// loop through the current bins, collecting
// the versions in a bitmask, then use 'find first set'
// to find the first cleared one

int
as_record_unused_version_get(as_storage_rd *rd)
{
	if (rd->ns->single_bin)
		return (0);

	uint vmask = 0;
	for (uint16_t i = 0; i < rd->n_bins; i++) {
		as_bin *b = &rd->bins[i];
		if (as_bin_inuse(b)) {
			vmask |= (1 << as_bin_get_version(b, rd->ns->single_bin));
		}
	}

	int rv = ffsll( ~vmask );
	if (rv == 0) {
		cf_info(AS_RECORD, "unused version get: no available versions. serious error");
		return(-1);
	}
	return( rv - 1 );
}

void
as_record_apply_properties(as_record *r, as_namespace *ns, const as_rec_props *p_rec_props)
{
	// Set the record's set-id if it doesn't already have one. (If it does,
	// we assume they're the same.)
	if (! as_index_has_set(r)) {
		const char* set_name;

		if (as_rec_props_get_value(p_rec_props, CL_REC_PROPS_FIELD_SET_NAME,
				NULL, (uint8_t**)&set_name) == 0) {
			as_index_set_set(r, ns, set_name, false);
		}
	}

	uint32_t key_size;
	uint8_t* key;
	int result = as_rec_props_get_value(p_rec_props, CL_REC_PROPS_FIELD_KEY,
					&key_size, &key);

	// If a key wasn't stored, and we got one, accommodate it.
	if (! as_index_is_flag_set(r, AS_INDEX_FLAG_KEY_STORED)) {
		if (result == 0) {
			if (ns->storage_data_in_memory) {
				as_record_allocate_key(r, key, key_size);
			}

			as_index_set_flags(r, AS_INDEX_FLAG_KEY_STORED);
		}
	}
	// If a key was stored, but we didn't get one, remove the key.
	else if (result != 0) {
		if (ns->storage_data_in_memory) {
			as_record_remove_key(r);
		}

		as_index_clear_flags(r, AS_INDEX_FLAG_KEY_STORED);
	}
}

void
as_record_set_properties(as_storage_rd *rd, const as_rec_props *p_rec_props)
{
	if (p_rec_props->p_data) {
		// Copy rec-props into rd so the metadata gets written to device.
		rd->rec_props = *p_rec_props;

		// Apply the metadata in rec-props to the record.
		as_record_apply_properties(rd->r, rd->ns, p_rec_props);
	}
}

//
// merge incoming data into whatever is in the local store
//
// returns
// -1 : In case record cannot be created
// -2 : In case components have LDT and record merge cannot
//      be done
//
int
as_record_merge(as_partition_reservation *rsv, cf_digest *keyd, uint16_t n_components,
		as_record_merge_component *components)
{
	cf_debug(AS_RECORD, "merge start: ");

	if (! as_storage_has_space(rsv->ns)) {
		cf_warning(AS_RECORD, "{%s}: record_merge: drives full", rsv->ns->name);
		return -1;
	}

	// Validate the reservation. This is a WORKAROUND for a known crash
	if ((rsv->tree == 0) || (rsv->ns == 0) || (rsv->p == 0)) {
		cf_info(AS_RECORD, "record merge: bad reservation. tree %p ns %p part %p", rsv->tree, rsv->ns, rsv->p);
		return(-1);
	}

	as_index_ref r_ref;
	r_ref.skip_lock     = false;
	as_index_tree *tree = rsv->tree;

	if (rsv->ns->ldt_enabled) {
		cf_warning(AS_LDT, "Merge not allowed on the namespace %s with ldt enabled.. Merge Aborted !!", rsv->ns->name);
		return -1;
	}

	// NB: LDT subrecord cannot be merged ... it is unknown either
	//     one wins or other ... Also LDT SUB currently won't deal
	//     with merge. Need to deal with a given binname winning
	//     in one version and losing in the other version. Assert if
	//     we come here.
	for (uint16_t i_c = 0; i_c < n_components; i_c++) {
		if (COMPONENT_IS_LDT(&components[i_c])) {
			cf_warning(AS_LDT, "LDT components cannot be merged ... "
					"possibly namespace configured related to (allow-version / ldt-enabled) "
					"have mismatch in cluster.. falling back to flatten");
			// may be resort back to flatten/replace
			return -2;
		}
	}

	int rv = as_record_get_create(tree, keyd, &r_ref, rsv->ns);
	if (rv == -1) {
		cf_debug(AS_RECORD, "record merge: could not get-create record");
		return(-1);
	}
	as_record *r = r_ref.r;

	as_storage_rd rd;
	uint64_t memory_bytes = 0;

	if (rv == 1) {
		as_storage_record_create(rsv->ns, r, &rd, keyd);
	}
	else {
		as_storage_record_open(rsv->ns, r, &rd, keyd);
	}

	int      n_generations = (r->generation == 0) ? 0 : 1; // trying
	uint32_t generation = r->generation;
	uint32_t void_time  = r->void_time;

	bool has_sindex = as_sindex_ns_has_sindex(rd.ns);

	rd.ignore_record_on_device = rd.ns->single_bin; // TODO - set to ! has_sindex
	rd.n_bins = as_bin_get_n_bins(r, &rd);

	uint16_t newbins = 0;
	for (uint16_t i_c = 0 ; i_c < n_components ; i_c++) {
		newbins += ntohs( *(uint16_t *) components[i_c].record_buf );
	}

	if (! rd.ns->storage_data_in_memory && ! rd.ns->single_bin) {
		rd.n_bins += newbins;
	}

	as_bin stack_bins[rd.ns->storage_data_in_memory ? 0 : rd.n_bins];

	rd.bins = as_bin_get_all(r, &rd, stack_bins);

	if (rv != 1 && rd.ns->storage_data_in_memory) {
		memory_bytes = as_storage_record_get_n_bytes_memory(&rd);
	}

	uint32_t stack_particles_sz = 0;
	if (! rd.ns->storage_data_in_memory) {
		for (uint16_t i_c = 0; i_c < n_components; i_c++) {
			as_record_merge_component *c = &components[i_c];
			stack_particles_sz += as_record_buf_get_stack_particles_sz(c->record_buf);
		}
	}

	uint8_t stack_particles[stack_particles_sz]; // stack allocate space for new particles when data on device
	uint8_t *p_stack_particles = stack_particles;

	// for each duplicate,
	for (uint16_t i_c = 0; i_c < n_components; i_c++) {

		cf_detail(AS_RECORD, "merging component %d %"PRIx64, i_c, *(uint64_t *)keyd);

		as_record_merge_component *c = &components[i_c];

		// set properties upfront before pickling, code inside uses it to
		// update secondary index
		as_record_set_properties(&rd, &c->rec_props);
		//
		// If the incoming vinfo set is empty, then simply compare the values of the incoming record with the existing record
		//
		if (c->vinfoset.sz == 0) {
			// this is a little unusual in scoping because I want to use stack
			// allocated structures here - the number of bins won't be large
			// (although I should protect myself....)

			bool record_written = false;

			as_record_unpickle_merge(r, &rd, c->record_buf, c->record_buf_sz, &p_stack_particles, &record_written);

			if (record_written) {
				cf_debug(AS_RECORD, " wrote a record with vinfo set missing during migrate");
				as_index_vinfo_mask_union( r, as_record_vinfo_mask_get(rsv->p, &rsv->p->version_info ), rd.ns->allow_versions);
				if (c->generation) {
					generation = cf_max_uint32(generation, c->generation);
					n_generations++;
				}
				void_time = cf_max_uint32(void_time, c->void_time);
			}
		}
		// If the incoming record is a superset of the current, allow it to overwrite
		// overwrites never create duplicates, so prefer such
		else if (as_partition_vinfoset_superset_vinfoset(&rsv->p->vinfoset,
					as_index_vinfo_mask_get(r, rd.ns->allow_versions), &c->vinfoset)) {

			// cf_detail(AS_RECORD, " superset: overlay: %"PRIx64,*(uint64_t *)keyd);

			// this section of unpickle will overwite because the new info is a superset

			as_record_unpickle_replace(r, &rd, c->record_buf, c->record_buf_sz, &p_stack_particles, has_sindex);

			as_index_vinfo_mask_union( r, as_record_vinfoset_mask_get( rsv->p, &c->vinfoset, 0), rd.ns->allow_versions);

			if (c->generation) {
				generation = cf_max_uint32(generation, c->generation);
				n_generations++;
			}
			void_time = cf_max_uint32(void_time, c->void_time);
		}
		// decide whether to merge in
		else if (! as_partition_vinfoset_contains_vinfoset(&rsv->p->vinfoset,
					as_index_vinfo_mask_get(r, rd.ns->allow_versions), &c->vinfoset, 0, false/*debug*/)) {

			//            cf_info(AS_RECORD, "merge has work to do: %"PRIx64,*(uint64_t *)keyd);

			// merge in!
			bool record_written = false;
			as_record_unpickle_merge(r, &rd, c->record_buf, c->record_buf_sz, &p_stack_particles, &record_written);

			// update mask
			as_index_vinfo_mask_union(r, as_record_vinfoset_mask_get( rsv->p, &c->vinfoset, 0), rd.ns->allow_versions);

			if (! as_record_vinfoset_mask_validate(&rsv->p->vinfoset,
						as_index_vinfo_mask_get(r, rd.ns->allow_versions))) {
				cf_debug(AS_RECORD, "vinfoset mask merge: invalid!");
			}

			// continue to calculate generation
			if (c->generation) {
				generation = cf_max_uint32(generation, c->generation);
				n_generations++;
			}
			void_time = cf_max_uint32(void_time, c->void_time);
			cf_detail(AS_RECORD, "merge: updated vinfo mask %x %"PRIx64,
					as_index_vinfo_mask_get(r, rd.ns->allow_versions), *(uint64_t *)keyd);
		}
		else {
			cf_detail(AS_RECORD, "merge has NO work to do %"PRIx64, *(uint64_t *)keyd);
		}
	}

	// stamp in generation
	r->generation = generation;
	if (n_generations > 1) r->generation++;
	r->void_time = void_time;
	r->migrate_mark = 0;

#ifdef EXTRA_CHECKS
	// an EXTRA CHECK - should have some bins
	uint16_t n_bins_check = 0;
	for (uint16_t i = 0; i < rd.n_bins; i++) {
		if (as_bin_inuse(&rd.bins[i])) n_bins_check++;
	}
	if (n_bins_check == 0) cf_info(AS_RECORD, "merge: extra check: after write, no bins. peculiar.");
#endif

	if (rd.ns->storage_data_in_memory) {
		// I think only at this point is the value newly-correct. Not sure this could ever
		// shrink...
		uint64_t end_memory_bytes = as_storage_record_get_n_bytes_memory(&rd);

		int64_t delta_bytes = end_memory_bytes - memory_bytes;
		if (delta_bytes) {
			cf_atomic_int_add(&rsv->ns->n_bytes_memory, delta_bytes);
			cf_atomic_int_add(&rsv->p->n_bytes_memory, delta_bytes);
		}
	}

	// cf_info(AS_RECORD, "merge: new generation %d",r->generation);

	// write record to device
	as_storage_record_close(r, &rd);

	// our reservation must still be valid here. Check it.
	if ((rsv->tree == 0) || (rsv->ns == 0) || (rsv->p == 0)) {
		cf_info(AS_RECORD, "record merge: bad reservation. tree %p ns %p part %p", rsv->tree, rsv->ns, rsv->p);
		return(-1);
	}

	// and after here it's GONE
	as_record_done(&r_ref, rsv->ns);

	// NB: rd->n_bins is intact as rd is in intact
	//     rd->bins is intact as stack_bins above is intact
	if (! as_bin_inuse_has(&rd)) {
		// INIT_TR
		as_transaction tr;
		as_transaction_init(&tr, keyd, NULL);
		tr.rsv = *rsv;
		write_delete_local(&tr, false, 0);
	}

	return(0);
}

int
as_record_flatten_component(as_partition_reservation *rsv, as_storage_rd *rd,
		as_index_ref *r_ref, as_record_merge_component *c)
{
	as_index *r = r_ref->r;
	bool has_sindex = as_sindex_ns_has_sindex(rd->ns);
	rd->ignore_record_on_device = true; // TODO - set to ! has_sindex
	rd->n_bins = as_bin_get_n_bins(r, rd);
	uint16_t newbins = ntohs(*(uint16_t *) c->record_buf);

	if (! rd->ns->storage_data_in_memory && ! rd->ns->single_bin && newbins > rd->n_bins) {
		rd->n_bins = newbins;
	}

	as_bin stack_bins[rd->ns->storage_data_in_memory ? 0 : rd->n_bins];

	rd->bins = as_bin_get_all(r, rd, stack_bins);

	uint64_t memory_bytes = 0;
	if (rd->ns->storage_data_in_memory) {
		memory_bytes = as_storage_record_get_n_bytes_memory(rd);
	}

	uint32_t stack_particles_sz = 0;
	if (! rd->ns->storage_data_in_memory) {
		stack_particles_sz = as_record_buf_get_stack_particles_sz(c->record_buf);
	}

	// Overallocate because we are going to write version below... in case it is parent
	// record ... max 256k we do not anyways have pickled record with storage on disk
	// > 128k .. No worry about overflowing stack
	uint8_t stack_particles[2 * stack_particles_sz]; // stack allocate space for new particles when data on device
	uint8_t *p_stack_particles = stack_particles;

	as_record_set_properties(rd, &c->rec_props);
	as_record_unpickle_replace(r, rd, c->record_buf, c->record_buf_sz, &p_stack_particles, has_sindex);

	if (rd->ns->ldt_enabled) {
		as_ldt_record_set_rectype_bits(r, &c->rec_props);
	}

	// Update the version in the parent. In case it is incoming migration
	//
	// Should it be done only in case of migration ?? for LDT currently
	// flatten gets called only for migration .. because there is no duplicate
	// resolution .. there is only winner resolution
	if (COMPONENT_IS_MIG(c) && COMPONENT_IS_LDT_PARENT(c)) {

		uint64_t old_version = 0;
		if (as_ldt_parent_storage_get_version(rd, &old_version)) {
			cf_warning(AS_RECORD, "Could not get the version in the parent record");
		}
		if (old_version != c->version) {
			if (as_ldt_parent_storage_set_version(rd, c->version, &p_stack_particles)) {
				cf_warning(AS_LDT, "LDT_MERGE Failed to write version in %"PRIx64" rv=%d", &rd->keyd, c->version);
			} else {
#if 0
				uint64_t check_version = 0;
				if (as_ldt_parent_storage_get_version(rd, &check_version)) {
					cf_detail(AS_MIGRATE, "Not able to find version in parent record");
				}
				cf_info(AS_MIGRATE, "LDT_MIGRATION Parent digest %"PRIx64" changed from->to ver [%ld %ld %ld] "
						"gen [%d %d] void_time [%d %d]", *(uint64_t *)&keyd, old_version, c->version, check_version,
						r->generation, c->generation, r->void_time, c->void_time);
#endif
			}
		}
	}

	r->void_time  = c->void_time;
	r->generation = c->generation;

	// cf_info(AS_RECORD, "flatten: key %"PRIx64" used incoming component %d generation %d",*(uint64_t *)keyd, idx,r->generation);

#ifdef EXTRA_CHECKS
	// an EXTRA CHECK - should have some bins
	uint16_t n_bins_check = 0;
	for (uint16_t i = 0; i < rd->n_bins; i++) {
		if (as_bin_inuse(&rd->bins[i])) n_bins_check++;
	}
	if (n_bins_check == 0) cf_info(AS_RECORD, "merge: extra check: after write, no bins. peculiar.");
#endif

	if (rd->ns->storage_data_in_memory) {
		uint64_t end_memory_bytes = as_storage_record_get_n_bytes_memory(rd);
		int64_t delta_bytes = end_memory_bytes - memory_bytes;
		if (delta_bytes) {
			cf_atomic_int_add(&rsv->ns->n_bytes_memory, delta_bytes);
			cf_atomic_int_add(&rsv->p->n_bytes_memory, delta_bytes);
		}
	}
	rd->write_to_device = true;

	// write record to device
	as_storage_record_close(r, rd);

	return (0);
}


int
as_record_component_winner(as_partition_reservation *rsv, int n_components,
		as_record_merge_component *components, as_index *r)
{
	uint32_t max_void_time, max_generation, start, winner_idx;

	// if local record is there set its as starting value other
	// was set initial value to be of component[0]
	if (r) {
		max_void_time  = r->void_time;
		max_generation = r->generation;
		start          = 0;
		winner_idx     = -1;
	} else {
		max_void_time  = components[0].void_time;
		max_generation = components[0].generation;
		start          = 1;
		winner_idx     = 0;
	}
	// cf_detail(AS_RECORD, "merge: new generation %d",r->generation);
	for (uint16_t i = start; i < n_components; i++) {
		as_record_merge_component *c = &components[i];
		switch (rsv->ns->conflict_resolution_policy) {
			case AS_NAMESPACE_CONFLICT_RESOLUTION_POLICY_GENERATION:
				if (c->generation > max_generation || (c->generation == max_generation && c->void_time > max_void_time)) {
					max_void_time  = c->void_time;
					max_generation = c->generation;
					winner_idx = (int32_t)i;
				}
				break;
			case AS_NAMESPACE_CONFLICT_RESOLUTION_POLICY_TTL:
				if (c->void_time > max_void_time || (c->void_time == max_void_time && c->generation > max_generation)) {
					max_void_time = c->void_time;
					max_generation = c->generation;
					winner_idx = (int32_t)i;
				}
				break;
			default:
				cf_crash(AS_RECORD, "invalid conflict resolution policy");
				break;
		}
	}
	return winner_idx;
}

int
as_record_flatten(as_partition_reservation *rsv, cf_digest *keyd,
		uint16_t n_components, as_record_merge_component *components,
		int *winner_idx)
{
	static char * meth = "as_record_flatten()";
	cf_debug(AS_RECORD, "flatten start: ");

	if (! as_storage_has_space(rsv->ns)) {
		cf_warning(AS_RECORD, "{%s}: record_flatten: drives full", rsv->ns->name);
		return -1;
	}

	// Validate the reservation. This is a WORKAROUND for a known crash
	if ((rsv->tree == 0) || (rsv->ns == 0) || (rsv->p == 0)) {
		cf_info(AS_RECORD, "record merge: bad reservation. tree %p ns %p part %p", rsv->tree, rsv->ns, rsv->p);
		return(-1);
	}

	// look up base record
	as_index_ref r_ref;
	r_ref.skip_lock     = false;
	as_index_tree *tree = rsv->tree;


	// If the incoming component is the SUBRECORD it should have come as
	// part of MIGRATION... and there will be only 1 component currently.
	// assert the fact
	if (rsv->ns->ldt_enabled) {
		if (COMPONENT_IS_MIG(&components[0])) {
			// Currently the migration is single record at a time merge
			if (n_components > 1) {
				cf_warning(AS_RECORD, "Unexpected function call parameter ... n_components = %d", n_components);
				return (-1);
			}

			if (COMPONENT_IS_LDT_SUB(&components[0])) {
				if (as_ldt_merge_component_is_candidate(rsv, &components[0]) == false) {
					cf_detail(AS_LDT, "LDT subrec is not a merge candidate");
					return 0;
				}

				if ((rsv->sub_tree == 0)) {
					cf_warning(AS_RECORD, "[LDT]<%s:%s>record merge: bad reservation. sub tree %p",
							MOD, meth, rsv->sub_tree);
					return(-1);
				}
				tree = rsv->sub_tree;
				cf_assert((n_components == 1) && COMPONENT_IS_MIG(&components[0]),
						AS_RW, CF_CRITICAL,
						"LDT_COMPONENT: Subrecord Component for Non Migration Case received %"PRIx64"", *((uint64_t *)keyd));
				cf_detail(AS_RECORD, "LDT_MERGE merge component is LDT_SUB %d", components[0].flag);
			} else {
				cf_detail(AS_RECORD, "LDT_MERGE merge component is NON LDT_SUB %d", components[0].flag);
			}
		}
	}

	bool has_local_copy = true;
	as_index  *r        = NULL;
	if (as_record_get(tree, keyd, &r_ref, rsv->ns)) {
		has_local_copy  = false;
		r               = NULL;
	} else {
		has_local_copy  = true;
		r               = r_ref.r;
	}
	*winner_idx = as_record_component_winner(rsv, n_components, components, r);

	// Case 1:
	// In case the winning component is remote and is dummy (ofcourse flatten
	// is called under reply to duplicate resolutoin request) return -2. Caller
	// would ship operation !!
	//
	// Case 2:
	// In case the winning component is remote then write it locally. Create record
	// in case there is no local copy of record.

	// Remote Winner
	int  rv              = 0;
	as_storage_rd rd;
	bool delete_record = false;
	if (*winner_idx != -1) {
		as_record_merge_component *c = &components[*winner_idx];
		if (COMPONENT_IS_LDT_DUMMY(c)) {
			cf_assert(COMPONENT_IS_DUP(c), AS_RW, CF_CRITICAL,
					"DUMMY LDT Component in Non Duplicate Resolution Code");
			cf_detail(AS_RECORD, "Ship Operation");
			// NB: DO NOT CHANGE THIS RETURN. IT MEANS A SPECIAL THING TO THE CALLER
			rv = -2;
		} else {
			if (has_local_copy) {
				as_storage_record_open(rsv->ns, r_ref.r, &rd, keyd);
			} else {
				if (-1 == as_record_get_create(tree, keyd, &r_ref, rsv->ns)) {
					cf_debug(AS_RECORD, "record merge: could not get-create record");
					return(-1);
				}
				r = r_ref.r;
				as_storage_record_create(rsv->ns, r_ref.r, &rd, keyd);
			}

			cf_detail(AS_RW, "Local (%d:%d) Remote (%d:%d)", r->generation, r->void_time, c->generation, c->void_time);

			if (COMPONENT_IS_LDT(c)) {
				cf_detail(AS_RECORD, "Flatten Record Remote LDT Winner @ %d", *winner_idx);
				rv = as_ldt_flatten_component(rsv, &rd, &r_ref, c);
			} else {
				cf_detail(AS_RECORD, "Flatten Record Remote NON-LDT Winner @ %d", *winner_idx);
				rv = as_record_flatten_component(rsv, &rd, &r_ref, c);
			}
			has_local_copy = true;
			if (!as_bin_inuse_has(&rd)) {
				delete_record = true;
			}
		}
	} else {
		cf_assert(has_local_copy, AS_RW, CF_CRITICAL,
				"Local Copy Won when there is no local copy");
		cf_detail(AS_LDT, "Local Copy Win %d %d rv=%d", r->generation, r->void_time, rv);
	}

	// our reservation must still be valid here. Check it.
	if ((rsv->tree == 0) || (rsv->ns == 0) || (rsv->p == 0)) {
		cf_info(AS_RECORD, "record merge: bad reservation. tree %p ns %p part %p", rsv->tree, rsv->ns, rsv->p);
		return(-1);
	}

	if (!has_local_copy) {
		return rv;
	}

	r->migrate_mark = 0;

	// and after here it's GONE
	as_record_done(&r_ref, rsv->ns);

	if (delete_record) {
		as_transaction tr;
		as_transaction_init(&tr, keyd, NULL);
		tr.rsv = *rsv;
		write_delete_local(&tr, false, 0);
	}
	return rv;
}

//
// Version info comparision
//  returns TRUE if vs2 is contained in vs1
//
bool
as_partition_vinfo_contains(as_partition_vinfo *v1, as_partition_vinfo *v2)
{
	if (v1->iid != v2->iid) return(false);

	for (uint i = 0 ; i < AS_PARTITION_MAX_VERSION ; i++) {

		if (v2->vtp[i] == 0) return(true); // reached the end of v2 first, is contained

		if (v2->vtp[i] != v1->vtp[i]) return(false); // just don't match at this length
	}

	return(true); // worrisome, means we ran out of versions
}

//
// Determine whether vs2 is contained in fs1
//

bool
as_partition_vinfoset_contains_vinfoset(as_partition_vinfoset *vs1,
		as_partition_vinfo_mask mask1, as_partition_vinfoset *vs2,
		as_partition_vinfo_mask mask2, bool debug)
{
	if (debug) {
		cf_info(AS_RECORD, "vinfoset contains vinfoset: mask1 %x mask2 %x", mask1, mask2);
		//    as_partition_vinfoset_dump(vs1, "vinfoset contains vinfoset: vs1");
		//    as_partition_vinfoset_dump(vs2, "vinfoset contains vinfoset: vs2");
	}

	if (mask2 == 0) {
		mask2 = (1 << vs2->sz) - 1;
		if(debug) cf_info(AS_RECORD, "vinfoset contains: setting mask2 to %x", mask2);
	}

	int idx2;
	while ((idx2 = ffsl(mask2))) {

		idx2--;
		as_partition_vinfo *v2 = &vs2->vinfo_a[idx2];

		int idx1;
		while ((idx1 = ffsll(mask1))) {

			idx1--;

			as_partition_vinfo *v1 = &vs1->vinfo_a[idx1];

			if (true == as_partition_vinfo_contains(v1, v2))
				return(true);

			if (debug) {
				cf_info(AS_RECORD, "  checked idx1 %d against idx2 %d: no contains", idx1, idx2);
			}

			mask1 &= ~(1 << idx1);

			if (debug) cf_info(AS_RECORD, "mask1 changed: now %d", mask1);

		}
		mask2 &= ~(1 << idx2);

		if (debug) cf_info(AS_RECORD, "mask2 changed: now %d", mask2);

	}
	return(false);
}


//
// Determine whether vs2 is a superset of v1 (must not be equal)
//

bool
as_partition_vinfoset_superset_vinfoset(as_partition_vinfoset *vs1,
		as_partition_vinfo_mask mask1, as_partition_vinfoset *vs2)
{
	// cf_info(AS_RECORD, "vinfoset superset vinfoset: mask1 %x",mask1);
	// as_partition_vinfoset_dump(vs1, "vinfoset superset vinfoset: vs1");
	// as_partition_vinfoset_dump(vs2, "vinfoset superset vinfoset: vs2");

	// check some trivial cases
	if (mask1 == 0) {
		if (vs2->sz > 0)  {
			return(true);
		}
		return(false);
	}

	int msize = 0;
	int idx1;
	while ((idx1 = ffsl(mask1))) {

		idx1--;
		as_partition_vinfo *v1 = &vs1->vinfo_a[idx1];

		bool found = false;
		for (int i = 0; i < vs2->sz; i++) {

			as_partition_vinfo *v2 = &vs2->vinfo_a[i];

			if (as_partition_vinfo_contains(v2, v1)) {
				found = true;
				break;
			}

		}

		if (found == false) {
			return(false);
		}

		mask1 &= ~(1 << idx1);
		msize++;
	}

	// need an extra check - they might be equal
	if (msize == vs2->sz) {
		return(false);
	}

	return(true);
}

//
// Pickle a set in its entirety, allowing for subsequent masks to work
//

int
as_partition_vinfoset_pickle( as_partition_vinfoset *vinfoset, uint8_t *buf, size_t *sz_r)
{
	cf_detail(AS_RECORD, "vinfoset_pickle: size %d", vinfoset->sz);

	int buf_sz = sizeof(uint32_t) + (vinfoset->sz * (sizeof(uint64_t) + AS_PARTITION_MAX_VERSION + 1));
	if (buf_sz > *sz_r) {
		cf_debug(AS_RECORD, "vinfoset_pickle: too small input buffer: need %d have %zd", buf_sz, *sz_r);
		*sz_r = buf_sz;
		return(-1);
	}
	*sz_r = buf_sz;
	uint8_t *buf_lim = buf + buf_sz; // debug
	*(uint32_t *)buf = vinfoset->sz;
	buf += sizeof(uint32_t);

	for (int i = 0; i < vinfoset->sz; i++) {
		as_partition_vinfo *v = &vinfoset->vinfo_a[i];
		(*(uint64_t *) buf) = v->iid;
		buf += sizeof(uint64_t);
		*buf++ = AS_PARTITION_MAX_VERSION;
		memcpy(buf, v->vtp, AS_PARTITION_MAX_VERSION);
		buf += AS_PARTITION_MAX_VERSION;
	}

	if (buf > buf_lim) {
		cf_crash(AS_RECORD, "pickle record overwriting data");
	}

	return(0);
}

//
// pickles a set and a mask into the minimal format that represents this particular state
//
int
as_partition_vinfoset_mask_pickle( as_partition_vinfoset *vinfoset, as_partition_vinfo_mask mask, uint8_t *buf, size_t *sz_r)
{
	// a zero mask is easy
	if (mask == 0) {
		if (*sz_r < 4) {
			*sz_r = 4;
			return(-1);
		}
		buf[0] = buf[1] = buf[2] = buf[3] = 0;
		*sz_r = 4;
		return(0);
	}

	as_partition_vinfo_mask mask_sav = mask;
	int i;

	// determine length
	int sz = 0;
	while ((i = ffsll(mask))) { // TODO: bit counter instead of a loop?
		i--;
		sz++;
		mask &= ~(1 << i);
	}
	mask = mask_sav;

	if (sz == 0) {
		cf_debug(AS_RECORD, "attempting to pickle info mask of NO SIZE mask %x", mask);
		buf[0] = buf[1] = buf[2] = buf[3] = 0;
		*sz_r = 4;
		return(0);
	}

	if (sz > AS_PARTITION_VINFOSET_SIZE || sz < 0) {
		cf_debug(AS_RECORD, "vinfo set size greater than max allowed size %d - send empty mask", sz);
		buf[0] = buf[1] = buf[2] = buf[3] = 0;
		*sz_r = 4;
		return(0);
	}

	// check length of incoming buf
	size_t buf_sz = sizeof(uint32_t) + (sz * (sizeof(uint64_t) + AS_PARTITION_MAX_VERSION + 1));
	if (buf_sz > *sz_r) {
		cf_warning(AS_RECORD, "attempting to pickle vinfo mask - not enough size: need %d got %zd", buf_sz, *sz_r);
		*sz_r = buf_sz;
		return(-1);
	}
	*sz_r = buf_sz;

	// lay down the pickled version!
	uint8_t *obuf = buf; // DEBUG
	(*(uint32_t *)buf) = sz;
	buf += sizeof(uint32_t);

	while ((i = ffsll(mask))) {
		i--;
		as_partition_vinfo *v = &vinfoset->vinfo_a[i];
		(*(uint64_t *) buf) = v->iid;
		buf += sizeof(uint64_t);
		*buf++ = AS_PARTITION_MAX_VERSION;
		memcpy(buf, v->vtp, AS_PARTITION_MAX_VERSION);
		buf += AS_PARTITION_MAX_VERSION;

#ifdef EXTRA_CHECKS
		if (v->iid == 0) {
			cf_warning(AS_RECORD, "pickling invalid vinfoset: 0 iid");
#ifdef BREAK_VTP_ERROR
			raise(SIGINT);
#endif
		}
		if (v->vtp[0] == 0) {
			cf_warning(AS_RECORD, "pickling invalid vinfoset: 0 vtp");
#ifdef EXTRA_CHECKS
			raise(SIGINT);
#endif
		}
#endif

		mask &= ~ ( 1 << i );
	}

	// check reputed length against actual laid down
	if (buf_sz != buf - obuf) {
		cf_info(AS_RECORD, " vinfoset_mask_pickle: internal error, wrong length");
	}

	return(0);
}

int
as_partition_vinfoset_mask_pickle_getsz( as_partition_vinfo_mask mask, size_t *sz_r)
{
	as_partition_vinfo_mask mask_sav = mask;
	int i;

	// determine length
	int sz = 0;
	while ((i = ffsll(mask))) { // TODO: bit counter instead of a loop?
		i--;
		sz++;
		mask &= ~(1 << i);
	}
	mask = mask_sav;

	if (sz == 0) {
		cf_debug(AS_RECORD, "attempting to pickle info mask of NO SIZE mask %x", mask);
		*sz_r = 4;
		return(0);
	}

	// check length of incoming buff
	*sz_r = sizeof(uint32_t) + (sz * (sizeof(uint64_t) + AS_PARTITION_MAX_VERSION + 1));

	return(0);

}


//
// Unpickles a set
// Whether it can be used with a 'mask' depends on how it was pickled
//
as_partition_vinfo_mask
as_partition_vinfoset_mask_unpickle( as_partition *p, uint8_t *buf, size_t buf_sz)
{
	uint8_t *lim = buf + buf_sz;

	if (buf_sz < sizeof(uint32_t)) {
		cf_debug(AS_RECORD, "received vinfoset for unpickling with too little size");
		return(0);
	}

	uint32_t n_vinfo = *(uint32_t *)buf;
	if (n_vinfo == 0) {
		cf_debug(AS_RECORD, "received vinfo set with no records, denotes unknown state, ok\n");
		return(0);
	}

	if (n_vinfo >= AS_PARTITION_VINFOSET_SIZE) {
		cf_debug(AS_RECORD, "received vinfo set with too many elements: %d, max allowed %d", n_vinfo, AS_PARTITION_VINFOSET_SIZE);
		goto Error;
	}
	buf += sizeof(uint32_t);

	as_partition_vinfo_mask mask = 0;

	for (uint i = 0; i < n_vinfo; i++) {
		as_partition_vinfo v;

		// todo: should check against buf_sz to make sure there's no overflow
		if (lim <= buf) {
			cf_info(AS_RECORD, "ran off the end unpickling");
			goto Error;
		}

		v.iid = *(uint64_t *)buf;
		buf += sizeof(uint64_t);
		uint8_t sz = *buf++;
		if (sz == AS_PARTITION_MAX_VERSION) {
			memcpy(v.vtp, buf, sz);
			buf += sz;
		}
		else if (sz == 0) {
			// if we receive an illegal, return whatever we've got
			cf_info(AS_RECORD, "received vinfo set with 0 length in vtp, illegal");
			goto Error;
		}
		else if (sz == AS_PARTITION_MAX_VERSION) {
			memcpy(v.vtp, buf, sz);
			buf += sz;
		}
		else if (sz < AS_PARTITION_MAX_VERSION) {
			memcpy(v.vtp, buf, sz);
			memset(&v.vtp[sz], 0, AS_PARTITION_MAX_VERSION - sz);
			buf += sz;
		}
		else { // longer than we have, corruption
			cf_info(AS_RECORD, "received vinfo set with too-large vtp table size %d, failing", sz);
			goto Error;
		}

#ifdef EXTRA_CHECKS
		// some more validation
		if (v.iid == 0) {
			cf_info(AS_RECORD, "received vinfoset with 0 iid, illegal: index %d");
#ifdef BREAK_VTP_ERROR
			raise(SIGINT);
#endif
			goto Error;
		}
		if (v.vtp[0] == 0) {
			cf_info(AS_RECORD, "received vinfoset with 0 iid, illegal: index %d");
#ifdef BREAK_VTP_ERROR
			raise(SIGINT);
#endif
			goto Error;
		}
#endif

		// as_partition_vinfo_dump(&v, "vinfoset mask unpickle: ");

		mask |= as_record_vinfo_mask_get(p, &v );

	}
	return(mask);

Error:
	// we've received some kind of illegal entry, our best effort is a zero mask, meaning unknown
	// vinfoset state
	return(0);
}

//
// Unpickles a set
// Whether it can be used with a 'mask' depends on how it was pickled
//
int
as_partition_vinfoset_unpickle( as_partition_vinfoset *vinfoset, uint8_t *buf, size_t buf_sz, char *msg)
{
	uint8_t *lim = buf + buf_sz;

	if (buf_sz < sizeof(uint32_t)) {
		cf_debug(AS_RECORD, "received vinfoset for unpickling with too little size : %zu (need 4) %s", buf_sz, msg);
		return(-1);
	}

	uint32_t n_vinfo = *(uint32_t *)buf;
	if (n_vinfo == 0) {
		memset(vinfoset, 0, sizeof(as_partition_vinfoset));
		cf_debug(AS_RECORD, "received vinfo set with 0 size, unusual %s", msg);
		return(0);
	}

	if (n_vinfo >= AS_PARTITION_VINFOSET_SIZE) {
		cf_warning(AS_RECORD, "received vinfo set with too many elements: %d, max allowed %d %s", n_vinfo, AS_PARTITION_VINFOSET_SIZE, msg);
		goto Error;
	}
	buf += sizeof(uint32_t);


	// super safe
	memset(vinfoset, 0, sizeof(as_partition_vinfoset));
	// for (uint i=n_vinfo;i<AS_PARTITION_VINFOSET_SIZE;i++) // 0 out what's not there
	// 		vinfoset->vinfo_a[i].iid = 0;

	vinfoset->sz = n_vinfo;
	for (uint i = 0; i < n_vinfo; i++) {
		if (buf >= lim) {
			cf_warning(AS_RECORD, "ran off end of vinfoset during unpickle, serious internal error %s", msg);
			goto Error;
		}
		// todo: should check against buf_sz to make sure there's no overflow
		as_partition_vinfo *v = &vinfoset->vinfo_a[i];
		v->iid = *(uint64_t *)buf;
		buf += sizeof(uint64_t);
		uint8_t sz = *buf++;
		if (sz == AS_PARTITION_MAX_VERSION) {
			memcpy(v->vtp, buf, sz);
			buf += sz;
		}
		else if (sz == 0) {
			cf_debug(AS_RECORD, "received vinfo set with 0 length in vtp, illegal %s", msg);
			goto Error;
		}
		else if (sz < AS_PARTITION_MAX_VERSION) {
			memcpy(v->vtp, buf, sz);
			memset(&v->vtp[sz], 0, AS_PARTITION_MAX_VERSION - sz);
			buf += sz;
		}
		else { // longer than we have, fail
			cf_debug(AS_RECORD, "received vinfo set with too-large vtp table size %d, failing %s", sz, msg);
			goto Error;
		}

		// see if there's anything interesting to validate
		if (v->iid == 0) {
			cf_info(AS_RECORD, "received and unpickling illegal vinfoset: 0 iid in position %d %s", i, msg);
			goto Error;
		}

	}

	return(0);

Error:
	// if we've just received a fully illegal item, our best effort is to set up a vinfoset
	// with 0 length, denoting an unknown partition set state.

	memset(vinfoset, 0, sizeof(vinfoset));
	return(0);

}



void
as_partition_vinfoset_dump(as_partition_vinfoset *vinfoset, char *msg)
{
	cf_info(AS_RECORD, "%s: dump vinfoset: sz %d", msg, vinfoset->sz);
	for (int i = 0 ; i < vinfoset->sz ; i++) {
		cf_info(AS_RECORD, "  idx %d : iid %"PRIx64, i, vinfoset->vinfo_a[i].iid);
		cf_info(AS_RECORD, "  vtp %d : %02x %02x %02x %02x %02x %02x %02x %02x %02x %02x %02x %02x", i,
				vinfoset->vinfo_a[i].vtp[0], vinfoset->vinfo_a[i].vtp[1], vinfoset->vinfo_a[i].vtp[2],
				vinfoset->vinfo_a[i].vtp[3], vinfoset->vinfo_a[i].vtp[4], vinfoset->vinfo_a[i].vtp[5],
				vinfoset->vinfo_a[i].vtp[6], vinfoset->vinfo_a[i].vtp[7], vinfoset->vinfo_a[i].vtp[8],
				vinfoset->vinfo_a[i].vtp[9], vinfoset->vinfo_a[i].vtp[10], vinfoset->vinfo_a[i].vtp[11] );
	}
}

void
as_partition_vinfoset_mask_dump(as_partition_vinfoset *vinfoset, as_partition_vinfo_mask mask, char *msg)
{
	cf_info(AS_RECORD, "%s: dump vinfoset: mask %x sz %d", msg, mask, vinfoset->sz);
	for (int i = 0 ; i < vinfoset->sz ; i++) {
		cf_info(AS_RECORD, "  idx %d : %s : iid %"PRIx64, i, ((1 << i)& mask) ? "VALID" : "UNUSED", vinfoset->vinfo_a[i].iid);
		cf_info(AS_RECORD, "  vtp %d : %02x %02x %02x %02x %02x %02x %02x %02x %02x %02x %02x %02x", i,
				vinfoset->vinfo_a[i].vtp[0], vinfoset->vinfo_a[i].vtp[1], vinfoset->vinfo_a[i].vtp[2],
				vinfoset->vinfo_a[i].vtp[3], vinfoset->vinfo_a[i].vtp[4], vinfoset->vinfo_a[i].vtp[5],
				vinfoset->vinfo_a[i].vtp[6], vinfoset->vinfo_a[i].vtp[7], vinfoset->vinfo_a[i].vtp[8],
				vinfoset->vinfo_a[i].vtp[9], vinfoset->vinfo_a[i].vtp[10], vinfoset->vinfo_a[i].vtp[11] );
	}
}


void
as_partition_vinfo_dump(as_partition_vinfo *vinfo, char *msg)
{
	cf_info(AS_RECORD, "vinfo dump: %s: iid %"PRIx64, msg, vinfo->iid);
	cf_info(AS_RECORD, "  vtp : %02x %02x %02x %02x : %02x %02x %02x %02x : %02x %02x %02x %02x",
			vinfo->vtp[0], vinfo->vtp[1], vinfo->vtp[2], vinfo->vtp[3], vinfo->vtp[4], vinfo->vtp[5],
			vinfo->vtp[6], vinfo->vtp[7], vinfo->vtp[8], vinfo->vtp[9], vinfo->vtp[10], vinfo->vtp[11] );
}


// TOD0 - seems redundant, should use clock function.
uint32_t
as_record_void_time_get()
{
	struct timespec ts;
	clock_gettime(CLOCK_REALTIME, &ts);
	return ts.tv_sec - CITRUSLEAF_EPOCH;
}<|MERGE_RESOLUTION|>--- conflicted
+++ resolved
@@ -623,12 +623,6 @@
 	uint16_t old_n_bins =  (ns->storage_data_in_memory || ns->single_bin) ?
 			rd->n_bins : as_bin_inuse_count(rd);
 
-<<<<<<< HEAD
-	// To read the algorithm of upating sindex in bins check notes in ssd_record_add function.
-	SINDEX_BINS_SETUP(oldbin, old_n_bins);
-	SINDEX_BINS_SETUP(newbin, newbins);
-=======
->>>>>>> ff62600c
 	int32_t  delta_bins   = (int32_t)newbins - (int32_t)old_n_bins;
 	int      sindex_ret   = AS_SINDEX_OK;
 	int      oldbin_cnt   = 0;
@@ -641,6 +635,8 @@
 	}
     int sindex_old_bins = (old_n_bins < ns->sindex_cnt) ? old_n_bins : ns->sindex_cnt;
     int sindex_new_bins = ( newbins < ns->sindex_cnt) ? newbins : ns->sindex_cnt;
+	
+	// To read the algorithm of upating sindex in bins check notes in ssd_record_add function.
 	SINDEX_BINS_SETUP(oldbin, sindex_old_bins);
 	SINDEX_BINS_SETUP(newbin, sindex_new_bins);
 
