--- conflicted
+++ resolved
@@ -990,11 +990,7 @@
 		}
 	}
 
-<<<<<<< HEAD
-	as_hb_snub(node , snub_time);
-=======
 	as_hb_snub(node, snub_time);
->>>>>>> 4f200a36
 	cf_info(AS_INFO, "snub command executed: params %s", params);
 	cf_dyn_buf_append_string(db, "ok");
 
@@ -1076,10 +1072,6 @@
 		return(0);
 	}
 
-<<<<<<< HEAD
-	as_hb_tip(host_str, port);
-	cf_info(AS_INFO, "tip command executed: params %s", params);
-=======
 	if (0 == as_hb_tip(host_str, port)) {
 		cf_info(AS_INFO, "tip command executed: params %s", params);
 		cf_dyn_buf_append_string(db, "ok");
@@ -1087,7 +1079,6 @@
 		cf_warning(AS_INFO, "tip command failed: params %s", params);
 		cf_dyn_buf_append_string(db, "error");
 	}
->>>>>>> 4f200a36
 
 	return(0);
 }
@@ -1102,11 +1093,6 @@
 {
 	cf_debug(AS_INFO, "tip clear command received: params %s", params);
 
-<<<<<<< HEAD
-	as_hb_tip_clear();
-
-	cf_info(AS_INFO, "tip clear command executed: params %s", params);
-=======
 	char host_port_list[3000];
 	int host_port_list_len = sizeof(host_port_list);
 	bool clear_all = true; // By default, clear all host tips.
@@ -1209,7 +1195,6 @@
 
 	cf_info(AS_INFO, "tip clear command executed: params %s", params);
 	cf_dyn_buf_append_string(db, "ok");
->>>>>>> 4f200a36
 
 	return(0);
 }
@@ -2112,17 +2097,6 @@
 {
 	cf_debug(AS_INFO, "add-module command received: params %s", params);
 
-<<<<<<< HEAD
-	/* Command format : "jobs:[module=<string>;cmd=<command>;<parameters]"
-	*                   asinfo -v 'jobs'              -> list all jobs
-	*                   asinfo -v 'jobs:module=query' -> list all jobs for query module
-	*                   asinfo -v 'jobs:module=query;cmd=kill-job;trid=<trid>'
-	*                   asinfo -v 'jobs:module=query;cmd=set-priority;trid=<trid>;value=<val>'
-	* where <module> is one of following :
-	* 		- query
-	* 		- scan
-	*/
-=======
 	/*
 	 *  Command Format:  "jobs:[module=<string>;cmd=<command>;<parameters>]"
 	 *                   asinfo -v 'jobs'              -> list all jobs
@@ -2134,7 +2108,6 @@
 	 *      - query
 	 *      - scan
 	 */
->>>>>>> 4f200a36
 
 	char cmd[13];
 	char module[21];
@@ -2411,13 +2384,8 @@
 	cf_dyn_buf_append_uint64(db, g_config.query_threshold);
 	cf_dyn_buf_append_string(db, ";query-untracked-time-ms=");
 	cf_dyn_buf_append_uint64(db, g_config.query_untracked_time_ms); // Show it in ms seconds
-<<<<<<< HEAD
-	cf_dyn_buf_append_string(db, ";pre-reserve-qnodes=");
-	cf_dyn_buf_append_string(db, (g_config.qnodes_pre_reserved) ? "true" : "false");
-=======
 	cf_dyn_buf_append_string(db, ";query-pre-reserve-partitions=");
 	cf_dyn_buf_append_string(db, (g_config.partitions_pre_reserved) ? "true" : "false");
->>>>>>> 4f200a36
 
 	return(0);
 }
@@ -2505,8 +2473,6 @@
 
 	cf_dyn_buf_append_string(db, ";write-commit-level-override=");
 	cf_dyn_buf_append_string(db, NS_WRITE_COMMIT_LEVEL_NAME());
-<<<<<<< HEAD
-=======
 
 	cf_dyn_buf_append_string(db, ";migrate-tx-partitions-initial=");
 	cf_dyn_buf_append_uint64(db, ns->migrate_tx_partitions_initial);
@@ -2522,7 +2488,6 @@
 
 	cf_dyn_buf_append_string(db, ";migrate-tx-partitions-imbalance=");
 	cf_dyn_buf_append_uint64(db, ns->migrate_tx_partitions_imbalance);
->>>>>>> 4f200a36
 
 	// if storage, lots of information about the storage
 	if (ns->storage_type == AS_STORAGE_ENGINE_SSD) {
@@ -3504,16 +3469,6 @@
 				goto Error;
 			}
 		}
-<<<<<<< HEAD
-		else if (0 == as_info_parameter_get(params, "query-pre-reserve-qnodes", context, &context_len)) {
-			if (strncmp(context, "true", 4) == 0 || strncmp(context, "yes", 3) == 0) {
-				cf_info(AS_INFO, "Changing value of reserve-qnodes-upfront to %s", context);
-				g_config.qnodes_pre_reserved = true;
-			}
-			else if (strncmp(context, "false", 5) == 0 || strncmp(context, "no", 2) == 0) {
-				cf_info(AS_INFO, "Changing value of reserve-qnodes-upfront to %s", context);
-				g_config.qnodes_pre_reserved = false;
-=======
 		else if (0 == as_info_parameter_get(params, "query-pre-reserve-partitions", context, &context_len)) {
 			if (strncmp(context, "true", 4) == 0 || strncmp(context, "yes", 3) == 0) {
 				cf_info(AS_INFO, "Changing value of query-pre-reserve-partitions to %s", context);
@@ -3522,7 +3477,6 @@
 			else if (strncmp(context, "false", 5) == 0 || strncmp(context, "no", 2) == 0) {
 				cf_info(AS_INFO, "Changing value of query-pre-reserve-partitions to %s", context);
 				g_config.partitions_pre_reserved = false;
->>>>>>> 4f200a36
 			}
 			else {
 				goto Error;
@@ -3627,15 +3581,12 @@
 					goto Error;
 				}
 			}
-<<<<<<< HEAD
-=======
 			else if (0 == as_info_parameter_get(params, "set-stop-writes-count", context, &context_len) ||
 					0 == as_info_parameter_get(params, "stop-writes-count", context, &context_len)) {
 				uint64_t val = atoll(context);
 				cf_info(AS_INFO, "Changing value of set-stop-writes-count of ns %s set %s to %lu", ns->name, p_set->name, val);
 				cf_atomic64_set(&p_set->stop_writes_count, val);
 			}
->>>>>>> 4f200a36
 			else if (0 == as_info_parameter_get(params, "set-delete", context, &context_len) ||
 					0 == as_info_parameter_get(params, "delete", context, &context_len)) {
 				if ((strncmp(context, "true", 4) == 0) || (strncmp(context, "yes", 3) == 0)) {
@@ -3947,10 +3898,7 @@
 				ns->read_consistency_level_override = true;
 			}
 			else if (strcmp(context, "off") == 0) {
-<<<<<<< HEAD
-=======
 				ns->read_consistency_level = AS_POLICY_CONSISTENCY_LEVEL_ONE; // restore default
->>>>>>> 4f200a36
 				ns->read_consistency_level_override = false;
 			}
 			else if (strcmp(context, "one") == 0) {
@@ -3975,10 +3923,7 @@
 				ns->write_commit_level_override = true;
 			}
 			else if (strcmp(context, "off") == 0) {
-<<<<<<< HEAD
-=======
 				ns->write_commit_level = AS_POLICY_COMMIT_LEVEL_ALL; // restore default
->>>>>>> 4f200a36
 				ns->write_commit_level_override = false;
 			}
 			else {
@@ -3988,8 +3933,6 @@
 				cf_info(AS_INFO, "Changing value of write-commit-level-override of ns %s from %s to %s", ns->name, original_value, context);
 			}
 		}
-<<<<<<< HEAD
-=======
 		else if (0 == as_info_parameter_get(params, "geo2dsphere-within-max-cells", context, &context_len)) {
 			if (0 != cf_str_atoi(context, &val)) {
 				cf_warning(AS_INFO, "ns %s, geo2dsphere-within-max-cells %s is not a number", ns->name, context);
@@ -4007,7 +3950,6 @@
 					ns->name, ns->geo2dsphere_within_max_cells, val);
 			ns->geo2dsphere_within_max_cells = val;
 		}
->>>>>>> 4f200a36
 		else {
 			goto Error;
 		}
@@ -4075,11 +4017,7 @@
 		}
 		else if (0 == as_info_parameter_get(params, "lastshiptime", context, &context_len)) {
 			// Dont print this command in logs as this happens every few seconds
-<<<<<<< HEAD
-			// Ideally, this should not be done via config-set. 
-=======
 			// Ideally, this should not be done via config-set.
->>>>>>> 4f200a36
 			print_command = false;
 
 			uint64_t val[DC_MAX_NUM];
@@ -5133,13 +5071,7 @@
 					(swapping == true) ? "SWAPPING!" : ""
 					);
 
-<<<<<<< HEAD
-			cf_info(AS_INFO, " migrates in progress ( %d , %d ) ::: ClusterSize %zd ::: objects %"PRIu64" ::: sub_objects %"PRIu64,
-					cf_atomic32_get(g_config.migrate_progress_send),
-					cf_atomic32_get(g_config.migrate_progress_recv),
-=======
 			cf_info(AS_INFO, " ClusterSize %zd ::: objects %"PRIu64" ::: sub_objects %"PRIu64,
->>>>>>> 4f200a36
 					g_config.paxos->cluster_size,  // add real cluster size when srini has it
 					thr_info_get_object_count(),
 					thr_info_get_subobject_count()
@@ -5206,11 +5138,7 @@
 						uint64_t no_esr           = cf_atomic_int_get(ns->lstats.ldt_gc_no_esr_cnt);
 						uint64_t no_parent        = cf_atomic_int_get(ns->lstats.ldt_gc_no_parent_cnt);
 						uint64_t version_mismatch = cf_atomic_int_get(ns->lstats.ldt_gc_parent_version_mismatch_cnt);
-<<<<<<< HEAD
-						cf_info(AS_INFO, "namespace %s: ldt_gc: cnt %"PRIu64" io %"PRIu64" gc %"PRIu64" (%"PRIu64", %"PRIu64", %"PRIu64")",
-=======
 						cf_info(AS_INFO, "{%s} ldt_gc: cnt %"PRIu64" io %"PRIu64" gc %"PRIu64" (%"PRIu64", %"PRIu64", %"PRIu64")",
->>>>>>> 4f200a36
 								ns->name, cnt, io, gc, no_esr, no_parent, version_mismatch);
 					}
 				}
@@ -5235,11 +5163,7 @@
 						uint64_t no_esr           = cf_atomic_int_get(ns->lstats.ldt_gc_no_esr_cnt);
 						uint64_t no_parent        = cf_atomic_int_get(ns->lstats.ldt_gc_no_parent_cnt);
 						uint64_t version_mismatch = cf_atomic_int_get(ns->lstats.ldt_gc_parent_version_mismatch_cnt);
-<<<<<<< HEAD
-						cf_info(AS_INFO, "namespace %s: ldt_gc: cnt %"PRIu64" io %"PRIu64" gc %"PRIu64" (%"PRIu64", %"PRIu64", %"PRIu64")",
-=======
 						cf_info(AS_INFO, "{%s} ldt_gc: cnt %"PRIu64" io %"PRIu64" gc %"PRIu64" (%"PRIu64", %"PRIu64", %"PRIu64")",
->>>>>>> 4f200a36
 								ns->name, cnt, io, gc, no_esr, no_parent, version_mismatch);
 					}
 				}
@@ -6002,23 +5926,6 @@
 // This dynamic function reduces the info_node_info hash and builds up the string of services
 //
 
-<<<<<<< HEAD
-// Boolean flag to control printing a semicolon between service entries.
-static bool g_printed_a_service = false;
-
-int
-info_get_services_reduce_fn(void *key, void *data, void *udata)
-{
-	cf_dyn_buf *db = (cf_dyn_buf *) udata;
-	info_node_info *infop = (info_node_info *) data;
-
-	if (infop->service_addr) {
-		if (g_printed_a_service) {
-			cf_dyn_buf_append_char(db, ';');
-		}
-		cf_dyn_buf_append_string(db, infop->service_addr);
-		g_printed_a_service = true;
-=======
 int
 info_get_services_reduce_fn(void *key, void *data, void *udata)
 {
@@ -6032,20 +5939,11 @@
 		}
 		cf_dyn_buf_append_string(db, infop->service_addr);
 		sp->printed_element = true;
->>>>>>> 4f200a36
 	}
 
 	return(0);
 }
 
-<<<<<<< HEAD
-int
-info_get_services(char *name, cf_dyn_buf *db)
-{
-	g_printed_a_service = false;
-	shash_reduce(g_info_node_info_hash, info_get_services_reduce_fn, (void *) db);
-
-=======
 int
 info_get_alt_addr_reduce_fn(void *key, void *data, void *udata)
 {
@@ -6085,23 +5983,17 @@
 
 	shash_reduce(g_info_node_info_hash, info_get_alt_addr_reduce_fn, (void *) &sp);
 
->>>>>>> 4f200a36
 	return(0);
 }
 
 int
 info_get_services_alumni(char *name, cf_dyn_buf *db)
 {
-<<<<<<< HEAD
-	g_printed_a_service = false;
-	shash_reduce(g_info_node_info_history_hash, info_get_services_reduce_fn, (void *) db);
-=======
 	services_printer sp;
 	sp.printed_element = false;
 	sp.db = db;
 
 	shash_reduce(g_info_node_info_history_hash, info_get_services_reduce_fn, (void *) &sp);
->>>>>>> 4f200a36
 
 	return(0);
 }
@@ -6771,14 +6663,7 @@
 		return 0;
 	}
 
-<<<<<<< HEAD
-	// Get the index type.
-	// It could be list, mapkeys, mapvalues, or by default none.
-	char indextype_str[128];
-	memset(indextype_str, 0, 128);
-=======
 	char indextype_str[AS_SINDEX_TYPE_STR_SIZE];
->>>>>>> 4f200a36
 	int  indtype_len = sizeof(indextype_str);
 	ret = as_info_parameter_get(params, STR_ITYPE, indextype_str, &indtype_len);
 	if (ret == -1) {
@@ -6795,90 +6680,6 @@
 	else {
 		if (strncasecmp(indextype_str, STR_ITYPE_DEFAULT, 7) == 0) {
 			imd->itype = AS_SINDEX_ITYPE_DEFAULT;
-<<<<<<< HEAD
-		}
-		else if (strncasecmp(indextype_str, STR_ITYPE_LIST, 4) == 0) {
-			imd->itype = AS_SINDEX_ITYPE_LIST;
-		}
-		else if (strncasecmp(indextype_str, STR_ITYPE_MAPKEYS, 7) == 0) {
-			imd->itype = AS_SINDEX_ITYPE_MAPKEYS;
-		}
-		else if (strncasecmp(indextype_str, STR_ITYPE_MAPVALUES, 9) == 0) {
-			imd->itype = AS_SINDEX_ITYPE_MAPVALUES;
-		}
-		else {
-			cf_warning(AS_INFO, "Failed to create secondary index : invalid type of index"
-					" for sindex creation %s %s", indexname_str, indextype_str);
-			INFO_COMMAND_SINDEX_FAILCODE(AS_PROTO_RESULT_FAIL_PARAMETER,
-					"Invalid type must be [none, list, mapkeys, mapvalues]");
-			return AS_SINDEX_ERR_PARAM;
-		}
-	}
-
-	// Gather indexdata
-	char indexdata_str[1024];
-	int  indexdata_len = sizeof(indexdata_str);
-	if (as_info_parameter_get(params, STR_INDEXDATA, indexdata_str,
-				&indexdata_len)) {
-		cf_warning(AS_INFO, "Failed to create secondary index : invalid indexdata for"
-				" sindex creation %s %s", indexname_str, indexdata_str);
-		INFO_COMMAND_SINDEX_FAILCODE(AS_PROTO_RESULT_FAIL_PARAMETER,
-				"Invalid indexdata");
-		return AS_SINDEX_ERR_PARAM;
-	}
-	// Read indexdata
-	cf_vector *str_v = cf_vector_create(sizeof(void *), 10, VECTOR_FLAG_INITZERO);
-	cf_str_split(",", indexdata_str, str_v);
-	if (0 != (cf_vector_size(str_v) % 2) || AS_SINDEX_BINMAX < (cf_vector_size(str_v) / 2)) {
-		cf_warning(AS_INFO, "Failed to create secondary index : number of bins more than"
-				"  %d for sindex creation %s", AS_SINDEX_BINMAX, indexname_str);
-		INFO_COMMAND_SINDEX_FAILCODE(AS_PROTO_RESULT_FAIL_PARAMETER,
-				"invalid indexdata");
-		cf_vector_destroy(str_v);
-		return AS_SINDEX_ERR_PARAM;
-	}
-
-	// Bin data
-	// TODO: Remove the half cooked multi-col index support from server.
-	int bincount = 0;
-	for (int i = 0; i < (cf_vector_size(str_v) / 2); i++) {
-		// Not more than AS_SINDEX_BINMAX are allowed
-		if (bincount >= AS_SINDEX_BINMAX) {
-			cf_warning(AS_INFO, "Failed to create secondary index: More bins are specified "
-					"than %d for sindex creation %s ", AS_SINDEX_BINMAX, indexname_str);
-			INFO_COMMAND_SINDEX_FAILCODE(AS_PROTO_RESULT_FAIL_PARAMETER,
-					"More bins specified than allowed");
-			cf_vector_destroy(str_v);
-			return AS_SINDEX_ERR_PARAM;
-		}
-
-		char *path_str;
-		cf_vector_get(str_v, i * 2, &path_str);
-		imd->path_str = cf_strdup(path_str);
-		// Extract the path and bin
-		if (as_sindex_extract_bin_path(imd, path_str)) {
-			cf_warning(AS_INFO, "Failed to create secondary index: Path_str is not valid- %s", path_str);
-			INFO_COMMAND_SINDEX_FAILCODE(AS_PROTO_RESULT_FAIL_PARAMETER, "Invalid path");
-			return AS_SINDEX_ERR_PARAM;
-		}
-
-		if (!imd->bnames[i]) {
-			cf_warning(AS_INFO, "Failed to create secondary index: bin name must be specified for sindex creation");
-			INFO_COMMAND_SINDEX_FAILCODE(AS_PROTO_RESULT_FAIL_PARAMETER, "Invalid bin name");
-			cf_vector_destroy(str_v);
-			return AS_SINDEX_ERR_PARAM;
-		}
-
-		// Extract data type to index
-		char *type_str = NULL;
-		cf_vector_get(str_v, i * 2 + 1, &type_str);
-
-		if (!type_str) {
-			cf_warning(AS_INFO, "Failed to create secondary index: bin type must be specified"
-					" for sindex creation %s ", indexname_str);
-			INFO_COMMAND_SINDEX_FAILCODE(AS_PROTO_RESULT_FAIL_PARAMETER, "Invalid type must be [numeric,string]");
-			cf_vector_destroy(str_v);
-=======
 		}
 		else if (strncasecmp(indextype_str, STR_ITYPE_LIST, 4) == 0) {
 			imd->itype = AS_SINDEX_ITYPE_LIST;
@@ -6894,38 +6695,10 @@
 					cmd, indextype_str, indexname_str);
 			INFO_COMMAND_SINDEX_FAILCODE(AS_PROTO_RESULT_FAIL_PARAMETER,
 					"Invalid type. Should be one of [DEFAULT, LIST, MAPKEYS, MAPVALUES]");
->>>>>>> 4f200a36
 			return AS_SINDEX_ERR_PARAM;
 		}
 	}
 
-<<<<<<< HEAD
-		as_sindex_ktype ktype = as_sindex_ktype_from_string(type_str);
-		if (ktype == AS_SINDEX_KTYPE_NONE) {
-			cf_warning(AS_INFO, "Failed to create secondary index : invalid bin type %s "
-					"for sindex creation %s", type_str, indexname_str);
-			INFO_COMMAND_SINDEX_FAILCODE(AS_PROTO_RESULT_FAIL_PARAMETER,
-					"Invalid type must be [numeric,string]");
-			cf_vector_destroy(str_v);
-			return AS_SINDEX_ERR_PARAM;
-		}
-
-		imd->btype[i] = ktype;
-		bincount++;
-	}
-
-	imd->num_bins = bincount;
-	for (int i = 0; i < imd->num_bins; i++) {
-		if (imd->bnames[i] && (strlen(imd->bnames[i]) >= AS_ID_BIN_SZ)) {
-			cf_warning(AS_INFO, "Failed to create secondary creation: Bin Name %s longer "
-					"than allowed (%d) for sindex creation %s", imd->bnames[i],
-					AS_ID_BIN_SZ - 1, indexname_str);
-			INFO_COMMAND_SINDEX_FAILCODE(AS_PROTO_RESULT_FAIL_PARAMETER, "Bin Name too long");
-			return AS_SINDEX_ERR_PARAM;
-		}
-	}
-	cf_vector_destroy(str_v);
-=======
 	// Indexdata = binpath,keytype
 	char indexdata_str[AS_SINDEXDATA_STR_SIZE];
 	int  indexdata_len = sizeof(indexdata_str);
@@ -6995,7 +6768,6 @@
 		imd->iname   = cf_strdup(indexname_str);
 	}
 	imd->path_str = cf_strdup(path_str);
->>>>>>> 4f200a36
 	return AS_SINDEX_OK;
 }
 
@@ -7021,31 +6793,11 @@
 		INFO_COMMAND_SINDEX_FAILCODE(AS_PROTO_RESULT_FAIL_INDEX_FOUND,
 				"Index with the same name already exists or this bin has already been indexed.");
 		goto ERR;
-<<<<<<< HEAD
-	}
-	else if (res == AS_SINDEX_ERR_PARAM) {
-		cf_info(AS_INFO, "Index-name is too long, should be a max of: %d.", AS_ID_INAME_SZ - 1);
-		INFO_COMMAND_SINDEX_FAILCODE(AS_PROTO_RESULT_FAIL_INDEX_NAME_MAXLEN,
-				"Index-name is too long.");
-		goto ERR;
-	}
-	else if (res == AS_SINDEX_ERR_MAXCOUNT) {
-		cf_info(AS_INFO, "More than %d index are not allowed per namespace.", AS_SINDEX_MAX);
-		INFO_COMMAND_SINDEX_FAILCODE(AS_PROTO_RESULT_FAIL_INDEX_MAXCOUNT,
-				"Reached maximum number of sindex allowed");
-		goto ERR;
-
-	}
-	else if (res != AS_SINDEX_OK) {
-		cf_info(AS_INFO, "Index creation failed. Error %d", res);
-		INFO_COMMAND_SINDEX_FAILCODE(AS_PROTO_RESULT_FAIL_INDEX_GENERIC,"");
-=======
 	}
 	else if (res == AS_SINDEX_ERR_MAXCOUNT) {
 		cf_warning(AS_INFO, "SINDEX CREATE : More than %d index are not allowed per namespace.", AS_SINDEX_MAX);
 		INFO_COMMAND_SINDEX_FAILCODE(AS_PROTO_RESULT_FAIL_INDEX_MAXCOUNT,
 				"Reached maximum number of sindex allowed");
->>>>>>> 4f200a36
 		goto ERR;
 	}
 
@@ -7144,11 +6896,7 @@
 	char ns_str[AS_ID_NAMESPACE_SZ];
 	int ns_len = sizeof(ns_str);
 	int ret    = 0;
-<<<<<<< HEAD
-	
-=======
-
->>>>>>> 4f200a36
+
 	ret = as_info_parameter_get(params, "ns", ns_str, &ns_len);
 	if (ret) {
 		if (ret == -2) {
@@ -7160,19 +6908,11 @@
 		else {
 			cf_warning(AS_INFO, "%s : invalid namespace", sindex_cmd);
 			INFO_COMMAND_SINDEX_FAILCODE(AS_PROTO_RESULT_FAIL_PARAMETER,
-<<<<<<< HEAD
-				"Namespace Not Specified");		
+				"Namespace Not Specified");
 		}
 		return -1;
 	}
-	
-=======
-				"Namespace Not Specified");
-		}
-		return -1;
-	}
-
->>>>>>> 4f200a36
+
 	*ns = as_namespace_get_byname(ns_str);
 	if (!*ns) {
 		cf_warning(AS_INFO, "%s : namespace %s not found", sindex_cmd, ns_str);
@@ -7199,11 +6939,7 @@
 		return -1;
 	}
 
-<<<<<<< HEAD
-	cf_info(AS_SINDEX, "%s : received request on index %s - namespace %s", 
-=======
 	cf_info(AS_SINDEX, "%s : received request on index %s - namespace %s",
->>>>>>> 4f200a36
 			sindex_cmd, index_name_str, ns_str);
 
 	*iname = cf_strdup(index_name_str);
@@ -7212,30 +6948,18 @@
 }
 
 int info_command_sindex_repair(char *name, char *params, cf_dyn_buf *db) {
-<<<<<<< HEAD
-	
-=======
->>>>>>> 4f200a36
 	as_namespace *ns = NULL;
 	char * iname = NULL;
 	if (as_info_parse_ns_iname(params, &ns, &iname, db, "SINDEX REPAIR")) {
 		return 0;
 	}
-<<<<<<< HEAD
-	
-=======
-
->>>>>>> 4f200a36
+
 	int resp = as_sindex_repair(ns, iname);
 	if (resp) {
 		cf_dyn_buf_append_string(db, "Sindex repair failed");
 		INFO_COMMAND_SINDEX_FAILCODE(as_sindex_err_to_clienterr(resp, __FILE__, __LINE__),
 			as_sindex_err_str(resp));
-<<<<<<< HEAD
-		cf_warning(AS_INFO, "SINDEX REPAIR : for index %s - ns %s failed with error %d", 
-=======
 		cf_warning(AS_INFO, "SINDEX REPAIR : for index %s - ns %s failed with error %d",
->>>>>>> 4f200a36
 			iname, ns->name, resp);
 	}
 	else {
@@ -7313,22 +7037,14 @@
 	if (as_info_parse_ns_iname(params, &ns, &iname, db, "SINDEX STAT")) {
 		return 0;
 	}
-<<<<<<< HEAD
-	
-=======
-
->>>>>>> 4f200a36
+
 	int resp = as_sindex_stats_str(ns, iname, db);
 	if (resp)  {
 		cf_dyn_buf_append_string(db, "Sindex stat failed");
 		INFO_COMMAND_SINDEX_FAILCODE(
 				as_sindex_err_to_clienterr(resp, __FILE__, __LINE__),
 				as_sindex_err_str(resp));
-<<<<<<< HEAD
-		cf_warning(AS_INFO, "SINDEX STAT : for index %s - ns %s failed with error %d", 
-=======
 		cf_warning(AS_INFO, "SINDEX STAT : for index %s - ns %s failed with error %d",
->>>>>>> 4f200a36
 			iname, ns->name, resp);
 	}
 
@@ -7366,11 +7082,7 @@
 	}
 	else {
 		cf_info(AS_INFO, "SINDEX HISTOGRAM : invalid OP");
-<<<<<<< HEAD
-		cf_dyn_buf_append_string(db, "Invalid Op");	
-=======
 		cf_dyn_buf_append_string(db, "Invalid Op");
->>>>>>> 4f200a36
 		goto END;
 	}
 
@@ -7380,69 +7092,6 @@
 		INFO_COMMAND_SINDEX_FAILCODE(
 				as_sindex_err_to_clienterr(resp, __FILE__, __LINE__),
 				as_sindex_err_str(resp));
-<<<<<<< HEAD
-		cf_warning(AS_INFO, "SINDEX HISTOGRAM : for index %s - ns %s failed with error %d", 
-			iname, ns->name, resp);
-	} else {
-		cf_dyn_buf_append_string(db, "Ok");
-		cf_info(AS_INFO, "SINDEX HISTOGRAM : for index %s - ns %s histogram is set as %s", 
-			iname, ns->name, op);
-	}
-
-END:
-	if (iname) {
-		cf_free(iname);
-	}
-	return(0);
-}
-
-int info_command_sindex_qnodemap(char *name, char *params, cf_dyn_buf *db)
-{
-	int found = 0;
-
-	for (int i = 0; i < g_config.namespaces; i++) {
-		as_namespace *ns = g_config.namespace[i];
-
-		for (int j = 0; j < AS_PARTITIONS; j++) {
-			// ns name
-			cf_dyn_buf_append_string(db, ns->name);
-			cf_dyn_buf_append_string(db, ":");
-
-			as_partition *p = &ns->partitions[j];
-			// pid
-			cf_dyn_buf_append_int(db, j);
-			cf_dyn_buf_append_string(db, ":");
-			// size
-			cf_dyn_buf_append_uint32(db, p->vp ? p->vp->elements : 0);
-			cf_dyn_buf_append_string(db, ":");
-			// state
-			cf_dyn_buf_append_char(db, as_partition_getstate_str(p->state));
-			cf_dyn_buf_append_string(db, ":");
-			// Qnode
-			char qnode[128];
-			sprintf(qnode, "%"PRIX64"", p->qnode);
-			cf_dyn_buf_append_string(db, qnode);
-			cf_dyn_buf_append_string(db, ":");
-			// Current Node Type
-			if (g_config.self_node == p->replica[0])
-				cf_dyn_buf_append_string(db, "M");
-			else
-				cf_dyn_buf_append_string(db, "R");
-
-			if (g_config.self_node == p->qnode)
-				cf_dyn_buf_append_string(db, "Q");
-			cf_dyn_buf_append_string(db, ":");
-			cf_dyn_buf_append_uint64(db, (uint64_t) p->vp->elements);
-			cf_dyn_buf_append_char(db, ';');
-		}
-		found++;
-	}
-	if (found == 0) {
-		cf_dyn_buf_append_string(db, "Empty");
-	}
-	else {
-		cf_dyn_buf_chomp(db);
-=======
 		cf_warning(AS_INFO, "SINDEX HISTOGRAM : for index %s - ns %s failed with error %d",
 			iname, ns->name, resp);
 	} else {
@@ -7454,7 +7103,6 @@
 END:
 	if (iname) {
 		cf_free(iname);
->>>>>>> 4f200a36
 	}
 	return(0);
 }
@@ -7545,11 +7193,7 @@
 	as_info_set("node", istr, true);                     // Node ID. Unique 15 character hex string for each node based on the mac address and port.
 	as_info_set("name", istr, false);                    // Alias to 'node'.
 	// Returns list of features supported by this server
-<<<<<<< HEAD
-	as_info_set("features", "float;batch-index;replicas-all;replicas-master;replicas-prole;udf", true);
-=======
 	as_info_set("features", "cdt-list;pipelining;geo;float;batch-index;replicas-all;replicas-master;replicas-prole;udf", true);
->>>>>>> 4f200a36
 	if (g_config.hb_mode == AS_HB_MODE_MCAST) {
 		sprintf(istr, "%s:%d", g_config.hb_addr, g_config.hb_port);
 		as_info_set("mcast", istr, false);               // Returns the multicast heartbeat address and port used by this server. Only available in multicast heartbeat mode.
@@ -7564,19 +7208,11 @@
 				"dump-fabric;dump-hb;dump-migrates;dump-msgs;dump-paxos;dump-smd;"
 				"dump-wb;dump-wb-summary;dump-wr;dun;get-config;get-sl;hist-dump;"
 				"hist-track-start;hist-track-stop;jem-stats;jobs;latency;log;log-set;"
-<<<<<<< HEAD
-				"logs;mcast;mem;mesh;mstats;mtrace;name;namespace;namespaces;node;"
-				"service;services;services-alumni;services-alumni-reset;set-config;"
-				"set-log;sets;set-sl;show-devices;sindex;sindex-create;sindex-delete;"
-				"sindex-histogram;sindex-qnodemap;sindex-repair;"
-				"smd;snub;statistics;status;tip;tip-clear;undun;version;"
-=======
 				"log-message;logs;mcast;mem;mesh;mstats;mtrace;name;namespace;namespaces;node;"
 				"service;services;services-alumni;services-alumni-reset;set-config;"
 				"set-log;sets;set-sl;show-devices;sindex;sindex-create;sindex-delete;"
 				"sindex-histogram;sindex-repair;"
 				"smd;snub;statistics;status;tip;tip-clear;undun;unsnub;version;"
->>>>>>> 4f200a36
 				"xdr-min-lastshipinfo",
 				false);
 	/*
@@ -7594,22 +7230,6 @@
 	as_info_set_dynamic("namespaces", info_get_namespaces, false);                    // Returns a list of namespace defined on this server.
 	as_info_set_dynamic("objects", info_get_objects, false);                          // Returns the number of objects stored on this server.
 	as_info_set_dynamic("partition-generation", info_get_partition_generation, true); // Returns the current partition generation.
-<<<<<<< HEAD
-	as_info_set_dynamic("partition-info", info_get_partition_info, false);  // Returns partition ownership information.
-	as_info_set_dynamic("replicas-read",info_get_replicas_read, false);     //
-	as_info_set_dynamic("replicas-prole",info_get_replicas_prole, false);   // Base 64 encoded binary representation of partitions this node is prole (replica) for.
-	as_info_set_dynamic("replicas-write",info_get_replicas_write, false);   //
-	as_info_set_dynamic("replicas-master",info_get_replicas_master, false); // Base 64 encoded binary representation of partitions this node is master (replica) for.
-	as_info_set_dynamic("replicas-all", info_get_replicas_all, false);      // Base 64 encoded binary representation of partitions this node is replica for.
-	as_info_set_dynamic("service",info_get_service, false);           // IP address and server port for this node, expected to be a single.
-	                                                                  // address/port per node, may be multiple address if this node is configured.
-	                                                                  // to listen on multiple interfaces (typically not advised).
-	as_info_set_dynamic("services",info_get_services, true);          // List of addresses of neighbor cluster nodes to advertise for Application to connect.
-	as_info_set_dynamic("services-alumni",info_get_services_alumni, true); // All neighbor addresses (services) this server has ever know about.
-	as_info_set_dynamic("services-alumni-reset",info_services_alumni_reset, false); // Reset the services alumni to equal services
-	as_info_set_dynamic("sets", info_get_sets, false);                // Returns set statistics for all or a particular set.
-	as_info_set_dynamic("statistics", info_get_stats, true);          // Returns system health and usage stats for this server.
-=======
 	as_info_set_dynamic("partition-info", info_get_partition_info, false);            // Returns partition ownership information.
 	as_info_set_dynamic("replicas-all", info_get_replicas_all, false);                // Base 64 encoded binary representation of partitions this node is replica for.
 	as_info_set_dynamic("replicas-master", info_get_replicas_master, false);          // Base 64 encoded binary representation of partitions this node is master (replica) for.
@@ -7625,7 +7245,6 @@
 	as_info_set_dynamic("services-alumni-reset", info_services_alumni_reset, false);  // Reset the services alumni to equal services
 	as_info_set_dynamic("sets", info_get_sets, false);                                // Returns set statistics for all or a particular set.
 	as_info_set_dynamic("statistics", info_get_stats, true);                          // Returns system health and usage stats for this server.
->>>>>>> 4f200a36
 
 #ifdef INFO_SEGV_TEST
 	as_info_set_dynamic("segvtest", info_segv_test, true);
@@ -7661,10 +7280,7 @@
 	as_info_set_command("hist-track-stop", info_command_hist_track, PERM_SERVICE_CTRL);       // Stop histogram tracking.
 	as_info_set_command("jem-stats", info_command_jem_stats, PERM_LOGGING_CTRL);              // Print JEMalloc statistics to the log file.
 	as_info_set_command("latency", info_command_hist_track, PERM_NONE);                       // Returns latency and throughput information.
-<<<<<<< HEAD
-=======
 	as_info_set_command("log-message", info_command_log_message, PERM_NONE);                  // Log a message.
->>>>>>> 4f200a36
 	as_info_set_command("log-set", info_command_log_set, PERM_LOGGING_CTRL);                  // Set values in the log system.
 	as_info_set_command("mem", info_command_mem, PERM_NONE);                                  // Report on memory usage.
 	as_info_set_command("mstats", info_command_mstats, PERM_LOGGING_CTRL);                    // Dump GLibC-level memory stats.
@@ -7679,10 +7295,7 @@
 	as_info_set_command("tip", info_command_tip, PERM_SERVICE_CTRL);                          // Add external IP to mesh-mode heartbeats.
 	as_info_set_command("tip-clear", info_command_tip_clear, PERM_SERVICE_CTRL);              // Clear tip list from mesh-mode heartbeats.
 	as_info_set_command("undun", info_command_undun, PERM_SERVICE_CTRL);                      // Instruct this server to not ignore another node.
-<<<<<<< HEAD
-=======
 	as_info_set_command("unsnub", info_command_unsnub, PERM_SERVICE_CTRL);                    // Stop ignoring heartbeats from the specified node(s).
->>>>>>> 4f200a36
 	as_info_set_command("xdr-min-lastshipinfo", info_command_get_min_config, PERM_NONE);      // Get the min XDR lastshipinfo.
 
 	// SINDEX
@@ -7704,10 +7317,6 @@
 	// Undocumented Secondary Index Command
 	as_info_set_command("sindex-histogram", info_command_sindex_histogram, PERM_SERVICE_CTRL);
 	as_info_set_command("sindex-repair", info_command_sindex_repair, PERM_SERVICE_CTRL);
-<<<<<<< HEAD
-	as_info_set_command("sindex-qnodemap", info_command_sindex_qnodemap, PERM_NONE);
-=======
->>>>>>> 4f200a36
 
 	as_info_set_dynamic("query-list", as_query_list, false);
 	as_info_set_command("query-kill", info_command_query_kill, PERM_QUERY_MANAGE);
