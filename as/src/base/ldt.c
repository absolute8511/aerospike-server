--- conflicted
+++ resolved
@@ -113,7 +113,6 @@
  *   Each LDT has version in it which is different from the what is in the partition. This version 
  *   is per LDT, which gets regenerated every time LDT data is migrated from a partition version to 
  *   another partition version. (signifying something changed in the record). 
-<<<<<<< HEAD
  *
  *   This version is embedded in the child sub record. So child subrecord digest look list <SUBD:version> 
  *   (where last 8 bytes is version). What it means is at any point in time same subrecord can exist 
@@ -139,33 +138,6 @@
  *
  *   - 6 bytes are based on system clock [8-14]
  *
-=======
- *
- *   This version is embedded in the child sub record. So child subrecord digest look list <SUBD:version> 
- *   (where last 8 bytes is version). What it means is at any point in time same subrecord can exist 
- *   as different digest in the Aerospike but the one which version matching parent's version is valid 
- *   one, others are cleaned up by the background GC task. 
- *
- * - The LDT subrecord has its own digest to identify it. Following logic is used to make sure that 
- *   in entire life of server no two subrecord digest which is generated repeat.  
- *   [See ldt_aerospike.c for randomizer function ]
- *
- *   - 12 bits of partition distinguishing bits and hence LDT_SUB for record in two different partition 
- *     are in different space. This also means the when LDT_SUB digest is generated on two different 
- *     nodes they can never collide as at any point of time the write to record in a given partition
- *     happens only on one node.
- *
- *   - 2 bytes for lock has [2-3] for same lock
- *
- *   - 3 random bytes to make sure of uniqueness. At a given clock time on multiple node. [4-6]. The 
- *     seed for this random number if picked from the digest itself to make it thread safe for a digest.
- *
- *   - 1 byte to for the storage distribution ... [7]. We want to make sure LDT subrecord falls on the 
- *     same device as the LDT record
- *
- *   - 6 bytes are based on system clock [8-14]
- *
->>>>>>> 4f200a36
  *   - 6 bytes of version which is generated at partition version creation
  *
  * - Read/Write: Because LDT are huge size we cannot ship get op (duplicate resolution) for entire 
@@ -189,11 +161,7 @@
  *   -- If there are duplicates; find the winning node i.e node with winning LDT record based on parent 
  *      generation + ttl out of all the duplicate versions (it could be master / primary version / 
  *      zombie). Ship the operation to that node using proxy subsystem. 
-<<<<<<< HEAD
- *   -- Apply LDT UDF on the winning node and replicate to (master / replica / qnode)
-=======
  *   -- Apply LDT UDF on the winning node and replicate to (master / replica )
->>>>>>> 4f200a36
  * 
  *
  * - Replication: Replication at both at the time of the duplicates/migration and at the normal runtime 
@@ -210,11 +178,7 @@
  *   -- After write is applied pack up parent and all the modified sub record in single message along with 
  *      -- The source partition's current version 
  *      -- The source current outgoing migration LDT version.
-<<<<<<< HEAD
- *      and send it to master (in case write happens on non-master node) replicas and qnode.
-=======
  *      and send it to master (in case write happens on non-master node) replicas.
->>>>>>> 4f200a36
  *   -- At the destination on receiving the replication request check source partition version and destination 
  *      partition version. 
  *      - If the replication request is coming from partition version which is different then
@@ -986,47 +950,14 @@
 		char * valstr =  as_val_tostring(valp);
 		cf_detail(AS_LDT, "After property map set result %s", valstr );
 		cf_free(valstr);
-<<<<<<< HEAD
-	}
-
-	// Abstract it out in some API .. bad duplication here  ...
-	as_buffer buf;
-	as_buffer_init(&buf);
-	as_serializer s;
-	as_msgpack_init(&s);
-	int res = as_serializer_serialize(&s, valp, &buf);
-
-	if (res != 0) {
-		cf_warning(AS_LDT, "as_ldt_parent_storage_set_version: Map serialization failure (%d), res");
-		as_serializer_destroy(&s);
-		as_buffer_destroy(&buf);
-		as_val_destroy(valp);
-		return -4;
-	}
-
-#if 0
-	// Check not needed space is already there
-	if ( !as_storage_bin_can_fit(rd->ns, buf.size) ) {
-		cf_warning(AS_UDF, "map-list: bin size too big");
-		rsp = -1;
-=======
->>>>>>> 4f200a36
-	}
-
-	int pbytes = 0;
+	}
+
 	if (rd->ns->storage_data_in_memory) {
-<<<<<<< HEAD
-		as_bin_particle_replace_from_mem(binp, AS_PARTICLE_TYPE_HIDDEN_MAP, buf.data, buf.size);
-	}
-	else {
-		pbytes = (int)as_bin_particle_stack_from_mem(binp, pp_stack_particles, AS_PARTICLE_TYPE_HIDDEN_MAP, buf.data, buf.size);
-=======
 		as_bin_particle_replace_from_asval(binp, valp);
 		// TODO - check for failure?
 	}
 	else {
 		as_bin_particle_stack_from_asval(binp, pp_stack_particles, valp);
->>>>>>> 4f200a36
 	}
 
 	as_bin_particle_map_set_hidden(binp);
@@ -1036,11 +967,7 @@
 	//PRINT_STACK();
 
 	rd->write_to_device = true;
-<<<<<<< HEAD
-	return pbytes;
-=======
 	return 0;
->>>>>>> 4f200a36
 }
 
 /*
@@ -1076,11 +1003,7 @@
 		}
 		rv                      = -1;
 	} else {
-<<<<<<< HEAD
-		const as_val * valp           = as_val_frombin( binp );
-=======
 		const as_val * valp           = as_bin_particle_to_asval( binp );
->>>>>>> 4f200a36
 		if (!valp) {
 			if (no_fail) {
 				cf_warning(AS_LDT, "Property Bin %s Corrupted", REC_LDT_CTRL_BIN);
@@ -1686,11 +1609,7 @@
 as_ldt_leaf_getNext(as_storage_rd *rd)
 {
 	as_bin * bb    = as_bin_get(rd, "LsrControlBin");
-<<<<<<< HEAD
-	as_val * srMap = as_val_frombin(bb);
-=======
 	as_val * srMap = as_bin_particle_to_asval(bb);
->>>>>>> 4f200a36
 
 	char key_buffer[2]; as_string key;
 	as_ldt_get_key((char)LF_NextPage, &key, key_buffer);
@@ -1730,11 +1649,7 @@
 as_ldt_leaf_scan(as_storage_rd *rd)
 {
 	as_bin * bb  = as_bin_get(rd, "LsrListBin");
-<<<<<<< HEAD
-	as_list *sl  = (as_list *)as_val_frombin(bb); 
-=======
 	as_list *sl  = (as_list *)as_bin_particle_to_asval(bb);
->>>>>>> 4f200a36
 	return sl;
 }
 
@@ -1830,21 +1745,12 @@
 as_val *
 as_llist_scan(as_namespace *ns, as_index_tree *sub_tree, as_storage_rd  *rd, as_bin *binp) 
 {
-<<<<<<< HEAD
-	uint8_t type = as_particle_type_convert(as_bin_get_particle_type(binp));
-	if (type != AS_PARTICLE_TYPE_LIST) {
-		return NULL;
-	}
-
-	as_val * valp  = as_val_frombin(binp);
-=======
 	uint8_t type = as_bin_get_particle_type(binp);
 	if (! (type == AS_PARTICLE_TYPE_LIST || type == AS_PARTICLE_TYPE_HIDDEN_LIST)) {
 		return NULL;
 	}
 
 	as_val * valp  = as_bin_particle_to_asval(binp);
->>>>>>> 4f200a36
 	if (!valp) {
 		cf_warning(AS_LDT, "Property Bin %s Corrupted", SUBREC_PROP_BIN);
 		return NULL;
@@ -1883,8 +1789,6 @@
 	return (as_val *)result_list;
 }
 
-<<<<<<< HEAD
-=======
 /*
  * Parse (Actually, probe) the error string, and if we see this pattern:
  * FileName:Line# 4digits:LDT-<Error String>
@@ -2042,7 +1946,6 @@
 	return;
 }
 
->>>>>>> 4f200a36
 void
 as_ldt_get_property(as_rec_props *props, bool *is_ldt_parent,
 		bool *is_ldt_sub)
