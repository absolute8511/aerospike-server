--- conflicted
+++ resolved
@@ -338,17 +338,9 @@
 										particle_buf,
 										rd->ns->storage_data_in_memory);
 				} else {
-<<<<<<< HEAD
 					cf_warning(AS_UDF, "udf_aerospike_setbin: Allocation Error [String: bin %s "
 										"data size too big: pbytes %d]... Fail",
 										bname, pbytes);
-=======
-					cf_warning(AS_UDF, "udf_aerospike_setbin: Invalid Operation [string bin %s data size too big: pbytes %d"
-								" pdata %p cur_part+pbytes %p pend %p]... Fail", bname, pbytes,
-								urecord->particle_data, urecord->cur_particle_data + pbytes,
-								urecord->end_particle_data);
->>>>>>> cb8dc753
-					ret = -1;
 					break;
 				}
 			}
@@ -368,16 +360,9 @@
 					as_particle_frombuf(b, AS_PARTICLE_TYPE_BLOB, s, l, particle_buf,
 										rd->ns->storage_data_in_memory);
 				} else {
-<<<<<<< HEAD
 					cf_warning(AS_UDF, "udf_aerospike_setbin: Allocation Error [Bytes: bin %s "
 										"data size too big: pbytes %d]... Fail",
 										bname, pbytes);
-=======
-					cf_warning(AS_UDF, "udf_aerospike_setbin: Invalid Operation [bytes bin %s data size too big pbytes %d"
-								" pdata %p cur_part+pbytes %p pend %p]... Fail", bname, pbytes,
-								urecord->particle_data, urecord->cur_particle_data + pbytes,
-								urecord->end_particle_data);
->>>>>>> cb8dc753
 					ret = -1;
 					break;
 				}
@@ -400,15 +385,9 @@
 										particle_buf,
 										rd->ns->storage_data_in_memory);
 				} else {
-<<<<<<< HEAD
 					cf_warning(AS_UDF, "udf_aerospike_setbin: Allocation Error [Bool: bin %s "
 										"data size too big: pbytes %d]... Fail",
 										bname, pbytes);
-=======
-					cf_warning(AS_UDF, "udf_aerospike_setbin: Invalid Operation [bool bin %s data size too big: pbytes %d %p %p %p]... Fail",
-								bname, pbytes, urecord->particle_data, urecord->cur_particle_data,
-								urecord->end_particle_data);
->>>>>>> cb8dc753
 					ret = -1;
 					break;
 				}
@@ -430,15 +409,9 @@
 										(uint8_t *) &j, 8, particle_buf,
 										rd->ns->storage_data_in_memory);
 				} else {
-<<<<<<< HEAD
 					cf_warning(AS_UDF, "udf_aerospike_setbin: Allocation Error [Integer: bin %s "
 										"data size too big: pbytes %d]... Fail",
 										bname, pbytes);
-=======
-					cf_warning(AS_UDF, "udf_aerospike_setbin: Invalid Operation [int bin %s data size too big: pbytes %d %p %p %p]... Fail",
-								bname, pbytes, urecord->particle_data, urecord->cur_particle_data,
-								urecord->end_particle_data);
->>>>>>> cb8dc753
 					ret = -1;
 					break;
 				}
@@ -482,16 +455,9 @@
 					as_particle_frombuf(b, ptype, (uint8_t *) buf.data, buf.size,
 										particle_buf, rd->ns->storage_data_in_memory);
 				} else {
-<<<<<<< HEAD
 					cf_warning(AS_UDF, "udf_aerospike_setbin: Allocation Error [Map-List: bin %s "
 										"data size too big: pbytes %d]... Fail",
 										bname, pbytes);
-=======
-					cf_warning(AS_UDF, "udf_aerospike_setbin: Invalid Operation [map-list: bin data size too big: pbytes %d %p %p %p]... Fail",
-								pbytes, urecord->particle_data, urecord->cur_particle_data,
-								urecord->end_particle_data);
->>>>>>> cb8dc753
-					rsp = -1;
 				}
 			}
 			as_serializer_destroy(&s);
