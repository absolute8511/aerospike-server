--- conflicted
+++ resolved
@@ -116,14 +116,6 @@
 		return -1;
 	}
 
-<<<<<<< HEAD
-	SINDEX_BINS_SETUP(sbins, rd->ns->sindex_cnt);
-	int sbins_populated  = 0;
-	bool has_sindex = as_sindex_ns_has_sindex(rd->ns);
-	if (has_sindex) {
-		SINDEX_GRLOCK();
-		sbins_populated += as_sindex_sbins_from_bin(rd->ns, as_index_get_set_name(rd->r, rd->ns), b, sbins, AS_SINDEX_OP_DELETE);
-=======
 	const char * set_name = as_index_get_set_name(rd->r, rd->ns);
 	
 	bool has_sindex = as_sindex_ns_has_sindex(rd->ns);
@@ -137,7 +129,6 @@
 	if (has_sindex) {
 		si_arr_index += as_sindex_arr_lookup_by_set_binid_lockfree(rd->ns, set_name, b->id, &si_arr[si_arr_index]);
 		sbins_populated += as_sindex_sbins_from_bin(rd->ns, set_name, b, sbins, AS_SINDEX_OP_DELETE);
->>>>>>> 4f200a36
 		SINDEX_GUNLOCK();
 	}
 
@@ -154,14 +145,9 @@
 		cf_warning(AS_UDF, "udf_aerospike_delbin: Internal Error [Deleting non-existing bin %s]... Fail", bname);
 	}
 
-<<<<<<< HEAD
-	if (has_sindex && sbins_populated > 0) {
-		as_sindex_sbin_freeall(sbins, sbins_populated);
-=======
 	if (has_sindex) {
 		as_sindex_sbin_freeall(sbins, sbins_populated);
 		as_sindex_release_arr(si_arr, si_arr_index);
->>>>>>> 4f200a36
 	}
 
 	return 0;
@@ -192,37 +178,6 @@
  * 		udf_aerospike_setbin
  */
 uint8_t *
-<<<<<<< HEAD
-udf__aerospike_get_particle_buf(udf_record *urecord, udf_record_bin *ubin, uint8_t type, int pbytes)
-{
-	if (pbytes > urecord->rd->ns->storage_write_block_size) {
-		cf_warning(AS_UDF, "udf__aerospike_get_particle_buf: Invalid Operation [Bin %s data too big size=%d]... Fail", ubin->name, pbytes);
-		return NULL;
-	}
-
-	int alloc_size = 0;
-	switch(type) {
-		case AS_LIST:
-		case AS_BYTES:
-		case AS_MAP:
-		case AS_STRING: {
-			alloc_size = urecord->rd->ns->storage_write_block_size;
-			break;
-		}
-		case AS_BOOLEAN:
-		case AS_INTEGER:
-		case AS_DOUBLE: {
-			alloc_size = pbytes;
-			break;
-		}
-		default: {
-			cf_warning (AS_UDF, "udf__aerospike_get_particle_buf: Unknown Particle Type");
-			break;
-		}
-	}
-
-	uint8_t *buf = NULL;
-=======
 udf__aerospike_get_particle_buf(udf_record *urecord, udf_record_bin *ubin, uint32_t pbytes)
 {
 	if (pbytes > urecord->rd->ns->storage_write_block_size) {
@@ -233,7 +188,6 @@
 	uint32_t alloc_size = pbytes == 0 ? 0 : urecord->rd->ns->storage_write_block_size;
 	uint8_t *buf = NULL;
 
->>>>>>> 4f200a36
 	if (ubin->particle_buf) {
 		buf = ubin->particle_buf;
 	} else {
@@ -318,34 +272,16 @@
 	as_storage_rd * rd      = urecord->rd;
 	as_transaction *tr      = urecord->tr;
 
-<<<<<<< HEAD
-	SINDEX_BINS_SETUP(sbins, 2 * rd->ns->sindex_cnt);
-	int sbins_populated = 0;
-	bool has_sindex          = as_sindex_ns_has_sindex(rd->ns);
-	if (has_sindex) {
-		SINDEX_GRLOCK();
-	}
-
-=======
->>>>>>> 4f200a36
 	as_bin * b = as_bin_get_or_create(rd, bname);
 
 	if ( !b ) {
 		cf_warning(AS_UDF, "udf_aerospike_setbin: Internal Error [Bin %s not found.. Possibly ran out of bins]... Fail", bname);
 		return -1;
 	}
-<<<<<<< HEAD
-	else {
-		if (has_sindex ) {
-			sbins_populated += as_sindex_sbins_from_bin(rd->ns, as_index_get_set_name(rd->r, rd->ns), 
-								b, &sbins[sbins_populated], AS_SINDEX_OP_DELETE);
-		}
-=======
 
 	bool has_sindex = as_sindex_ns_has_sindex(rd->ns);
 	if (has_sindex) {
 		SINDEX_GRLOCK();
->>>>>>> 4f200a36
 	}
 	SINDEX_BINS_SETUP(sbins, 2 * rd->ns->sindex_cnt);
 	as_sindex * si_arr[2 * rd->ns->sindex_cnt];
@@ -353,13 +289,10 @@
 	int si_arr_index = 0;
 	const char * set_name = as_index_get_set_name(rd->r, rd->ns);
 
-<<<<<<< HEAD
-=======
 	if (has_sindex ) {
 		si_arr_index += as_sindex_arr_lookup_by_set_binid_lockfree(rd->ns, set_name, b->id, &si_arr[si_arr_index]);
 		sbins_populated += as_sindex_sbins_from_bin(rd->ns, set_name, b, &sbins[sbins_populated], AS_SINDEX_OP_DELETE);
 	}
->>>>>>> 4f200a36
 
 	// we know we are doing an update now, make sure there is particle data,
 	// set to be 1 wblock size now @TODO!
@@ -367,158 +300,6 @@
 
 	cf_detail(AS_UDF, "udf_setbin: bin %s type %d ", bname, type );
 
-<<<<<<< HEAD
-	switch(type) {
-		case AS_STRING: {
-			as_string * v   = as_string_fromval(val);
-			byte *      s   = (byte *) as_string_tostring(v);
-			size_t      l   = as_string_len(v);
-
-			// Save for later.
-			// cf_detail(AS_UDF, "udf_setbin: string: binname %s value is %s",bname,s);
-
-			if (rd->ns->storage_data_in_memory) {
-				as_bin_particle_replace_from_mem(b, AS_PARTICLE_TYPE_STRING, s, l);
-			} else {
-				pbytes = as_particle_size_from_mem(AS_PARTICLE_TYPE_STRING, s, l);
-				uint8_t *particle_buf = udf__aerospike_get_particle_buf(urecord, &urecord->updates[offset], type, pbytes);
-				if (particle_buf) {
-					as_bin_particle_stack_from_mem(b, particle_buf, AS_PARTICLE_TYPE_STRING, s, l);
-				} else {
-					cf_warning(AS_UDF, "udf_aerospike_setbin: Allocation Error [String: bin %s "
-										"data size too big: pbytes %d]... Fail",
-										bname, pbytes);
-					ret = -4;
-					break;
-				}
-			}
-			break;
-		}
-		case AS_BYTES: {
-			as_bytes *  v   = as_bytes_fromval(val);
-			uint8_t *   s   = as_bytes_get(v);
-			size_t      l   = as_bytes_size(v);
-
-			if (rd->ns->storage_data_in_memory) {
-				as_bin_particle_replace_from_mem(b, AS_PARTICLE_TYPE_BLOB, s, l);
-			} else {
-				pbytes = as_particle_size_from_mem(AS_PARTICLE_TYPE_BLOB, s, l);
-				uint8_t *particle_buf = udf__aerospike_get_particle_buf(urecord, &urecord->updates[offset], type, pbytes);
-				if (particle_buf) {
-					as_bin_particle_stack_from_mem(b, particle_buf, AS_PARTICLE_TYPE_BLOB, s, l);
-				} else {
-					cf_warning(AS_UDF, "udf_aerospike_setbin: Allocation Error [Bytes: bin %s "
-										"data size too big: pbytes %d]... Fail",
-										bname, pbytes);
-					ret = -4;
-					break;
-				}
-			}
-			break;
-		}
-		case AS_BOOLEAN: {
-			as_boolean *    v   = as_boolean_fromval(val);
-			int64_t         i   = (int64_t) as_boolean_get(v);
-
-			if (rd->ns->storage_data_in_memory) {
-				as_bin_particle_replace_from_mem(b, AS_PARTICLE_TYPE_INTEGER, (uint8_t *) &i, 8);
-			} else {
-				pbytes = as_particle_size_from_mem(AS_PARTICLE_TYPE_INTEGER, (uint8_t *) &i, 8);
-				uint8_t *particle_buf = udf__aerospike_get_particle_buf(urecord, &urecord->updates[offset], type, pbytes);
-				if (particle_buf) {
-					as_bin_particle_stack_from_mem(b, particle_buf, AS_PARTICLE_TYPE_INTEGER, (uint8_t *) &i, 8);
-				} else {
-					cf_warning(AS_UDF, "udf_aerospike_setbin: Allocation Error [Bool: bin %s "
-										"data size too big: pbytes %d]... Fail",
-										bname, pbytes);
-					ret = -4;
-					break;
-				}
-			}
-			break;
-		}
-		case AS_INTEGER: {
-			as_integer *    v   = as_integer_fromval(val);
-			int64_t         i   = as_integer_get(v);
-
-			if (rd->ns->storage_data_in_memory) {
-				as_bin_particle_replace_from_mem(b, AS_PARTICLE_TYPE_INTEGER, (uint8_t *) &i, 8);
-			} else {
-				pbytes = as_particle_size_from_mem(AS_PARTICLE_TYPE_INTEGER, (uint8_t *) &i, 8);
-				uint8_t *particle_buf = udf__aerospike_get_particle_buf(urecord, &urecord->updates[offset], type, pbytes);
-				if (particle_buf) {
-					as_bin_particle_stack_from_mem(b, particle_buf, AS_PARTICLE_TYPE_INTEGER, (uint8_t *) &i, 8);
-				} else {
-					cf_warning(AS_UDF, "udf_aerospike_setbin: Allocation Error [Integer: bin %s "
-										"data size too big: pbytes %d]... Fail",
-										bname, pbytes);
-					ret = -4;
-					break;
-				}
-			}
-			break;
-		}
-		case AS_DOUBLE: {
-			as_double *     v   = as_double_fromval(val);
-			double          x   = as_double_get(v);
-
-			if (rd->ns->storage_data_in_memory) {
-				as_bin_particle_replace_from_mem(b, AS_PARTICLE_TYPE_FLOAT, (uint8_t *) &x, 8);
-			} else {
-				pbytes = as_particle_size_from_mem(AS_PARTICLE_TYPE_FLOAT, (uint8_t *) &x, 8);
-				uint8_t *particle_buf = udf__aerospike_get_particle_buf(urecord, &urecord->updates[offset], type, pbytes);
-				if (particle_buf) {
-					as_bin_particle_stack_from_mem(b, particle_buf, AS_PARTICLE_TYPE_FLOAT, (uint8_t *) &x, 8);
-				} else {
-					cf_warning(AS_UDF, "udf_aerospike_setbin: Allocation Error [Double: bin %s "
-										"data size too big: pbytes %d]... Fail",
-										bname, pbytes);
-					ret = -4;
-					break;
-				}
-			}
-			break;
-		}
-		case AS_MAP:
-		case AS_LIST: {
-			as_buffer buf;
-			as_buffer_init(&buf);
-			as_serializer s;
-			as_msgpack_init(&s);
-			int res = as_serializer_serialize(&s, (as_val *) val, &buf);
-
-			if (res != 0) {
-				cf_warning(AS_UDF, "udf_aerospike_setbin: Internal Error [map-list: serialization failure (%d)]... Fail", res);
-				ret = -1;
-				as_serializer_destroy(&s);
-				as_buffer_destroy(&buf);
-				break;
-			}
-			uint8_t ptype;
-			if (is_hidden) {
-				ptype = as_particle_type_convert_to_hidden(to_particle_type(type));
-			} else {
-				ptype = to_particle_type(type);
-			}
-			if (rd->ns->storage_data_in_memory) {
-				as_bin_particle_replace_from_mem(b, ptype, buf.data, buf.size);
-			}
-			else {
-				pbytes = as_particle_size_from_mem(ptype, buf.data, buf.size);
-				uint8_t *particle_buf = udf__aerospike_get_particle_buf(urecord, &urecord->updates[offset], type, pbytes);
-				if (particle_buf) {
-					as_bin_particle_stack_from_mem(b, particle_buf, ptype, buf.data, buf.size);
-				} else {
-					cf_warning(AS_UDF, "udf_aerospike_setbin: Allocation Error [Map-List: bin %s "
-										"data size too big: pbytes %d]... Fail",
-										bname, pbytes);
-					ret = -4;
-				}
-			}
-			as_serializer_destroy(&s);
-			as_buffer_destroy(&buf);
-			break;
-=======
 	if (rd->ns->storage_data_in_memory) {
 		if (as_bin_particle_replace_from_asval(b, val) != 0) {
 			cf_warning(AS_UDF, "udf_aerospike_setbin: [%s] failed to replace particle", bname);
@@ -531,7 +312,6 @@
 
 		if (particle_buf) {
 			as_bin_particle_stack_from_asval(b, particle_buf, val);
->>>>>>> 4f200a36
 		}
 		else {
 			cf_warning(AS_UDF, "udf_aerospike_setbin: [%s] failed to get space for particle size %u", bname, size);
@@ -539,21 +319,6 @@
 		}
 	}
 
-<<<<<<< HEAD
-	// If something fail bailout
-	if (ret) {
-		SINDEX_GUNLOCK();
-		if (sbins_populated > 0) {
-			as_sindex_sbin_freeall(sbins, sbins_populated);
-		}
-		return ret;
-	}
-	
-	// Update sindex if required
-	if (has_sindex) {
-		sbins_populated += as_sindex_sbins_from_bin(rd->ns, as_index_get_set_name(rd->r, rd->ns),
-								b, &sbins[sbins_populated], AS_SINDEX_OP_INSERT);
-=======
 	if (is_hidden && ret == 0) {
 		if (type == AS_LIST) {
 			as_bin_particle_list_set_hidden(b);
@@ -576,17 +341,13 @@
 
 		si_arr_index += as_sindex_arr_lookup_by_set_binid_lockfree(rd->ns, set_name, b->id, &si_arr[si_arr_index]);
 		sbins_populated += as_sindex_sbins_from_bin(rd->ns, set_name, b, &sbins[sbins_populated], AS_SINDEX_OP_INSERT);
->>>>>>> 4f200a36
 		SINDEX_GUNLOCK();
 		if (sbins_populated > 0) {
 			tr->flag |= AS_TRANSACTION_FLAG_SINDEX_TOUCHED;
 			as_sindex_update_by_sbin(rd->ns, as_index_get_set_name(rd->r, rd->ns), sbins, sbins_populated, &rd->keyd);	
 			as_sindex_sbin_freeall(sbins, sbins_populated);
 		}
-<<<<<<< HEAD
-=======
 		as_sindex_release_arr(si_arr, si_arr_index);
->>>>>>> 4f200a36
 	}
 
 	return ret;
@@ -692,17 +453,11 @@
 			  rd->n_bins, as_bin_inuse_count(urecord->rd), free_bins, new_bins, delta_bins);
 
 	// Check bin usage limit.
-<<<<<<< HEAD
-	if (inuse_bins + new_bins > UDF_RECORD_BIN_ULIMIT) {
-		cf_warning(AS_UDF, "bin limit of %d for UDF exceeded: %d bins in use, %d bins free, %d new bins needed",
-				(int)UDF_RECORD_BIN_ULIMIT, inuse_bins, free_bins, new_bins);
-=======
 	if ((inuse_bins + new_bins > UDF_RECORD_BIN_ULIMIT) ||
 			(urecord->flag & UDF_RECORD_FLAG_TOO_MANY_BINS)) {
 		cf_warning(AS_UDF, "bin limit of %d for UDF exceeded: %d bins in use, %d bins free, %s%d new bins needed",
 				(int)UDF_RECORD_BIN_ULIMIT, inuse_bins, free_bins,
 				(urecord->flag & UDF_RECORD_FLAG_TOO_MANY_BINS) ? ">" : "", new_bins);
->>>>>>> 4f200a36
 		goto Rollback;
 	}
 
@@ -1247,11 +1002,7 @@
 udf_aerospike_log(const as_aerospike * a, const char * file, const int line, const int lvl, const char * msg)
 {
 	(void)a;
-<<<<<<< HEAD
-	cf_fault_event(AS_UDF, lvl, file, NULL, line, (char *) msg);
-=======
 	cf_fault_event(AS_UDF, lvl, file, NULL, line, "%s", (char *) msg);
->>>>>>> 4f200a36
 	return 0;
 }
 
