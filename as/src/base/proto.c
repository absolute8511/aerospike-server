/*
 * proto.c
 *
 * Copyright (C) 2008-2015 Aerospike, Inc.
 *
 * Portions may be licensed to Aerospike, Inc. under one or more contributor
 * license agreements.
 *
 * This program is free software: you can redistribute it and/or modify it under
 * the terms of the GNU Affero General Public License as published by the Free
 * Software Foundation, either version 3 of the License, or (at your option) any
 * later version.
 *
 * This program is distributed in the hope that it will be useful, but WITHOUT
 * ANY WARRANTY; without even the implied warranty of MERCHANTABILITY or FITNESS
 * FOR A PARTICULAR PURPOSE. See the GNU Affero General Public License for more
 * details.
 *
 * You should have received a copy of the GNU Affero General Public License
 * along with this program.  If not, see http://www.gnu.org/licenses/
 */

/*
 * Handles protocol duties, gets data onto the wire & off again
 */

#include "base/proto.h"

#include <errno.h>
#include <stdbool.h>
#include <stddef.h>
#include <stdint.h>
#include <string.h>
#include <unistd.h>
#include <asm/byteorder.h>
#include <netinet/in.h>
#include <sys/socket.h>

#include "aerospike/as_val.h"
#include "citrusleaf/alloc.h"
#include "citrusleaf/cf_byte_order.h"
#include "citrusleaf/cf_digest.h"
#include "citrusleaf/cf_vector.h"

#include "dynbuf.h"
#include "fault.h"
#include "jem.h"

#include "base/as_stap.h"
#include "base/datamodel.h"
#include "base/index.h"
#include "base/thr_tsvc.h"
#include "base/transaction.h"
#include "base/udf_rw.h"
#include "storage/storage.h"

void
as_proto_swap(as_proto *p)
{
	uint8_t	 version = p->version;
	uint8_t  type = p->type;
	p->version = p->type = 0;
	p->sz = __be64_to_cpup((__u64 *)p);
	p->version = version;
	p->type = type;
}

#if 0 // if you don't have that nice linux swap
void
as_proto_swap_header(as_proto *p)
{
	uint8_t *buf = (uint8_t *)p;
	uint8_t _t;
	_t = buf[2];
	buf[2] = buf[7];
	buf[7] = _t;
	_t = buf[3];
	buf[3] = buf[6];
	buf[6] = _t;
	_t = buf[4];
	buf[4] = buf[5];
	buf[5] = _t;
}
#endif


void
as_msg_swap_header(as_msg *m)
{
	m->generation = ntohl(m->generation);
	m->record_ttl =  ntohl(m->record_ttl);
	m->transaction_ttl = ntohl(m->transaction_ttl);
	m->n_fields = ntohs(m->n_fields);
	m->n_ops = ntohs(m->n_ops);
}

void
as_msg_swap_op(as_msg_op *op)
{
	op->op_sz = ntohl(op->op_sz);
}

// fields better be swapped before you call this

int
as_msg_swap_ops(as_msg *m, void *limit)
{
	as_msg_op *op = 0;
	int *n = 0; // 0ing actually not necessary

	while ((op = as_msg_op_iterate(m, op, n))) {
		if ((void*)op >= limit) return(-1);
		as_msg_swap_op(op);
	}
	return(0);
}

void
as_msg_swap_field(as_msg_field *mf)
{
	mf->field_sz = ntohl(mf->field_sz);
}

// swaps all the fields but nothing else

int
as_msg_swap_fields(as_msg *m, void *limit)
{
	as_msg_field *mf = (as_msg_field *) m->data;

	for (int i = 0; i < m->n_fields; i++) {
		if ((void *)mf >= limit)	return(-1);
		as_msg_swap_field(mf);
		mf = as_msg_field_get_next(mf);
	}
	return(0);
}

int
as_msg_swap_fields_and_ops(as_msg *m, void *limit)
{
	as_msg_field *mf = (as_msg_field *) m->data;

	for (int i = 0; i < m->n_fields; i++) {
		if ((void *)mf >= limit) {
			return(-1);
		}
		as_msg_swap_field(mf);
		mf = as_msg_field_get_next(mf);
	}

	as_msg_op *op = (as_msg_op *)mf;
	for (int i = 0; i < m->n_ops; i++) {
		if ((void *)op >= limit) {
			return -1;
		}
		as_msg_swap_op(op);
		op = as_msg_op_get_next(op);
	}
	return(0);
}

//
// This function will attempt to fill the passed in buffer,
// but if too small, will malloc and return that.
// Either way it returns what it filled in.
//

cl_msg *
as_msg_make_response_msg(uint32_t result_code, uint32_t generation,
		uint32_t void_time, as_msg_op **ops, as_bin **bins, uint16_t bin_count,
		as_namespace *ns, cl_msg *msgp_in, size_t *msg_sz_in, uint64_t trid,
		const char *setname)
{
	size_t msg_sz = sizeof(cl_msg);

	msg_sz += sizeof(as_msg_op) * bin_count;

	for (uint16_t i = 0; i < bin_count; i++) {
		if (ops) {
			msg_sz += ops[i]->name_sz;
		}
		else if (bins[i]) {
			msg_sz += ns->single_bin ?
					0 : strlen(as_bin_get_name_from_id(ns, bins[i]->id));
		}
		else {
			cf_crash(AS_PROTO, "making response message with null bin and op");
		}

		if (bins[i]) {
			msg_sz += as_bin_particle_client_value_size(bins[i]);
		}
	}

	if (trid != 0) {
		msg_sz += sizeof(as_msg_field) + sizeof(trid);
	}

	uint32_t setname_len = 0;

	if (setname) {
		setname_len = strlen(setname);
		msg_sz += sizeof(as_msg_field) + setname_len;
	}

	uint8_t *b;

	if (! msgp_in || *msg_sz_in < msg_sz) {
		b = cf_malloc(msg_sz);

		if (! b) {
			return NULL;
		}
	}
	else {
		b = (uint8_t *)msgp_in;
	}

	*msg_sz_in = msg_sz;

	uint8_t *buf = b;
	cl_msg *msgp = (cl_msg *)buf;

	msgp->proto.version = PROTO_VERSION;
	msgp->proto.type = PROTO_TYPE_AS_MSG;
	msgp->proto.sz = msg_sz - sizeof(as_proto);
	as_proto_swap(&msgp->proto);

	as_msg *m = &msgp->msg;

	m->header_sz = sizeof(as_msg);
	m->info1 = 0;
	m->info2 = 0;
	m->info3 = 0;
	m->unused = 0;
	m->result_code = result_code;
	m->generation = generation;
	m->record_ttl = void_time;
	m->transaction_ttl = 0;
	m->n_ops = bin_count;
	m->n_fields = 0;

	buf += sizeof(cl_msg);

	if (trid != 0) {
		m->n_fields++;
<<<<<<< HEAD

		as_msg_field *trfield = (as_msg_field *)buf;

=======

		as_msg_field *trfield = (as_msg_field *)buf;

>>>>>>> 4f200a36
		trfield->field_sz = 1 + sizeof(uint64_t);
		trfield->type = AS_MSG_FIELD_TYPE_TRID;
		*(uint64_t *)trfield->data = cf_swap_to_be64(trid);

		buf += sizeof(as_msg_field) + sizeof(uint64_t);
		as_msg_swap_field(trfield);
	}

	if (setname) {
		m->n_fields++;

		as_msg_field *trfield = (as_msg_field *)buf;

		trfield->field_sz = 1 + setname_len;
		trfield->type = AS_MSG_FIELD_TYPE_SET;
		memcpy(trfield->data, setname, setname_len);

		buf += sizeof(as_msg_field) + setname_len;
		as_msg_swap_field(trfield);
	}

	as_msg_swap_header(m);

	for (uint16_t i = 0; i < bin_count; i++) {
		as_msg_op *op = (as_msg_op *)buf;

		op->version = 0;

		if (ops) {
			op->op = ops[i]->op;
			memcpy(op->name, ops[i]->name, ops[i]->name_sz);
			op->name_sz = ops[i]->name_sz;
		}
		else {
			op->op = AS_MSG_OP_READ;
			op->name_sz = as_bin_memcpy_name(ns, op->name, bins[i]);
		}

		op->op_sz = 4 + op->name_sz;

		buf += sizeof(as_msg_op) + op->name_sz;
		buf += as_bin_particle_to_client(bins[i], op);

		as_msg_swap_op(op);
	}

	return (cl_msg *)b;
}


// Send a response made by write_local().
// TODO - refactor and share with as_msg_send_reply().
int
as_msg_send_ops_reply(as_file_handle *fd_h, cf_dyn_buf *db)
{
	int rv = 0;

	if (fd_h->fd == 0) {
		cf_crash(AS_PROTO, "fd is 0");
	}

	uint8_t *msgp = db->buf;
	size_t msg_sz = db->used_sz;
	size_t pos = 0;

	while (pos < msg_sz) {
		int result = send(fd_h->fd, msgp + pos, msg_sz - pos, MSG_NOSIGNAL);

		if (result > 0) {
			pos += result;
		}
		else if (result < 0) {
			if (errno != EWOULDBLOCK) {
				// Common when a client aborts.
				cf_debug(AS_PROTO, "protocol write fail: fd %d sz %zd pos %zd rv %d errno %d", fd_h->fd, msg_sz, pos, rv, errno);
<<<<<<< HEAD
				shutdown(fd_h->fd, SHUT_RDWR);
=======
				as_end_of_transaction_force_close(fd_h);
>>>>>>> 4f200a36
				rv = -1;
				goto Exit;
			}

			usleep(1); // yield
		}
		else {
			cf_info(AS_PROTO, "protocol write fail zero return: fd %d sz %d pos %d ", fd_h->fd, msg_sz, pos);
<<<<<<< HEAD
			shutdown(fd_h->fd, SHUT_RDWR);
=======
			as_end_of_transaction_force_close(fd_h);
>>>>>>> 4f200a36
			rv = -1;
			goto Exit;
		}
	}
<<<<<<< HEAD

Exit:

	fd_h->t_inprogress = false;
	AS_RELEASE_FILE_HANDLE(fd_h);

=======

	as_end_of_transaction_ok(fd_h);

Exit:
>>>>>>> 4f200a36
	return rv;
}


// NB: this uses the same logic as the bufbuild function
// as_msg_make_response_bufbuilder() but does not build a buffer and simply
// returns sizing information.  This is required for query runtime memory
// accounting.
// returns -1 in case of error
// otherwise returns resize value
size_t as_msg_response_msgsize(as_record *r, as_storage_rd *rd, bool nobindata,
		char *nsname, bool use_sets, cf_vector *binlist)
{

	// Sanity checks. Either rd should be there or nobindata and nsname should be present.
	if (!(rd || (nobindata && nsname))) {
		cf_detail(AS_PROTO, "Neither storage record nor nobindata is set. Skipping the record.");
		return -1;
	}

	// figure out the size of the entire buffer
	int         set_name_len = 0;
	const char *set_name     = NULL;
	int         ns_len       = rd ? strlen(rd->ns->name) : strlen(nsname);

	if (use_sets && as_index_get_set_id(r) != INVALID_SET_ID) {
		as_namespace *ns = NULL;

		if (rd) {
			ns = rd->ns;
		} else if (nsname) {
			ns = as_namespace_get_byname(nsname);
		}
		if (!ns) {
			cf_info(AS_PROTO, "Cannot get namespace, needed to get set information. Skipping record.");
			return -1;
		}
		set_name = as_index_get_set_name(r, ns);
		if (set_name) {
			set_name_len = strlen(set_name);
		}
	}

	int msg_sz = sizeof(as_msg);
	msg_sz += sizeof(as_msg_field) + sizeof(cf_digest);
	msg_sz += sizeof(as_msg_field) + ns_len;
	if (set_name) {
		msg_sz += sizeof(as_msg_field) + set_name_len;
	}

	int in_use_bins = as_bin_inuse_count(rd);
	int list_bins   = 0;

	if (nobindata == false) {
		if(binlist) {
			int binlist_sz = cf_vector_size(binlist);
			for(uint16_t i = 0; i < binlist_sz; i++) {
				char binname[AS_ID_BIN_SZ];
				cf_vector_get(binlist, i, (void*)&binname);
				cf_debug(AS_PROTO, " Binname projected inside is |%s|", binname);
				as_bin *p_bin = as_bin_get(rd, binname);
				if (!p_bin)
				{
					cf_debug(AS_PROTO, "To be projected bin |%s| not found", binname);
					continue;
				}
				cf_debug(AS_PROTO, "Adding bin |%s| to projected bins", binname);
				list_bins++;
				msg_sz += sizeof(as_msg_op);
				msg_sz += rd->ns->single_bin ? 0 : strlen(binname);
				msg_sz += (int)as_bin_particle_client_value_size(p_bin);
			}
		}
		else {
			msg_sz += sizeof(as_msg_op) * in_use_bins; // the bin headers
			for (uint16_t i = 0; i < in_use_bins; i++) {
				as_bin *p_bin = &rd->bins[i];
				msg_sz += rd->ns->single_bin ? 0 : strlen(as_bin_get_name_from_id(rd->ns, p_bin->id));
				msg_sz += (int)as_bin_particle_client_value_size(p_bin);
			}
		}
	}
	return msg_sz;
}



int as_msg_make_response_bufbuilder(as_record *r, as_storage_rd *rd,
<<<<<<< HEAD
		cf_buf_builder **bb_r, bool nobindata, char *nsname, bool use_sets,
=======
		cf_buf_builder **bb_r, bool nobindata, char *nsname, bool include_ldt_data,
>>>>>>> 4f200a36
		bool include_key, bool skip_empty_records, cf_vector *binlist)
{
	// Sanity checks. Either rd should be there or nobindata and nsname should be present.
	if (!(rd || (nobindata && nsname))) {
		cf_detail(AS_PROTO, "Neither storage record nor nobindata is set. Skipping the record.");
		return 0;
	}

	// figure out the size of the entire buffer
	int         set_name_len = 0;
	const char *set_name     = NULL;
	int         ns_len       = rd ? strlen(rd->ns->name) : strlen(nsname);

	if (as_index_get_set_id(r) != INVALID_SET_ID) {
		as_namespace *ns = NULL;

		if (rd) {
			ns = rd->ns;
		} else if (nsname) {
			ns = as_namespace_get_byname(nsname);
		}
		if (!ns) {
			cf_info(AS_PROTO, "Cannot get namespace, needed to get set information. Skipping record.");
			return -1;
		}
		set_name = as_index_get_set_name(r, ns);
		if (set_name) {
			set_name_len = strlen(set_name);
		}
	}

	uint8_t* key = NULL;
	uint32_t key_size = 0;

	if (include_key && as_index_is_flag_set(r, AS_INDEX_FLAG_KEY_STORED)) {
		if (! as_storage_record_get_key(rd)) {
			cf_info(AS_PROTO, "can't get key - skipping record");
			return -1;
		}

		key = rd->key;
		key_size = rd->key_size;
	}

	uint16_t n_fields = 2;
	int msg_sz = sizeof(as_msg);
	msg_sz += sizeof(as_msg_field) + sizeof(cf_digest);
	msg_sz += sizeof(as_msg_field) + ns_len;
	if (set_name) {
		n_fields++;
		msg_sz += sizeof(as_msg_field) + set_name_len;
	}
	if (key) {
		n_fields++;
		msg_sz += sizeof(as_msg_field) + key_size;
	}

	int list_bins   = 0;
	int in_use_bins = rd ? (int)as_bin_inuse_count(rd) : 0;
	as_val *ldt_bin_vals[in_use_bins];

	if (! nobindata) {
		if (binlist) {
			int binlist_sz = cf_vector_size(binlist);

			for (uint16_t i = 0; i < binlist_sz; i++) {
				char binname[AS_ID_BIN_SZ];

				cf_vector_get(binlist, i, (void*)&binname);

				as_bin *p_bin = as_bin_get(rd, binname);

				if (! p_bin) {
					continue;
				}

				msg_sz += sizeof(as_msg_op);
				msg_sz += rd->ns->single_bin ? 0 : strlen(binname);

				if (as_bin_is_hidden(p_bin)) {
<<<<<<< HEAD
					msg_sz += (int)as_ldt_particle_client_value_size(rd, p_bin, &ldt_bin_vals[list_bins]);
=======
					if (include_ldt_data) {
						msg_sz += (int)as_ldt_particle_client_value_size(rd, p_bin, &ldt_bin_vals[list_bins]);
					}
					else {
						ldt_bin_vals[list_bins] = NULL;
					}
>>>>>>> 4f200a36
				}
				else {
					msg_sz += (int)as_bin_particle_client_value_size(p_bin);
				}

				list_bins++;
			}

			// Don't return an empty record.
			if (skip_empty_records && list_bins == 0) {
				return 0;
			}
		}
		else {
			msg_sz += sizeof(as_msg_op) * in_use_bins;

			for (uint16_t i = 0; i < in_use_bins; i++) {
				as_bin *p_bin = &rd->bins[i];

				msg_sz += rd->ns->single_bin ? 0 : strlen(as_bin_get_name_from_id(rd->ns, p_bin->id));

				if (as_bin_is_hidden(p_bin)) {
<<<<<<< HEAD
					msg_sz += (int)as_ldt_particle_client_value_size(rd, p_bin, &ldt_bin_vals[i]);
=======
					if (include_ldt_data) {
						msg_sz += (int)as_ldt_particle_client_value_size(rd, p_bin, &ldt_bin_vals[i]);
					}
					else {
						ldt_bin_vals[i] = NULL;
					}
>>>>>>> 4f200a36
				}
				else {
					msg_sz += (int)as_bin_particle_client_value_size(p_bin);
				}
			}
		}
	}

	uint8_t *b;
	cf_buf_builder_reserve(bb_r, msg_sz, &b);

	// set up the header
	uint8_t *buf = b;
	as_msg *msgp = (as_msg *) buf;

	msgp->header_sz = sizeof(as_msg);
	msgp->info1 = (nobindata ? AS_MSG_INFO1_GET_NOBINDATA : 0);
	msgp->info2 = 0;
	msgp->info3 = 0;
	msgp->unused = 0;
	msgp->result_code = 0;
	msgp->generation = r->generation;
	msgp->record_ttl = r->void_time;
	msgp->transaction_ttl = 0;
	msgp->n_fields = n_fields;
	if (rd) {
		if (binlist)
			msgp->n_ops = list_bins;
		else
			msgp->n_ops = in_use_bins;
	} else {
		msgp->n_ops = 0;
	}
	as_msg_swap_header(msgp);

	buf += sizeof(as_msg);

	as_msg_field *mf = (as_msg_field *) buf;
	mf->field_sz = sizeof(cf_digest) + 1;
	mf->type = AS_MSG_FIELD_TYPE_DIGEST_RIPE;
	if (rd) {
		memcpy(mf->data, &rd->keyd, sizeof(cf_digest));
	} else {
		memcpy(mf->data, &r->key, sizeof(cf_digest));
	}
	as_msg_swap_field(mf);
	buf += sizeof(as_msg_field) + sizeof(cf_digest);

	mf = (as_msg_field *) buf;
	mf->field_sz = ns_len + 1;
	mf->type = AS_MSG_FIELD_TYPE_NAMESPACE;
	if (rd) {
		memcpy(mf->data, rd->ns->name, ns_len);
	} else {
		memcpy(mf->data, nsname, ns_len);
	}
	as_msg_swap_field(mf);
	buf += sizeof(as_msg_field) + ns_len;

	if (set_name) {
		mf = (as_msg_field *) buf;
		mf->field_sz = set_name_len + 1;
		mf->type = AS_MSG_FIELD_TYPE_SET;
		memcpy(mf->data, set_name, set_name_len);
		as_msg_swap_field(mf);
		buf += sizeof(as_msg_field) + set_name_len;
	}

	if (key) {
		mf = (as_msg_field *) buf;
		mf->field_sz = key_size + 1;
		mf->type = AS_MSG_FIELD_TYPE_KEY;
		memcpy(mf->data, key, key_size);
		as_msg_swap_field(mf);
		buf += sizeof(as_msg_field) + key_size;
	}

	if (nobindata) {
		return 0;
	}

	if (binlist) {
		list_bins = 0;

		int binlist_sz = cf_vector_size(binlist);

		for (uint16_t i = 0; i < binlist_sz; i++) {
			char binname[AS_ID_BIN_SZ];
			cf_vector_get(binlist, i, (void*)&binname);

			as_bin *p_bin = as_bin_get(rd, binname);

			if (! p_bin) {
				continue;
			}

			as_msg_op *op = (as_msg_op *)buf;

			op->op = AS_MSG_OP_READ;
			op->version = 0;
			op->name_sz = as_bin_memcpy_name(rd->ns, op->name, p_bin);
			op->op_sz = 4 + op->name_sz;

			buf += sizeof(as_msg_op) + op->name_sz;

			if (as_bin_is_hidden(p_bin)) {
				buf += as_ldt_particle_to_client(ldt_bin_vals[list_bins], op);
			}
			else {
				buf += as_bin_particle_to_client(p_bin, op);
			}

			list_bins++;

			as_msg_swap_op(op);
		}
	}
	else {
		for (uint16_t i = 0; i < in_use_bins; i++) {
			as_msg_op *op = (as_msg_op *)buf;

			op->op = AS_MSG_OP_READ;
			op->version = 0;
			op->name_sz = as_bin_memcpy_name(rd->ns, op->name, &rd->bins[i]);
			op->op_sz = 4 + op->name_sz;

			buf += sizeof(as_msg_op) + op->name_sz;

			if (as_bin_is_hidden(&rd->bins[i])) {
				buf += as_ldt_particle_to_client(ldt_bin_vals[i], op);
			}
			else {
				buf += as_bin_particle_to_client(&rd->bins[i], op);
			}

			as_msg_swap_op(op);
		}
	}

	return 0;
}

int
as_msg_make_error_response_bufbuilder(cf_digest *keyd, int result_code, cf_buf_builder **bb_r, char *nsname)
{
	// figure out the size of the entire buffer
	int ns_len = strlen(nsname);
	int msg_sz = sizeof(as_msg);
	msg_sz += sizeof(as_msg_field) + sizeof(cf_digest);
	msg_sz += sizeof(as_msg_field) + ns_len;

	uint8_t *b;
	cf_buf_builder_reserve(bb_r, msg_sz, &b);

	// set up the header
	uint8_t *buf = b;
	as_msg *msgp = (as_msg *) buf;

	msgp->header_sz = sizeof(as_msg);
	msgp->info1 = 0;
	msgp->info2 = 0;
	msgp->info3 = 0;
	msgp->unused = 0;
	msgp->result_code = result_code;
	msgp->generation = 0;
	msgp->record_ttl = 0;
	msgp->transaction_ttl = 0;
	msgp->n_fields = 2;
	msgp->n_ops = 0;
	as_msg_swap_header(msgp);

	buf += sizeof(as_msg);

	as_msg_field *mf = (as_msg_field *) buf;
	mf->field_sz = sizeof(cf_digest) + 1;
	mf->type = AS_MSG_FIELD_TYPE_DIGEST_RIPE;
	memcpy(mf->data, keyd, sizeof(cf_digest));
	as_msg_swap_field(mf);
	buf += sizeof(as_msg_field) + sizeof(cf_digest);

	mf = (as_msg_field *) buf;
	mf->field_sz = ns_len + 1;
	mf->type = AS_MSG_FIELD_TYPE_NAMESPACE;
	memcpy(mf->data, nsname, ns_len);
	as_msg_swap_field(mf);
	buf += sizeof(as_msg_field) + ns_len;

	return(0);
}

//
// Transmit the response.
// Run over the as_msg_bin array. If there's a corresponding entry in the data bin,
// send that data.
//
// Note that if it's an "all bins" there might be no op.
// If it's a read with missing data, there might be no bin
// but you're guaranteed one or the other.

#define MSG_STACK_BUFFER_SZ (1024 * 16)

int
as_msg_send_reply(as_file_handle *fd_h, uint32_t result_code, uint32_t generation,
		uint32_t void_time, as_msg_op **ops, as_bin **bins, uint16_t bin_count,
		as_namespace *ns, uint *written_sz, uint64_t trid, const char *setname)
{
	int rv = 0;

	// most cases are small messages - try to stack alloc if we can
	byte fb[MSG_STACK_BUFFER_SZ];
	size_t msg_sz = sizeof(fb);
//	memset(fb,0xff,msg_sz);  // helpful to see what you might not be setting

	uint8_t *msgp = (uint8_t *) as_msg_make_response_msg( result_code, generation,
					void_time, ops, bins, bin_count, ns,
					(cl_msg *)fb, &msg_sz, trid, setname);

	if (!msgp)	return(-1);

	if (fd_h->fd == 0) {
		cf_warning(AS_PROTO, "write to fd 0 internal error");
		cf_crash(AS_PROTO, "send reply: can't write to fd 0");
	}

//	cf_detail(AS_PROTO, "write fd %d",fd);

	size_t pos = 0;
	while (pos < msg_sz) {
		int rv = send(fd_h->fd, msgp + pos, msg_sz - pos, MSG_NOSIGNAL);
		if (rv > 0) {
			pos += rv;
		}
		else if (rv < 0) {
			if (errno != EWOULDBLOCK) {
				// common message when a client aborts
				cf_debug(AS_PROTO, "protocol write fail: fd %d sz %zd pos %zd rv %d errno %d", fd_h->fd, msg_sz, pos, rv, errno);
<<<<<<< HEAD
				shutdown(fd_h->fd, SHUT_RDWR);
=======
				as_end_of_transaction_force_close(fd_h);
>>>>>>> 4f200a36
				rv = -1;
				goto Exit;
			}
			usleep(1); // Yield
		} else {
			cf_info(AS_PROTO, "protocol write fail zero return: fd %d sz %d pos %d ", fd_h->fd, msg_sz, pos);
			as_end_of_transaction_force_close(fd_h);
			rv = -1;
			goto Exit;
		}
	}

	// good for stats as a higher layer
	if (written_sz) *written_sz = msg_sz;

	as_end_of_transaction_ok(fd_h);

Exit:
	if ((uint8_t *)msgp != fb)
		cf_free(msgp);

	return(rv);
<<<<<<< HEAD

=======
>>>>>>> 4f200a36
}

bool
as_msg_peek_data_in_memory(cl_msg *msgp)
{
	if (! msgp ||
			msgp->proto.version != PROTO_VERSION ||
			msgp->proto.type != PROTO_TYPE_AS_MSG) {
		return false;
	}

	as_msg_field *f = as_msg_field_get(&msgp->msg, AS_MSG_FIELD_TYPE_NAMESPACE);

	if (! f) {
		return false;
	}

	as_namespace *ns = as_namespace_get_bymsgfield_unswap(f);

	return ns && ns->storage_data_in_memory;
}

/*
** this function works on unswapped data
*/

void
as_msg_peek( cl_msg *msgp, proto_peek *peek )
{
	memset(peek, 0, sizeof(proto_peek));

	if (msgp == 0) return;

	if (msgp->proto.version != PROTO_VERSION ||
			msgp->proto.type != PROTO_TYPE_AS_MSG) {
		return;
	}

	as_msg *m = &msgp->msg;
	peek->info1 = m->info1;
	peek->info2 = m->info2;

	if (m->n_fields == 0) {
		return;
	}

	int n_fields = m->n_fields;
	bool swap = n_fields < 10 ? false : true;
	if (swap) n_fields = ntohs(n_fields);

	as_msg_field *kdfp = 0;
	as_msg_field *sfp = 0;
	as_msg_field *kfp = 0;
	as_msg_field *nfp = 0;

	// over all the fields
	as_msg_field *mf = (as_msg_field *) m->data;
	uint i = 0;
	for (; i < n_fields ; i++) {
		switch (mf->type) {
			case AS_MSG_FIELD_TYPE_DIGEST_RIPE:
				kdfp = mf;
				break;
			case AS_MSG_FIELD_TYPE_SET:
				sfp = mf;
				break;
			case AS_MSG_FIELD_TYPE_KEY:
				kfp = mf;
				break;
			case AS_MSG_FIELD_TYPE_NAMESPACE:
				nfp = mf;
				break;
		}
		if (swap)
			mf = as_msg_field_get_next_unswap(mf);
		else
			mf = as_msg_field_get_next(mf);
	}

	// find the key
	if (kdfp) {
		peek->keyd = *(cf_digest *)kdfp->data;
	}
	else {
		if (kfp) {
			if (sfp == 0 || as_msg_field_get_value_sz(sfp) == 0) {
				int ksz = swap ? as_msg_field_get_value_sz_unswap(kfp) : as_msg_field_get_value_sz(kfp);
				cf_digest_compute(kfp->data, ksz, &peek->keyd);
			}
			else {
				int ksz = swap ? as_msg_field_get_value_sz_unswap(kfp) : as_msg_field_get_value_sz(kfp);
				int ssz = swap ? as_msg_field_get_value_sz_unswap(sfp) : as_msg_field_get_value_sz(sfp);
				cf_digest_compute2(sfp->data, ssz, kfp->data, ksz, &peek->keyd);
			}
		}
	}

	// find the namespace
	if (nfp) {
		uint32_t nsz = swap ? as_msg_field_get_value_sz_unswap(nfp) : as_msg_field_get_value_sz(nfp);
		if (nsz >= AS_ID_NAMESPACE_SZ) goto no_ns; // this should be illegal
		for (int i = 0; i < g_config.namespaces; i++) {
			tsvc_namespace_devices *ndev = &g_tsvc_devices_a[i];
			if (ndev->n_sz != nsz) continue;
			if (0 == memcmp(ndev->n_name, nfp->data, nsz)) {
				peek->ns_queue_offset = ndev->queue_offset;
				peek->ns_n_devices = ndev->n_devices;
				/*
				if (peek->info1 & AS_MSG_INFO1_READ) {
					cf_info(AS_PROTO, "read peek %s gives ofst %d n_dev %d",ndev->n_name,peek->ns_queue_offset,peek->ns_n_devices);
				} else {
					cf_info(AS_PROTO, "write peek %s gives ofst %d n_dev %d",ndev->n_name,peek->ns_queue_offset,peek->ns_n_devices);
				}
				*/
				break;
			}
		}
	}
no_ns:

	return;
}

uint8_t *
as_msg_write_header(uint8_t *buf, size_t msg_sz, uint info1, uint info2,
		uint info3, uint32_t generation, uint32_t record_ttl,
		uint32_t transaction_ttl, uint32_t n_fields, uint32_t n_ops)
{
	cl_msg *msg = (cl_msg *) buf;
	msg->proto.version = PROTO_VERSION;
	msg->proto.type = PROTO_TYPE_AS_MSG;
	msg->proto.sz = msg_sz - sizeof(as_proto);
	msg->msg.header_sz = sizeof(as_msg);
	msg->msg.info1 = info1;
	msg->msg.info2 = info2;
	msg->msg.info3 = info3;
	msg->msg.unused = 0;
	msg->msg.result_code = 0;
	msg->msg.generation = generation;
	msg->msg.record_ttl = record_ttl;
	msg->msg.transaction_ttl = transaction_ttl;
	msg->msg.n_fields = n_fields;
	msg->msg.n_ops = n_ops;
	return (buf + sizeof(cl_msg));
}

uint8_t * as_msg_write_fields(uint8_t *buf, const char *ns, int ns_len,
		const char *set, int set_len, const cf_digest *d, cf_digest *d_ret,
		uint64_t trid, as_msg_field *scan_param_field, void * c)
{
	udf_call * call = (udf_call*) c;
	// printf("write_fields\n");
	// lay out the fields
	as_msg_field *mf = (as_msg_field *) buf;
	as_msg_field *mf_tmp = mf;

	if (ns) {
		mf->type = AS_MSG_FIELD_TYPE_NAMESPACE;
		mf->field_sz = ns_len + 1;
		// printf("write_fields: ns: write_fields: %d\n", mf->field_sz);
		memcpy(mf->data, ns, ns_len);
		mf_tmp = as_msg_field_get_next(mf);
		mf = mf_tmp;
	}

	if (set && set_len != 0) {
		mf->type = AS_MSG_FIELD_TYPE_SET;
		mf->field_sz = set_len + 1;
		//printf("write_fields: set: write_fields: %d\n", mf->field_sz);
		memcpy(mf->data, set, set_len);
		mf_tmp = as_msg_field_get_next(mf);
		mf = mf_tmp;
	}

	if (trid) {
		mf->type = AS_MSG_FIELD_TYPE_TRID;
		//Convert the transaction-id to network byte order (big-endian)
		uint64_t trid_nbo = __cpu_to_be64(trid); //swaps in place
		mf->field_sz = sizeof(trid_nbo) + 1;
		//printf("write_fields: trid: write_fields: %d\n", mf->field_sz);
		memcpy(mf->data, &trid_nbo, sizeof(trid_nbo));
		mf_tmp = as_msg_field_get_next(mf);
		mf = mf_tmp;
	}

	if (scan_param_field) {
		mf->type = AS_MSG_FIELD_TYPE_SCAN_OPTIONS;
		mf->field_sz = sizeof(as_msg_field) + 1;
		//printf("write_fields: scan: write_fields: %d\n", mf->field_sz);
		memcpy(mf->data, scan_param_field, sizeof(as_msg_field));
		mf_tmp = as_msg_field_get_next(mf);
		mf = mf_tmp;
	}

	/**
	 * UDF
	 */
	if ( call ) {

		int len = 0;

		// Append filename to message fields
		len = strlen(call->def.filename) * sizeof(char);
		mf->type = AS_MSG_FIELD_TYPE_UDF_FILENAME;
		mf->field_sz =  len + 1;
		memcpy(mf->data, call->def.filename, len);

		mf_tmp = as_msg_field_get_next(mf);
		mf = mf_tmp;

		// Append function name to message fields
		len = strlen(call->def.function) * sizeof(char);
		mf->type = AS_MSG_FIELD_TYPE_UDF_FUNCTION;
		mf->field_sz =  len + 1;
		memcpy(mf->data, call->def.function, len);

		mf_tmp = as_msg_field_get_next(mf);
		mf = mf_tmp;

		// Append arglist to message fields
		if (call->def.arglist) {
			len = call->def.arglist->field_sz * sizeof(char);
			mf->type = AS_MSG_FIELD_TYPE_UDF_ARGLIST;
			mf->field_sz = len + 1;
			memcpy(mf->data, call->def.arglist->data, len);

			mf_tmp = as_msg_field_get_next(mf);
			mf = mf_tmp;
		}

	}
	if (d) {
		mf->type = AS_MSG_FIELD_TYPE_DIGEST_RIPE;
		mf->field_sz = sizeof(cf_digest) + 1;
		memcpy(mf->data, d, sizeof(cf_digest));
		mf_tmp = as_msg_field_get_next(mf);
		if (d_ret)
			memcpy(d_ret, d, sizeof(cf_digest));

		mf = mf_tmp;

	}
	return ( (uint8_t *) mf_tmp );
}

const char SUCCESS_BIN_NAME[] = "SUCCESS";
const char FAILURE_BIN_NAME[] = "FAILURE";
const int SUCCESS_BIN_NAME_LEN = (const int)sizeof(SUCCESS_BIN_NAME) - 1;
const int FAILURE_BIN_NAME_LEN = (const int)sizeof(FAILURE_BIN_NAME) - 1;

int
as_msg_make_val_response_bufbuilder(const as_val *val, cf_buf_builder **bb_r, int val_sz, bool success)
{
	int msg_sz        = sizeof(as_msg);
	msg_sz           += sizeof(as_msg_op) + val_sz;
	if (success) {
		msg_sz       += SUCCESS_BIN_NAME_LEN;  // fake bin name
	} else {
		msg_sz       += FAILURE_BIN_NAME_LEN;  // fake bin name
	}
	uint8_t *b;
	cf_buf_builder_reserve(bb_r, msg_sz, &b);

	// set up the header
	as_msg *msgp      = (as_msg *)b;

	msgp->header_sz   = sizeof(as_msg);
	msgp->info1       = 0;
	msgp->info2       = 0;
	msgp->info3       = 0;
	msgp->unused      = 0;
	msgp->result_code = 0; // Default is OK
	msgp->generation  = 0;
	msgp->record_ttl  = 0;
	msgp->transaction_ttl = 0;
	msgp->n_fields    = 0; // No Fields corresponding to aggregation response
	msgp->n_ops       = 1; // only 1 bin
	as_msg_swap_header(msgp);

	as_msg_op *op     = (as_msg_op *)(b + sizeof(as_msg));

	op->op            = AS_MSG_OP_READ;
	if (success) {
		op->name_sz = SUCCESS_BIN_NAME_LEN;
		memcpy(op->name, SUCCESS_BIN_NAME, op->name_sz);
	} else {
		op->name_sz = FAILURE_BIN_NAME_LEN;
		memcpy(op->name, FAILURE_BIN_NAME, op->name_sz);
	}
	op->op_sz         = 4 + op->name_sz;
	op->version       = 0;

	as_particle_asval_to_client(val, op);

	as_msg_swap_op(op);
	return(0);
}

int
as_msg_send_response(int fd, uint8_t* buf, size_t len, int flags)
{
	int rv;
	int pos = 0;

	while (pos < len) {
		rv = send(fd, buf + pos, len - pos, flags);

		if (rv <= 0) {
			if (errno != EAGAIN) {
				cf_info(AS_PROTO, "send response error returned %d errno %d fd %d", rv, errno, fd);
				return -1;
			}
		}
		else {
			pos += rv;
		}
	}
	return 0;
}

int
as_msg_send_fin(int fd, uint32_t result_code)
{
	cl_msg m;
	m.proto.version = PROTO_VERSION;
	m.proto.type = PROTO_TYPE_AS_MSG;
	m.proto.sz = sizeof(as_msg);
	as_proto_swap(&m.proto);
	m.msg.header_sz = sizeof(as_msg);
	m.msg.info1 = 0;
	m.msg.info2 = 0;
	m.msg.info3 = AS_MSG_INFO3_LAST;
	m.msg.unused = 0;
	m.msg.result_code = result_code;
	m.msg.generation = 0;
	m.msg.record_ttl = 0;
	m.msg.transaction_ttl = 0;
	m.msg.n_fields = 0;
	m.msg.n_ops = 0;
	as_msg_swap_header(&m.msg);

	return as_msg_send_response(fd, (uint8_t*) &m, sizeof(m), MSG_NOSIGNAL);
}

#define AS_NETIO_MAX_IO_RETRY         5
static pthread_t      g_netio_th;
static pthread_t      g_netio_slow_th;
static cf_queue     * g_netio_queue      = 0;
static cf_queue     * g_netio_slow_queue = 0;

int
as_netio_send_packet(as_file_handle *fd_h, cf_buf_builder *bb_r, uint32_t *offset, bool blocking)
{
#if defined(USE_SYSTEMTAP)
	uint64_t nodeid = g_config.self_node;
#endif

	uint32_t len  = bb_r->used_sz;
	uint8_t *buf  = bb_r->buf;
<<<<<<< HEAD

	as_proto proto;
	proto.version = PROTO_VERSION;
	proto.type    = PROTO_TYPE_AS_MSG;
	proto.sz      = len - 8;
	as_proto_swap(&proto);

    memcpy(bb_r->buf, &proto, 8); 

	uint32_t pos = *offset;

=======

	as_proto proto;
	proto.version = PROTO_VERSION;
	proto.type    = PROTO_TYPE_AS_MSG;
	proto.sz      = len - 8;
	as_proto_swap(&proto);

    memcpy(bb_r->buf, &proto, 8); 

	uint32_t pos = *offset;

>>>>>>> 4f200a36
	ASD_QUERY_SENDPACKET_STARTING(nodeid, pos, len);

	int rv;
	int retry = 0;
	cf_detail(AS_PROTO," Start At %p %d %d", buf, pos, len);
	while (pos < len) {
		rv = send(fd_h->fd, buf + pos, len - pos, MSG_NOSIGNAL);
		if (rv <= 0) {
			if (errno != EAGAIN) {
				cf_debug(AS_PROTO, "Packet send response error returned %d errno %d fd %d", rv, errno, fd_h->fd);
				return AS_NETIO_IO_ERR;
			}
			if (!blocking && (retry > AS_NETIO_MAX_IO_RETRY)) {
				*offset = pos;
				cf_detail(AS_PROTO," End At %p %d %d", buf, pos, len);
				ASD_QUERY_SENDPACKET_CONTINUE(nodeid, pos);
				return AS_NETIO_CONTINUE;
			}
			retry++;
			// bigger packets so try few extra times 
			usleep(100);
		}
		else {
			pos += rv;
		}
	}
	ASD_QUERY_SENDPACKET_FINISHED(nodeid);
	return AS_NETIO_OK;
}

void *
as_netio_th(void *q_to_wait_on) {
	cf_queue *           q = (cf_queue*)q_to_wait_on;
	while (true) {
		as_netio io;
		if (cf_queue_pop(q, &io, CF_QUEUE_FOREVER) != 0) {
			cf_crash(AS_PROTO, "Failed to pop from IO worker queue.");
<<<<<<< HEAD
		}
		if (io.slow) {
			usleep(g_config.proto_slow_netio_sleep_ms * 1000);
		}
=======
		}
		if (io.slow) {
			usleep(g_config.proto_slow_netio_sleep_ms * 1000);
		}
>>>>>>> 4f200a36
		as_netio_send(&io, g_netio_slow_queue, false);
	}
}

void 
as_netio_init()
{
	g_netio_queue = cf_queue_create(sizeof(as_netio), true);
	if (!g_netio_queue)
		cf_crash(AS_PROTO, "Failed to create netio queue");
	if (pthread_create(&g_netio_th, NULL, as_netio_th, (void *)g_netio_queue))
		cf_crash(AS_PROTO, "Failed to create netio thread");

	g_netio_slow_queue = cf_queue_create(sizeof(as_netio), true);
	if (!g_netio_slow_queue)
		cf_crash(AS_PROTO, "Failed to create netio slow queue");
	if (pthread_create(&g_netio_slow_th, NULL, as_netio_th, (void *)g_netio_slow_queue))
		cf_crash(AS_PROTO, "Failed to create netio slow thread");
}

/*
 * Based on io object send buffer to the network, if fails
 * the queues it up to be picked by the asynchronous queueing
 * thread
 *
 * vtable:
 *
 * start_cb: Callback to the module before the real IO is started.
 *           it returns the status 
 *           AS_NETIO_OK: Everythin ok go ahead with IO
 *           AS_NETIO_ERR: If there was issue like abort/err/timeout etc.
 *
 * finish_cb: Callback to the module with the status code of the IO call
 *            AS_NETIO_OK: Everything went fine
 *            AS_NETIO_CONTINUE: The IO was requeued. Generally is noop in finish_cb
 *            AS_NETIO_ERR: IO erred out due to some issue.
 *
 *            The function should do the needful like release ref to user
 *            data etc.
 *
 * Return Code:
 * AS_NETIO_OK: Everything is fine normal code flow. Both the start_cb
 *              finish were called
 *
 * AS_NETIO_ERR: Something failed either in calling module start_cb or 
 *               while doing network IO. finish_cb is called.
 *              
 * Consumption:
 *     this function consumes qtr reference. It calls finish_cb which releases
 *     ref to qtr
 *     In case of AS_NETIO_CONTINUE: This function also consumes bb_r and ref for 
 *     fd_h. The background thread is responsible for freeing up bb_r and release
 *     ref to fd_h.
 */
int
as_netio_send(as_netio *io, void *q_to_use, bool blocking)
{
	cf_queue *q = (cf_queue *)q_to_use;

	int ret = io->start_cb(io, io->seq);

	if (ret == AS_NETIO_OK) {
		ret     = io->finish_cb(io, as_netio_send_packet(io->fd_h, io->bb_r, &io->offset, blocking));
	} 
	else {
		ret     = io->finish_cb(io, ret);
	}
    // If needs requeue then requeue it
	switch (ret) {
		case AS_NETIO_CONTINUE:
			if (!q) {
				cf_queue_push(g_netio_queue, io);
	 		}
			else {
				io->slow = true;
				cf_queue_push(q, io);
			}
			break;
		default:
            ret = AS_NETIO_OK;
			break;
	}
    return ret;
}<|MERGE_RESOLUTION|>--- conflicted
+++ resolved
@@ -245,15 +245,9 @@
 
 	if (trid != 0) {
 		m->n_fields++;
-<<<<<<< HEAD
 
 		as_msg_field *trfield = (as_msg_field *)buf;
 
-=======
-
-		as_msg_field *trfield = (as_msg_field *)buf;
-
->>>>>>> 4f200a36
 		trfield->field_sz = 1 + sizeof(uint64_t);
 		trfield->type = AS_MSG_FIELD_TYPE_TRID;
 		*(uint64_t *)trfield->data = cf_swap_to_be64(trid);
@@ -329,11 +323,7 @@
 			if (errno != EWOULDBLOCK) {
 				// Common when a client aborts.
 				cf_debug(AS_PROTO, "protocol write fail: fd %d sz %zd pos %zd rv %d errno %d", fd_h->fd, msg_sz, pos, rv, errno);
-<<<<<<< HEAD
-				shutdown(fd_h->fd, SHUT_RDWR);
-=======
 				as_end_of_transaction_force_close(fd_h);
->>>>>>> 4f200a36
 				rv = -1;
 				goto Exit;
 			}
@@ -342,28 +332,15 @@
 		}
 		else {
 			cf_info(AS_PROTO, "protocol write fail zero return: fd %d sz %d pos %d ", fd_h->fd, msg_sz, pos);
-<<<<<<< HEAD
-			shutdown(fd_h->fd, SHUT_RDWR);
-=======
 			as_end_of_transaction_force_close(fd_h);
->>>>>>> 4f200a36
 			rv = -1;
 			goto Exit;
 		}
 	}
-<<<<<<< HEAD
+
+	as_end_of_transaction_ok(fd_h);
 
 Exit:
-
-	fd_h->t_inprogress = false;
-	AS_RELEASE_FILE_HANDLE(fd_h);
-
-=======
-
-	as_end_of_transaction_ok(fd_h);
-
-Exit:
->>>>>>> 4f200a36
 	return rv;
 }
 
@@ -452,11 +429,7 @@
 
 
 int as_msg_make_response_bufbuilder(as_record *r, as_storage_rd *rd,
-<<<<<<< HEAD
-		cf_buf_builder **bb_r, bool nobindata, char *nsname, bool use_sets,
-=======
 		cf_buf_builder **bb_r, bool nobindata, char *nsname, bool include_ldt_data,
->>>>>>> 4f200a36
 		bool include_key, bool skip_empty_records, cf_vector *binlist)
 {
 	// Sanity checks. Either rd should be there or nobindata and nsname should be present.
@@ -537,16 +510,12 @@
 				msg_sz += rd->ns->single_bin ? 0 : strlen(binname);
 
 				if (as_bin_is_hidden(p_bin)) {
-<<<<<<< HEAD
-					msg_sz += (int)as_ldt_particle_client_value_size(rd, p_bin, &ldt_bin_vals[list_bins]);
-=======
 					if (include_ldt_data) {
 						msg_sz += (int)as_ldt_particle_client_value_size(rd, p_bin, &ldt_bin_vals[list_bins]);
 					}
 					else {
 						ldt_bin_vals[list_bins] = NULL;
 					}
->>>>>>> 4f200a36
 				}
 				else {
 					msg_sz += (int)as_bin_particle_client_value_size(p_bin);
@@ -569,16 +538,12 @@
 				msg_sz += rd->ns->single_bin ? 0 : strlen(as_bin_get_name_from_id(rd->ns, p_bin->id));
 
 				if (as_bin_is_hidden(p_bin)) {
-<<<<<<< HEAD
-					msg_sz += (int)as_ldt_particle_client_value_size(rd, p_bin, &ldt_bin_vals[i]);
-=======
 					if (include_ldt_data) {
 						msg_sz += (int)as_ldt_particle_client_value_size(rd, p_bin, &ldt_bin_vals[i]);
 					}
 					else {
 						ldt_bin_vals[i] = NULL;
 					}
->>>>>>> 4f200a36
 				}
 				else {
 					msg_sz += (int)as_bin_particle_client_value_size(p_bin);
@@ -815,11 +780,7 @@
 			if (errno != EWOULDBLOCK) {
 				// common message when a client aborts
 				cf_debug(AS_PROTO, "protocol write fail: fd %d sz %zd pos %zd rv %d errno %d", fd_h->fd, msg_sz, pos, rv, errno);
-<<<<<<< HEAD
-				shutdown(fd_h->fd, SHUT_RDWR);
-=======
 				as_end_of_transaction_force_close(fd_h);
->>>>>>> 4f200a36
 				rv = -1;
 				goto Exit;
 			}
@@ -842,10 +803,6 @@
 		cf_free(msgp);
 
 	return(rv);
-<<<<<<< HEAD
-
-=======
->>>>>>> 4f200a36
 }
 
 bool
@@ -1205,7 +1162,6 @@
 
 	uint32_t len  = bb_r->used_sz;
 	uint8_t *buf  = bb_r->buf;
-<<<<<<< HEAD
 
 	as_proto proto;
 	proto.version = PROTO_VERSION;
@@ -1217,19 +1173,6 @@
 
 	uint32_t pos = *offset;
 
-=======
-
-	as_proto proto;
-	proto.version = PROTO_VERSION;
-	proto.type    = PROTO_TYPE_AS_MSG;
-	proto.sz      = len - 8;
-	as_proto_swap(&proto);
-
-    memcpy(bb_r->buf, &proto, 8); 
-
-	uint32_t pos = *offset;
-
->>>>>>> 4f200a36
 	ASD_QUERY_SENDPACKET_STARTING(nodeid, pos, len);
 
 	int rv;
@@ -1267,17 +1210,10 @@
 		as_netio io;
 		if (cf_queue_pop(q, &io, CF_QUEUE_FOREVER) != 0) {
 			cf_crash(AS_PROTO, "Failed to pop from IO worker queue.");
-<<<<<<< HEAD
 		}
 		if (io.slow) {
 			usleep(g_config.proto_slow_netio_sleep_ms * 1000);
 		}
-=======
-		}
-		if (io.slow) {
-			usleep(g_config.proto_slow_netio_sleep_ms * 1000);
-		}
->>>>>>> 4f200a36
 		as_netio_send(&io, g_netio_slow_queue, false);
 	}
 }
