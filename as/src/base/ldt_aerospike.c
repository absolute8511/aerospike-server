/*
 * ldt_aerospike.c
 *
 * Copyright (C) 2013-2015 Aerospike, Inc.
 *
 * Portions may be licensed to Aerospike, Inc. under one or more contributor
 * license agreements.
 *
 * This program is free software: you can redistribute it and/or modify it under
 * the terms of the GNU Affero General Public License as published by the Free
 * Software Foundation, either version 3 of the License, or (at your option) any
 * later version.
 *
 * This program is distributed in the hope that it will be useful, but WITHOUT
 * ANY WARRANTY; without even the implied warranty of MERCHANTABILITY or FITNESS
 * FOR A PARTICULAR PURPOSE. See the GNU Affero General Public License for more
 * details.
 *
 * You should have received a copy of the GNU Affero General Public License
 * along with this program.  If not, see http://www.gnu.org/licenses/
 */
/*
 *  This function implements functional interface and corresponding internal
 *  function for as_aerospike interface for Large Data Type. None of the code
 *  here is thread safe. The calling thread which initiates the UDF needs to
 *  hold object locks and partition & namespace reservations.
 *
 *  Entire ldt_aerospike is some part wrapper over the udf_aerospike and
 *  some part its own logic
 */

#include "base/feature.h" // Turn new AS Features on/off

#include "base/ldt_aerospike.h"

#include <stdbool.h>
#include <stddef.h>
#include <stdint.h>
#include <string.h>

#include "aerospike/as_aerospike.h"
#include "aerospike/as_rec.h"
#include "citrusleaf/alloc.h"
#include "citrusleaf/cf_clock.h"
#include "citrusleaf/cf_digest.h"

#include "fault.h"
#include "msg.h"
#include "util.h"

#include "base/datamodel.h"
#include "base/ldt.h"
#include "base/ldt_record.h"
#include "base/thr_rw_internal.h"
#include "base/transaction.h"
#include "base/udf_record.h"
#include "fabric/fabric.h"

/* GLOBALS */
as_aerospike g_ldt_aerospike; // Only instantiation is enough

<<<<<<< HEAD
/* Forward Declare */
static void ldt_slot_setup(ldt_slot *lslotp, as_rec *h_urec);
static void ldt_slot_destroy(ldt_slot *lslotp, ldt_record *lrecord);
=======
>>>>>>> 4f200a36

/* INIT */
int
ldt_init(void)
{
	as_aerospike_init(&g_ldt_aerospike, NULL, &ldt_aerospike_hooks);
	return (0);
}

as_aerospike *
ldt_aerospike_new()
{
	return as_aerospike_new(NULL, &ldt_aerospike_hooks);
}

as_aerospike *
ldt_aerospike_init(as_aerospike * as)
{
	return as_aerospike_init(as, NULL, &ldt_aerospike_hooks);
}

<<<<<<< HEAD
int
ldt_chunk_print(ldt_slot *lslotp)
{
	udf_record *c_urecord = &lslotp->c_urecord;

=======


/*
 * Slot and Chunk create destroy
 */
// **************************************************************************************************

/*
 * create_slot  : Creates slot and initializes variable
 * create_chunk : Creates chunk and initializes
 * expand_chunk : Expands chunk by single unit
 *
 * Note: The idea of having a extra level indirection for chunk and slot instead
 *       of single array is because the address values of tr/rd/r_ref extra is
 *       stored and used. Realloc may end up moving these to different memory
 *       location, invalidating stored values.
 *
 * Return value:
 * 		Slot functions
 * 			valid slot pointer in case of success
 * 			NULL in case of failure
 * 		Chunk functions
 * 			0 in case of success
 * 			-1 in case of failure
 */
ldt_slot *
create_slot()
{
	ldt_slot   *slots = cf_malloc(sizeof(ldt_slot) * LDT_SLOT_CHUNK_SIZE);
	if (!slots) {
		return NULL;
	}
	return slots;
}

int
create_chunk(ldt_record *lrecord)
{
	lrecord->chunk   = cf_malloc(sizeof(ldt_slot_chunk));
	if (!lrecord->chunk) {
		return -1;
	}
	lrecord->chunk[0].slots = create_slot();
	if (lrecord->chunk[0].slots == NULL) {
		cf_free(lrecord->chunk);
		return -1;
	}

	for(int j = 0; j < LDT_SLOT_CHUNK_SIZE; j++) {
		lrecord->chunk[0].slots[j].inuse = false;
	}

	return 0;
}

int
expand_chunk(ldt_record *lrecord)
{
	uint64_t   new_size  = lrecord->max_chunks + 1;
	void *old_chunk      = lrecord->chunk;

	if (lrecord->max_chunks) {
		lrecord->chunk = cf_realloc(lrecord->chunk, sizeof(ldt_slot_chunk) * new_size);
	} else {
		lrecord->chunk = cf_malloc(sizeof(ldt_slot_chunk) * new_size);
	}

	if (lrecord->chunk == NULL) {
		cf_warning(AS_LDT, "expand_chunk: Allocation Error !! [Chunk cannot be allocated ]... Fail");
		lrecord->chunk = old_chunk;
		return -1;
	}

	lrecord->chunk[lrecord->max_chunks].slots = create_slot();
	if (lrecord->chunk[lrecord->max_chunks].slots == NULL) {
		cf_warning(AS_LDT, "expand_chunk: Allocation Error !! [Slot cannot be allocated ]... Fail");
		cf_free(lrecord->chunk);
		lrecord->chunk = old_chunk;
		return -1;
	}

	for (int i = lrecord->max_chunks; i < new_size; i++) {
		for(int j = 0; j < LDT_SLOT_CHUNK_SIZE; j++) {
			lrecord->chunk[i].slots[j].inuse = false;
		}
	}

	cf_detail(AS_LDT, "Bumping up chunks from %"PRIu64" to %"PRIu64"", lrecord->max_chunks, new_size);
	lrecord->max_chunks = new_size;
	return 0;
}

int
chunk_print(ldt_slot *lslotp)
{
	udf_record *c_urecord = &lslotp->c_urecord;

>>>>>>> 4f200a36
	cf_detail(AS_LDT, "LSO CHUNK: slotp = %p lchunk [%p,%p,%p,%p] ", lslotp,
				lslotp->c_urecord, &lslotp->tr, &lslotp->rd, &lslotp->r_ref);
	cf_detail(AS_LDT, "LSO CHUNK: slotp = %p urecord   [%p,%p,%p,%p] ", lslotp,
				c_urecord, c_urecord->tr, c_urecord->rd, c_urecord->r_ref);
	return 0;
}
// **************************************************************************************************

<<<<<<< HEAD
/*
 * Internal Function: Search if the sub record is already open by digest/passed as_rec pointer.
 *
 * Parameters:
 * 		lr      - Parent ldt_record
 * 		digest  - Digest to be searched for
=======


/*
 * Slot Lookup Functions
 */
// **************************************************************************************************
/*
 * Search if the sub record is already open by digest/passed as_rec pointer.
>>>>>>> 4f200a36
 *
 * Return value:
 * 		>=0  slot if found
 * 		-1   in case not found
 */
ldt_slot *
<<<<<<< HEAD
ldt_crec_find_by_digest(ldt_record *lrecord, cf_digest *keyd)
=======
slot_lookup_by_digest(ldt_record *lrecord, cf_digest *keyd)
>>>>>>> 4f200a36
{
	for (int i = 0; i < lrecord->max_chunks; i++) {
		ldt_slot_chunk *lchunk = &lrecord->chunk[i];
		for (int j = 0; j < LDT_SLOT_CHUNK_SIZE; j++) {
<<<<<<< HEAD
			if (lchunk->slots[j].inuse && 
=======
			if (lchunk->slots[j].inuse &&
>>>>>>> 4f200a36
				(0 == cf_digest_compare(&lchunk->slots[j].rd.keyd, keyd))) {
				return &lchunk->slots[j];
			}
		}
	}
	return NULL;
}

ldt_slot *
<<<<<<< HEAD
ldt_crec_find_by_urec(ldt_record *lrecord, const as_rec *c_urec_p)
=======
slot_lookup_by_urec(ldt_record *lrecord, const as_rec *c_urec_p)
>>>>>>> 4f200a36
{
	for (int i = 0; i < lrecord->max_chunks; i++) {
		ldt_slot_chunk *lchunk = &lrecord->chunk[i];
		for (int j = 0; j < LDT_SLOT_CHUNK_SIZE; j++) {
			if (lchunk->slots[j].inuse && (lchunk->slots[j].c_urec_p == c_urec_p)) {
				return &lchunk->slots[j];
			}
		}
	}
	return NULL;
<<<<<<< HEAD
}

/*
 * Internal Function: Create and expand slots
 *
 * create_slot  : Creates slot and initializes variable
 * create_chunk : Creates chunk and initializes 
 * expand_chunk : Expands chunk by single unit
 *
 * Note: The idea of having a extra level indirection for chunk and slot instead 
 *       of single array is because the address values of tr/rd/r_ref extra is 
 *       stored and used. Realloc may end up moving these to different memory 
 *       location, invalidating stored values.
 *
 * Return value:
 * 		Slot functions 
 * 			valid slot pointer in case of success
 * 			NULL in case of failure
 * 		Chunk functions
 * 			0 in case of success
 * 			-1 in case of failure
 *
 * Callers:
 *      ldt_crec_find_freeslot
 */
ldt_slot *
ldt_crec_create_slot() 
{
	ldt_slot   *slots = cf_malloc(sizeof(ldt_slot) * LDT_SLOT_CHUNK_SIZE);
	if (!slots) {
		return NULL;
	}
	return slots;
}

int 
ldt_crec_create_chunk(ldt_record *lrecord) 
{
	lrecord->chunk   = cf_malloc(sizeof(ldt_slot_chunk));
	if (!lrecord->chunk) {
		return -1;
	}
	lrecord->chunk[0].slots = ldt_crec_create_slot();
	if (lrecord->chunk[0].slots == NULL) {
		cf_free(lrecord->chunk);
		return -1;
	}

	for(int j = 0; j < LDT_SLOT_CHUNK_SIZE; j++) {
		lrecord->chunk[0].slots[j].inuse = false;
	}

	return 0; 
=======
>>>>>>> 4f200a36
}

int
ldt_crec_expand_chunk(ldt_record *lrecord) 
{
	uint64_t   new_size  = lrecord->max_chunks + 1;
	void *old_chunk      = lrecord->chunk;

	if (lrecord->max_chunks) {
		lrecord->chunk = cf_realloc(lrecord->chunk, sizeof(ldt_slot_chunk) * new_size);
	} else {
		lrecord->chunk = cf_malloc(sizeof(ldt_slot_chunk) * new_size);
	}

	if (lrecord->chunk == NULL) {
		cf_warning(AS_LDT, "ldt_crec_expand_chunk: Allocation Error !! [Chunk cannot be allocated ]... Fail");
		lrecord->chunk = old_chunk;
		return -1;
	}

	lrecord->chunk[lrecord->max_chunks].slots = ldt_crec_create_slot();
	if (lrecord->chunk[lrecord->max_chunks].slots == NULL) {
		cf_warning(AS_LDT, "ldt_crec_expand_chunk: Allocation Error !! [Slot cannot be allocated ]... Fail");
		cf_free(lrecord->chunk);
		lrecord->chunk = old_chunk;
		return -1;
	}

	for (int i = lrecord->max_chunks; i < new_size; i++) { 
		for(int j = 0; j < LDT_SLOT_CHUNK_SIZE; j++) {
			lrecord->chunk[i].slots[j].inuse = false;
		}
	}

	cf_detail(AS_LDT, "Bumping up chunks from %"PRIu64" to %"PRIu64"", lrecord->max_chunks, new_size);
	lrecord->max_chunks = new_size;
	return 0;
}
/*
 * Internal Function: Search for the freeslot in the sub record array
 *
 * Parameters:
 * 		lr   - Parent ldt_record
 *
 * Return value:
 * 		>=0  if empty slot found
 * 		-1   in case not found
 *
 * Description:
 * 		The function walks through the lchunk array searching for
 * 		the request digest.
 *
 * Callers:
 *      ldt_aerospike_crec_open
 *      ldt_aerospike_crec_create
 */
ldt_slot *
<<<<<<< HEAD
ldt_crec_find_freeslot(ldt_record *lrecord, char *func)
{
	if (lrecord->num_slots_used == (lrecord->max_chunks * LDT_SLOT_CHUNK_SIZE)) {
		if (ldt_crec_expand_chunk(lrecord)) {
			goto Out;
		}
	}

	for (int i = 0; i < lrecord->max_chunks; i++) {
		ldt_slot_chunk *chunk = &lrecord->chunk[i];
		for (int j = 0; j < LDT_SLOT_CHUNK_SIZE; j++) {
			if (!chunk->slots[j].inuse) {
				lrecord->num_slots_used++;
				chunk->slots[j].inuse = true;
				cf_detail(AS_LDT, "%s Popped slot %p %"PRIu64"", func, &chunk->slots[j], lrecord->num_slots_used);
				return &chunk->slots[j];
			} 
		}
	}
=======
slot_lookup_free(ldt_record *lrecord, char *func)
{
	if (lrecord->num_slots_used == (lrecord->max_chunks * LDT_SLOT_CHUNK_SIZE)) {
		if (expand_chunk(lrecord)) {
			goto Out;
		}
	}

	for (int i = 0; i < lrecord->max_chunks; i++) {
		ldt_slot_chunk *chunk = &lrecord->chunk[i];
		for (int j = 0; j < LDT_SLOT_CHUNK_SIZE; j++) {
			if (!chunk->slots[j].inuse) {
				lrecord->num_slots_used++;
				chunk->slots[j].inuse = true;
				cf_detail(AS_LDT, "%s Popped slot %p %"PRIu64"", func, &chunk->slots[j], lrecord->num_slots_used);
				return &chunk->slots[j];
			}
		}
	}
>>>>>>> 4f200a36
Out:
	cf_warning(AS_LDT, "%s: Allocation Error [Cannot open more than (%"PRIu64") Sub-Records in a single UDF]... Fail",
				func, lrecord->num_slots_used);
	return NULL;
}
// **************************************************************************************************


/*
<<<<<<< HEAD
 * Internal Function: Which initializes ldt chunk array element.
 *
 * Parameters:
 * 		lslot - ldt_slot to be initialized
 * 		keyd  - digest
 *
 *
 * Return value : nothing
 *
 * Description:
 * 		1. Sets up udf_record
 * 		2. Zeroes out stuff
 * 		3. Setups as_rec in the lchunk
 *
 * Callers:
 *      ldt_aerospike_crec_open
 *      ldt_aerospike_crec_create
=======
 * Slot setup/init/cleanup functions
 */
// **************************************************************************************************

/*
 * Slot
 *    init:
 *    setup:
 *    destroy:
 */

/*
 *  Sets up udf_record
 * 	Zeroes out stuff
 * 	Setups as_rec in the lchunk
 * 	Sets up transaction and digest
 * 	Sets up the partition reservation (same as parent)
>>>>>>> 4f200a36
 */

void
<<<<<<< HEAD
ldt_slot_init(ldt_slot *lslotp, ldt_record *lrecord)
{
	// It is just a stub fill the proper values in
	udf_record *c_urecord   = &lslotp->c_urecord;
	udf_record_init(c_urecord);
=======
slot_init(ldt_slot *lslotp, ldt_record *lrecord)
{
	// It is just a stub fill the proper values in
	udf_record *c_urecord   = &lslotp->c_urecord;
	udf_record_init(c_urecord, true);
>>>>>>> 4f200a36
	// note: crec cannot be destroyed from inside lua
	c_urecord->flag        |= UDF_RECORD_FLAG_IS_SUBRECORD;
	c_urecord->lrecord      = (void *)lrecord;
	c_urecord->tr           = &lslotp->tr; // set up tr properly
	c_urecord->rd           = &lslotp->rd;
	c_urecord->r_ref        = &lslotp->r_ref;
	lslotp->r_ref.skip_lock = true;
<<<<<<< HEAD
	lslotp->c_urec_p = as_rec_new(c_urecord, &udf_subrecord_hooks);

	ldt_slot_setup(lslotp, lrecord->h_urec);
	//ldt_slot_print(lslotp);
}

void ldt_chunk_destroy(ldt_record *lrecord, ldt_slot_chunk *lchunk)
{
	for (int j = 0; j < LDT_SLOT_CHUNK_SIZE; j++) {
		if (lchunk->slots[j].inuse) {
			ldt_slot *lslotp      = &lchunk->slots[j]; 
			ldt_slot_destroy(lslotp, lrecord);
		}
	}
	cf_free(lchunk->slots);
	lchunk->slots         = NULL;
}

/**
 * Remove the slot entry, but decrement the count only if the destroy() op
 * was successful.
 */
static void
ldt_slot_destroy(ldt_slot *lslotp, ldt_record *lrecord)
{
	if (lslotp->c_urec_p) {
		udf_record_destroy(lslotp->c_urec_p);
		as_rec_destroy(lslotp->c_urec_p);
		lslotp->c_urec_p = NULL;
		lrecord->num_slots_used--;
		lslotp->inuse = false;
	} else {
		cf_warning(AS_LDT, "ldt_slot_destroy: Internal Error [Attempt to free invalid slot] ... Skipped");
	}
}

void
ldt_slot_set_digest(ldt_slot *lslotp, cf_digest *keyd)
{
	as_transaction * c_tr      = &lslotp->tr;
	c_tr->keyd                 = *keyd;
	udf_record *c_urecord      = (udf_record *)as_rec_source(lslotp->c_urec_p);
	c_urecord->keyd            = *keyd;

	// There are 4 place digest is
	// 1. tr->keyd
	// 2. r_ref->r->key
	// 3. rd->keyd
	// 4. urecord->keyd
	//
	// First three are always equal. At the start tr->keyd is setup which then
	// sets or gets r_ref / rd as normal work goes ...
	//
	// urecord->keyd is the digest which gets exposed to lua world. In this
	// version bits are always set to zero.
	cf_detail(AS_LDT, "LDT_VERSION Resetting @ create LDT version %p", *(uint64_t *)&c_urecord->keyd);
	as_ldt_subdigest_resetversion(&c_urecord->keyd);

}


/*
 * Internal Function: Which sets up ldt chunk array element.
 *
 * Parameters:
 * 		lchunk  - ldt_chunk to be setup
 * 		h_urec    - initialized
 * 		keyd    - digest of the subrecord
 *
 * Return value : nothing
 *
 * Description:
 * 		1. Sets up transaction and digest
 * 		2. Sets up the partition reservation (same as parent)
 *
 * Callers:
 *      ldt_aerospike_crec_open
 *      ldt_aerospike_crec_create
 */
static void
ldt_slot_setup(ldt_slot *lslotp, as_rec *h_urec)
{
	udf_record     * h_urecord = (udf_record *)as_rec_source(h_urec);
=======
	lslotp->c_urec_p = as_rec_new(c_urecord, &udf_record_hooks);

	udf_record     * h_urecord = (udf_record *)as_rec_source(lrecord->h_urec);
>>>>>>> 4f200a36
	as_transaction * h_tr      = h_urecord->tr;
	as_transaction * c_tr      = &lslotp->tr;

	c_tr->incoming_cluster_key = h_tr->incoming_cluster_key;

	// Chunk Record Does not respond for proxy request
	c_tr->proto_fd_h           = NULL;       // Need not reply
	c_tr->proxy_node           = 0;          // ??
	c_tr->proxy_msg            = NULL;       // ??

	// Chunk Record Does not respond back to the client
	c_tr->result_code          = 0;
	c_tr->generation           = 0;
	c_tr->void_time            = 0;
	// Set this to grab some info from the msg from client like
	// set name etc ... we do not set it in wr..
	c_tr->msgp                 = h_tr->msgp;

	// We do not track microbenchmark or time for chunk today
	c_tr->microbenchmark_time  = 0;
	c_tr->microbenchmark_is_resolve = false;
	c_tr->start_time           = h_tr->start_time;
	c_tr->end_time             = h_tr->end_time;
	c_tr->trid                 = h_tr->trid;

	// Chunk transaction is always preprocessed
	c_tr->preprocessed         = true;       // keyd is hence preprocessed
	c_tr->flag                 = 0;

	// Parent reservation cannot go away as long as Chunck needs reservation.
	memcpy(&c_tr->rsv, &h_tr->rsv, sizeof(as_partition_reservation));
<<<<<<< HEAD
=======
	//ldt_slot_print(lslotp);
}

void
slot_setup_digest(ldt_slot *lslotp, cf_digest *keyd)
{
	as_transaction * c_tr      = &lslotp->tr;
	c_tr->keyd                 = *keyd;
	udf_record *c_urecord      = (udf_record *)as_rec_source(lslotp->c_urec_p);
	c_urecord->keyd            = *keyd;

	// There are 4 place digest is
	// 1. tr->keyd
	// 2. r_ref->r->key
	// 3. rd->keyd
	// 4. urecord->keyd
	//
	// First three are always equal. At the start tr->keyd is setup which then
	// sets or gets r_ref / rd as normal work goes ...
	//
	// urecord->keyd is the digest which gets exposed to lua world. In this
	// version bits are always set to zero.
	cf_detail(AS_LDT, "LDT_VERSION Resetting @ create LDT version %p", *(uint64_t *)&c_urecord->keyd);
	as_ldt_subdigest_resetversion(&c_urecord->keyd);

}

/**
 * Remove the slot entry, but decrement the count only if the destroy() op
 * was successful.
 */
static void
slot_destroy(ldt_slot *lslotp, ldt_record *lrecord)
{
	if (lslotp->c_urec_p) {
		udf_record_destroy(lslotp->c_urec_p);
		as_rec_destroy(lslotp->c_urec_p);
		lslotp->c_urec_p = NULL;
		lrecord->num_slots_used--;
		lslotp->inuse = false;
	} else {
		cf_warning(AS_LDT, "slot_destroy: Internal Error [Attempt to free invalid slot] ... Skipped");
	}
}

void
chunk_destroy(ldt_record *lrecord, ldt_slot_chunk *lchunk)
{
	for (int j = 0; j < LDT_SLOT_CHUNK_SIZE; j++) {
		if (lchunk->slots[j].inuse) {
			ldt_slot *lslotp      = &lchunk->slots[j];
			slot_destroy(lslotp, lrecord);
		}
	}
	cf_free(lchunk->slots);
	lchunk->slots         = NULL;
>>>>>>> 4f200a36
}
// **************************************************************************************************


/*
 * WorkHorse CREC Management Functions
 */
// **************************************************************************************************

/*
 * Function to open chunk record
 * Parameters:
 * 		lrd  : Parent ldt record
 * 		keyd : Key digest for the record to be opened
 * 		slot(out): Filled with slot in case of success
 *
 * Return value :
 * 		 0  in case of success returns positive slot value
 * 		-1   in case record is already open
 * 		-2   in case free slot cannot be found
 * 		-3   in case record cannot be opened
 *
 * Description:
 * 		1. Get the empty chunk slot.
 * 		2. Read the record into it
 *
 * Callers:
 *		ldt_aerospike_crec_open
 */
int
<<<<<<< HEAD
ldt_crec_open(ldt_record *lrecord, cf_digest *keyd, ldt_slot **lslotp)
{
	cf_detail_digest(AS_LDT, keyd, "[ENTER] ldt_crec_open(): Digest: ");

	// 1. Search in opened record
	*lslotp = ldt_crec_find_by_digest(lrecord, keyd);
=======
crec_open(ldt_record *lrecord, cf_digest *keyd, ldt_slot **lslotp)
{
	cf_detail_digest(AS_LDT, keyd, "[ENTER] crec_open(): Digest: ");

	// 1. Search in opened record
	*lslotp = slot_lookup_by_digest(lrecord, keyd);
>>>>>>> 4f200a36
	if (*lslotp) {
		cf_debug(AS_LDT, "ldt_aerospike_crec_open : Found already open");
		return 0;
	}

	// 2. Find free slot and setup chunk
<<<<<<< HEAD
	*lslotp     = ldt_crec_find_freeslot(lrecord, "ldt_crec_open");
	if (!*lslotp) {
		return -2;
	}
	ldt_slot_init(*lslotp, lrecord);
	ldt_slot_set_digest(*lslotp, keyd);
=======
	*lslotp     = slot_lookup_free(lrecord, "crec_open");
	if (!*lslotp) {
		return -2;
	}
	slot_init(*lslotp, lrecord);
	slot_setup_digest(*lslotp, keyd);
>>>>>>> 4f200a36

	// 3. Open Record
	int rv = udf_record_open((udf_record *)as_rec_source((*lslotp)->c_urec_p));
	if (rv) {
		// free the slot for reuse
<<<<<<< HEAD
		ldt_slot_destroy(*lslotp, lrecord);
=======
		slot_destroy(*lslotp, lrecord);
>>>>>>> 4f200a36
		*lslotp = NULL;
		return -3;
	}
	return 0;
}


/*
 * Internal Function: To create new chunk record
 *
 * Parameters:
 * 		lr    : Parent ldt record
 *
 * Return value :
 * 		crec  (as_val) in case of success
 * 		NULL  in case of failure
 *
 * Description:
 * 		1. Search for empty chunk slot.
 *		2. Read the record into it
 *
 * Callers:
 *		ldt_aerospike_crec_create
 */
#define LDT_SUBRECORD_RANDOMIZER_MAX_RETRIES 2
as_rec *
crec_create(ldt_record *lrecord)
{
	// Generate Key Digest
	udf_record *h_urecord = (udf_record *) as_rec_source(lrecord->h_urec);
	cf_digest keyd        = h_urecord->r_ref->r->key;
	as_namespace *ns      = h_urecord->tr->rsv.ns;
	int retry_cnt         = 0;
<<<<<<< HEAD
	ldt_slot *lslotp      = ldt_crec_find_freeslot(lrecord, "ldt_crec_create");

	if (!lslotp) {
		cf_crash(AS_LDT, "Allocation error !!!");
	}
	ldt_slot_init(lslotp, lrecord);

	while (retry_cnt++ < LDT_SUBRECORD_RANDOMIZER_MAX_RETRIES) {

		as_ldt_digest_randomizer(&keyd);
		as_ldt_subdigest_setversion(&keyd, lrecord->version);
		ldt_slot_set_digest(lslotp, &keyd);

		int rv = as_aerospike_rec_create(lrecord->as, lslotp->c_urec_p);
		
		// rv == 0 if successful
		// rv == 1 if record is already found retry
		// other wise failure
		if (rv == 0) {
			cf_detail_digest(AS_LDT, &keyd, "Crec Create:Ptr(%p) Digest: version %ld", lslotp->c_urec_p, lrecord->version);
			as_val_reserve(lslotp->c_urec_p);
			return lslotp->c_urec_p;
		}

		if (rv != 1) {
			cf_warning(AS_LDT, "ldt_crec_create: LDT Sub-Record Create Error [rv=%d]... Fail", rv);
			break;
		}
		cf_atomic64_incr(&ns->lstats.ldt_randomizer_retry);
	}

	ldt_slot_destroy(lslotp, lrecord);
	cf_warning_digest(AS_LDT, &keyd, "ldt_aerospike_crec_create : Create failed after %d retries", retry_cnt);
	return NULL;
}

bool
ldt_record_destroy(as_rec * rec)
{
	static const char * meth = "ldt_record_destroy()";
	if (!rec) {
		cf_warning(AS_UDF, "%s: Invalid Parameters [record=%p]... Fail", meth, rec);
		return false;
	}

	ldt_record *lrecord = (ldt_record *)as_rec_source(rec);
	if (!lrecord) {
		return false;
	}
	as_rec *h_urec      = lrecord->h_urec;

	// Note: destroy of udf_record today is no-op because all the closing
	// of record happens after UDF has executed.
	for (int i = 0; i < lrecord->max_chunks; i++) {
		ldt_slot_chunk *lchunk = &lrecord->chunk[i];
		ldt_chunk_destroy(lrecord, lchunk);
	}

	if (lrecord->max_chunks) {
		// Free up allocated chunks
		cf_free(lrecord->chunk);
	}
	// Dir destroy should release partition reservation and
	// namespace reservation.
	udf_record_destroy(h_urec);
	return true;
}

=======
	ldt_slot *lslotp      = slot_lookup_free(lrecord, "crec_create");

	if (!lslotp) {
		cf_crash(AS_LDT, "Allocation error !!!");
	}
	slot_init(lslotp, lrecord);

	while (retry_cnt++ < LDT_SUBRECORD_RANDOMIZER_MAX_RETRIES) {

		as_ldt_digest_randomizer(&keyd);
		as_ldt_subdigest_setversion(&keyd, lrecord->version);
		slot_setup_digest(lslotp, &keyd);

		int rv = as_aerospike_rec_create(lrecord->as, lslotp->c_urec_p);

		// rv == 0 if successful
		// rv == 1 if record is already found retry
		// other wise failure
		if (rv == 0) {
			cf_detail_digest(AS_LDT, &keyd, "Crec Create:Ptr(%p) Digest: version %ld", lslotp->c_urec_p, lrecord->version);
			as_val_reserve(lslotp->c_urec_p);
			return lslotp->c_urec_p;
		}

		if (rv != 1) {
			cf_warning(AS_LDT, "crec_create: LDT Sub-Record Create Error [rv=%d]... Fail", rv);
			break;
		}
		cf_atomic64_incr(&ns->lstats.ldt_randomizer_retry);
	}

	slot_destroy(lslotp, lrecord);
	cf_warning_digest(AS_LDT, &keyd, "ldt_aerospike_crec_create : Create failed after %d retries", retry_cnt);
	return NULL;
}


/*
 * lrecord init and cleanup funtions
 */
// **************************************************************************************************
extern as_aerospike g_as_aerospike;
void
ldt_record_init(ldt_record *lrecord)
{
	// h_urec is setup in udf_rw.c which point to the main record
	lrecord->h_urec         = 0;
	lrecord->as             = &g_as_aerospike;
	lrecord->max_chunks     = 0;
	lrecord->num_slots_used = 0;
	lrecord->version        = 0;
	lrecord->subrec_io      = 0;
	// Default is normal UDF
	lrecord->udf_context    = 0;
}

int
ldt_record_destroy(ldt_record *lrecord)
{
	if (!lrecord) {
		return -1;
	}
	as_rec *h_urec      = lrecord->h_urec;

	// Note: destroy of udf_record today is no-op because all the closing
	// of record happens after UDF has executed.
	for (uint64_t i = 0; i < lrecord->max_chunks; i++) {
		ldt_slot_chunk *lchunk = &lrecord->chunk[i];
		chunk_destroy(lrecord, lchunk);
	}

	if (lrecord->max_chunks) {
		// Free up allocated chunks
		cf_free(lrecord->chunk);
	}
	// Dir destroy should release partition reservation and
	// namespace reservation.
	udf_record_destroy(h_urec);
	return 0;
}
// **************************************************************************************************

>>>>>>> 4f200a36

/*********************************************************************
 * INTERFACE FUNCTIONS                                               *
 *																	 *
 * See the as_aerospike for the API definition						 *
 ********************************************************************/
static int
ldt_aerospike_rec_create(const as_aerospike * as, const as_rec * rec)
{
	static char * meth = "ldt_aerospike_rec_create()";
	if (!as || !rec) {
		cf_warning(AS_LDT, "%s: Invalid Parameters [as=%p, record=%p]... Fail", meth, as, rec);
		return 2;
	}
	ldt_record *lrecord  = (ldt_record *)as_rec_source(rec);
	if (!lrecord) {
		return 2;
	}
	as_rec *h_urec       = lrecord->h_urec;
	as_aerospike *las    = lrecord->as;

	// If record is newly created and were created by LDT lua then it
	// would have already set starting version ... read that into the
	// lrecord->version for quick reference.
	lrecord->version         = as_ldt_generate_version();

	int rv = as_aerospike_rec_create(las, h_urec);
	if (rv) {
		return rv;
	}

	udf_record   * h_urecord = (udf_record *)as_rec_source(h_urec);
	cf_detail_digest(AS_LDT, &h_urecord->keyd, "LDT_VERSION At Create %ld rv=%d", lrecord->version, rv);
	return 0;
}

static as_rec *
ldt_aerospike_crec_create(const as_aerospike * as, const as_rec *rec)
{
	static char * meth = "ldt_aerospike_crec_create()";
	if (!as || !rec) {
		cf_warning(AS_LDT, "%s: Invalid Parameters [as=%p, record=%p]... Fail", meth, as, rec);
		return NULL;
	}
	ldt_record *lrecord = (ldt_record *)as_rec_source(rec);
	if (!lrecord) {
		return NULL;
	}
	if (!udf_record_ldt_enabled(lrecord->h_urec)) {
		cf_warning(AS_LDT, "Large Object Not Enabled !!... Fail");
		return NULL;
	}
	cf_detail(AS_LDT, "ldt_aerospike_crec_create");
	return crec_create(lrecord);
}

static int
ldt_aerospike_crec_remove(const as_aerospike * as, const as_rec * crec)
{
	if (!as || !crec) {
		cf_warning(AS_LDT, "ldt_aerospike_crec_remove: Invalid Parameters [as=%p, record=%p]... Fail", as, crec);
		return 2;
	}
	if (!udf_record_ldt_enabled(crec)) {
		cf_warning(AS_LDT, "Large Object Not Enabled... Fail");
		return -3;
	}

	udf_record   * c_urecord = (udf_record *)as_rec_source(crec);
	if (!c_urecord) {
		cf_warning(AS_LDT, "ldt_aerospike_crec_remove: Internal Error [Malformed Sub Record]... Fail");
		return -1;
	}
	ldt_record   * lrecord  = (ldt_record *)c_urecord->lrecord;
	if (!lrecord) {
		cf_warning(AS_LDT, "ldt_aerospike_crec_remove: Internal Error [Invalid Head Record Reference in Sub Record]... Fail");
		return -1;
	}
	as_aerospike * las  = lrecord->as;
	cf_detail(AS_LDT, "Calling as_aerospike_rec_update() ldt_aerospike_crec_update" );
	return as_aerospike_rec_remove(las, crec);
}

static int
ldt_aerospike_crec_update(const as_aerospike * as, const as_rec *crec)
{
	cf_detail(AS_LDT, "[ENTER] as(%p) subrec(%p)", as, crec );
	if (!as || !crec) {
		cf_warning(AS_LDT, "ldt_aerospike_crec_update: Invalid Parameters [as=%p, record=%p subrecord=%p]... Fail", as, crec);
		return 2;
	}
	if (!udf_record_ldt_enabled(crec)) {
		cf_warning(AS_LDT, "Large Object Not Enabled... Fail");
		return 3;
	}

	udf_record   * c_urecord = (udf_record *)as_rec_source(crec);
	if (!c_urecord) {
		cf_warning(AS_LDT, "ldt_aerospike_crec_update: Internal Error [Malformed Sub Record]... Fail!!");
		return -1;
	}
	ldt_record   * lrecord  = (ldt_record *)c_urecord->lrecord;
	if (!lrecord) {
		cf_warning(AS_LDT, "ldt_aerospike_crec_update: Internal Error [Invalid Head Record Reference in Sub Record]... Fail!!");
		return -1;
	}
	as_aerospike * las  = lrecord->as;
	cf_detail(AS_LDT, "Calling as_aerospike_rec_update() ldt_aerospike_crec_update");
	return as_aerospike_rec_update(las, crec);
}

int
ldt_aerospike_crec_close(const as_aerospike * as, const as_rec *crec_p)
{
	cf_detail(AS_LDT, "[ENTER] as(%p) subrec(%p)", as, crec_p );
	if (!as || !crec_p) {
		cf_warning(AS_LDT, "ldt_aerospike_crec_close: Invalid Parameters [as=%p, subrecord=%p]... Fail", as, crec_p);
		return 2;
	}

	// Close of the record is only allowed if the user has not updated
	// it. Other wise it is a group commit
	udf_record *c_urecord = (udf_record *)as_rec_source(crec_p);
	if (!c_urecord) {
		cf_warning(AS_LDT, "ldt_aerospike_crec_close: Internal Error [Malformed Sub Record]... Fail");
		return -1;
	}
	ldt_record  *lrecord  = (ldt_record *)c_urecord->lrecord;
	if (!lrecord) {
		cf_warning(AS_LDT, "ldt_aerospike_crec_close: Internal Error [Invalid Head Record Reference in Sub Record]... Fail");
		return -1;
	}

<<<<<<< HEAD
	ldt_slot *lslotp   = ldt_crec_find_by_urec(lrecord, crec_p);
=======
	ldt_slot *lslotp   = slot_lookup_by_urec(lrecord, crec_p);
>>>>>>> 4f200a36
	if (!lslotp) {
		cf_warning(AS_LDT, "ldt_aerospike_crec_close: Invalid Operation [Sub Record close called for the record which is not open]... Fail");
		return -1;
	}
	cf_detail(AS_LDT, "ldt_aerospike_crec_close");
	if (c_urecord->flag & UDF_RECORD_FLAG_HAS_UPDATES) {
		cf_debug(AS_LDT, "Cannot close record with update ... it needs group commit");
		return -2;
	}
	udf_record_close(c_urecord);
	udf_record_cache_free(c_urecord);
<<<<<<< HEAD
	ldt_slot_destroy(lslotp, lrecord);
=======
	slot_destroy(lslotp, lrecord);
>>>>>>> 4f200a36
	c_urecord->flag &= ~UDF_RECORD_FLAG_ISVALID;
	return 0;
}

static as_rec *
ldt_aerospike_crec_open(const as_aerospike * as, const as_rec *rec, const char *bdig)
{
	static char * meth = "ldt_aerospike_crec_open()";
	if (!as || !rec || !bdig) {
		cf_warning(AS_LDT, "ldt_aerospike_crec_open: Invalid Parameters [as=%p, record=%p digest=%p]... Fail", meth, as, rec, bdig);
		return NULL;
	}
	cf_digest keyd;
	if (as_ldt_string_todigest(bdig, &keyd)) {
		return NULL;
	}
	ldt_record *lrecord = (ldt_record *)as_rec_source(rec);
	if (!lrecord) {
		return NULL;
	}
	if (!udf_record_ldt_enabled(lrecord->h_urec)) {
		cf_warning(AS_LDT, "Large Object Not Enabled... Fail");
		return NULL;
	}
	as_ldt_subdigest_setversion(&keyd, lrecord->version);
	ldt_slot    *lslotp = NULL;
<<<<<<< HEAD
	int rv              = ldt_crec_open(lrecord, &keyd, &lslotp);
=======
	int rv              = crec_open(lrecord, &keyd, &lslotp);
>>>>>>> 4f200a36
	if (rv) {
		// This basically means the record is not found.
		// Do we need to propagate error message rv
		// back somehow
		cf_info_digest(AS_LDT, &keyd, "%s Failed to open Sub Record rv=%d %ld", bdig, rv, lrecord->version);
		return NULL;
	} else {
		as_val_reserve(lslotp->c_urec_p);
		return lslotp->c_urec_p;
	}
}

static int
ldt_aerospike_rec_update(const as_aerospike * as, const as_rec * rec)
{
	static const char * meth = "ldt_aerospike_rec_update()";
	if (!as || !rec) {
		cf_warning(AS_LDT, "%s: Invalid Parameters [as=%p, record=%p]... Fail", meth, as, rec);
		return 2;
	}
	cf_detail(AS_LDT, "[ENTER]<%s> as(%p) rec(%p)", meth, as, rec );

	ldt_record *lrecord = (ldt_record *)as_rec_source(rec);
	if (!lrecord) {
		return 2;
	}
	as_rec *h_urec      = lrecord->h_urec;
	as_aerospike *las   = lrecord->as;
	int ret = as_aerospike_rec_update(las, h_urec);
	if (0 == ret) {
		cf_detail(AS_LDT, "<%s> ZERO return(%d) from as_aero_rec_update()", meth, ret );
	} else if (ret == -1) {
		// execution error return as it is
		cf_debug(AS_LDT, "<%s> Exec Error(%d) from as_aero_rec_update()", meth, ret );
	} else if (ret == -2) {
		// Record is not open. Unexpected with LDT usage, though a UDF test case
		// does come through here.
		cf_warning(AS_LDT, "%s: Record does not exist or is not open, cannot update");
	}
	return ret;
}

static int
ldt_aerospike_rec_exists(const as_aerospike * as, const as_rec * rec)
{
	static const char * meth = "ldt_aerospike_rec_exists()";
	if (!as || !rec) {
		cf_warning(AS_LDT, "%s Invalid Parameters: as=%p, record=%p", meth, as, rec);
		return 2;
	}
	ldt_record *lrecord = (ldt_record *)as_rec_source(rec);
	if (!lrecord) {
		return 2;
	}

	as_rec *h_urec      = lrecord->h_urec;
	as_aerospike *las   = lrecord->as;
	int ret = as_aerospike_rec_exists(las, h_urec);
	if (ret) {
		cf_detail(AS_LDT, "ldt_aerospike_rec_exists true");
	} else {
		cf_detail(AS_LDT, "ldt_aerospike_rec_exists false");
	}
	return ret;
}

static int
ldt_aerospike_rec_remove(const as_aerospike * as, const as_rec * rec)
{
	static const char * meth = "ldt_aerospike_rec_remove()";
	if (!as || !rec) {
		cf_warning(AS_LDT, "%s: Invalid Parameters [as=%p, record=%p]... Fail", meth, as, rec);
		return 2;
	}
	// Delete needs propagation
	cf_detail(AS_LDT, "ldt_aerospike_rec_remove");
	ldt_record *lrecord = (ldt_record *)as_rec_source(rec);
	if (!lrecord) {
		return 2;
	}
	as_rec *h_urec      = lrecord->h_urec;
	as_aerospike *las   = lrecord->as;

	FOR_EACH_SUBRECORD(i, j, lrecord) {
		as_aerospike_rec_remove(las, lrecord->chunk[i].slots[j].c_urec_p);
	}

	for (int i = 0; i < lrecord->max_chunks; i++) {
		ldt_slot_chunk *lchunk = &lrecord->chunk[i];
<<<<<<< HEAD
		ldt_chunk_destroy(lrecord, lchunk);
=======
		chunk_destroy(lrecord, lchunk);
>>>>>>> 4f200a36
	}

	return as_aerospike_rec_remove(las, h_urec);
}

static int
ldt_aerospike_log(const as_aerospike * a, const char * file,
				  const int line, const int lvl, const char * msg)
{
	(void)a;
	// Logging for Lua Files (UDFs) should be labeled as "UDF", not "LDT".
	// If we want to distinguish between LDT and general UDF calls, then we
	// need to create a separate context for LDT.
	cf_fault_event(AS_UDF, lvl, file, NULL, line, "%s", (char *) msg);
	return 0;
}

static void
ldt_aerospike_destroy(as_aerospike * as)
{
	// Destruction flows back into udf_aerospike and implemented as NULL
	// today
	as_aerospike_destroy(as);
}

/**
 * Provide Lua UDFs with the ability to get the current system time.  We'll
 * take the current time value (expressed as a cf_clock object) and plug it into
 * a lua value.
 */
static cf_clock
ldt_aerospike_get_current_time(const as_aerospike * as)
{
	(void)as;
	// Does anyone really know what time it is?
	return cf_clock_getabsolute();

}

/**
 * Provide hook from Lua to set execution context
 */
static int
ldt_aerospike_set_context(const as_aerospike * as, const as_rec *rec, const uint32_t context)
{
	(void)as;
	static const char * meth = "ldt_aerospike_set_context()";
	if (!as || !rec) {
		cf_warning(AS_LDT, "%s: Invalid Parameters [as=%p, record=%p]... Fail", meth, as, rec);
		return 2;
	}
	// Delete needs propagation
	ldt_record *lrecord = (ldt_record *)as_rec_source(rec);
	if (!lrecord) {
		return 2;
	}

	udf_record *h_urecord = (udf_record *)as_rec_source(lrecord->h_urec);
    if (h_urecord->tr->rsv.ns->ldt_enabled == false) {
		return -1;
	}

	cf_detail(AS_LDT, "ldt_aerospike_set_context from %d to %d", lrecord->udf_context, lrecord->udf_context | context);
	lrecord->udf_context |= context;

	return 0;
}

/**
 * Provide hook from Lua to fetch server config settings
 */
static int
ldt_aerospike_get_config(const as_aerospike * as, const as_rec *rec, const char *name)
{
	static const char * meth = "ldt_aerospike_get_config()";
	if (!as || !rec || !name) {
		cf_warning(AS_LDT, "%s: Invalid Parameters [as=%p, record=%p]... Fail", meth, as, rec);
		return 2;
	}

	ldt_record *lrecord = (ldt_record *)as_rec_source(rec);
	if (!lrecord) {
		return 2;
	}

    int val = 0;

	if (strcmp(name, "write-block-size") == 0) {
		udf_record *h_urecord = (udf_record *)as_rec_source(lrecord->h_urec);
		val = h_urecord->tr->rsv.ns->storage_write_block_size;
	} else if (strcmp(name, "ldt-page-size") == 0) {
		udf_record *h_urecord = (udf_record *)as_rec_source(lrecord->h_urec);
		val = h_urecord->tr->rsv.ns->ldt_page_size;
	} else {
		cf_warning(AS_LDT, "Unknown config requested");
	}
    cf_detail(AS_LDT, "Returning %s = %d" ,name, val);
	return val;
}


/**
 * Provide hook from Lua to set execution context
 */
static int
ldt_aerospike_set_context(const as_aerospike * as, const as_rec *rec, const uint32_t context)
{
	(void)as;
	static const char * meth = "ldt_aerospike_set_context()";
	if (!as || !rec) {
		cf_warning(AS_LDT, "%s: Invalid Parameters [as=%p, record=%p]... Fail", meth, as, rec);
		return 2;
	}
	// Delete needs propagation
	ldt_record *lrecord = (ldt_record *)as_rec_source(rec);
	if (!lrecord) {
		return 2;
	}

	udf_record *h_urecord = (udf_record *)as_rec_source(lrecord->h_urec);
    if (h_urecord->tr->rsv.ns->ldt_enabled == false) {
		return -1;
	}
	
	cf_detail(AS_LDT, "ldt_aerospike_set_context from %d to %d", lrecord->udf_context, lrecord->udf_context | context);
	lrecord->udf_context |= context;

	return 0;
} // end ldt_aerospike_get_current_time()

/**
 * Provide hook from Lua to fetch server config settings
 */
static int
ldt_aerospike_get_config(const as_aerospike * as, const as_rec *rec, const char *name)
{
	static const char * meth = "ldt_aerospike_get_config()";
	if (!as || !rec || !name) {
		cf_warning(AS_LDT, "%s: Invalid Parameters [as=%p, record=%p]... Fail", meth, as, rec);
		return 2;
	}
    
	ldt_record *lrecord = (ldt_record *)as_rec_source(rec);
	if (!lrecord) {
		return 2;
	}

    int val = 0;

	if (strcmp(name, "write-block-size") == 0) {
		udf_record *h_urecord = (udf_record *)as_rec_source(lrecord->h_urec);
		val = h_urecord->tr->rsv.ns->storage_write_block_size;
	} else if (strcmp(name, "ldt-page-size") == 0) {
		udf_record *h_urecord = (udf_record *)as_rec_source(lrecord->h_urec);
		val = h_urecord->tr->rsv.ns->ldt_page_size;
	} else {
		cf_warning(AS_LDT, "Unknown config requested");
	}
    cf_detail(AS_LDT, "Returning %s = %d" ,name, val);
	return val;
} // end ldt_aerospike_get_config()



const as_aerospike_hooks ldt_aerospike_hooks = {
	.rec_create       = ldt_aerospike_rec_create,
	.rec_update       = ldt_aerospike_rec_update,
	.rec_remove       = ldt_aerospike_rec_remove,
	.rec_exists       = ldt_aerospike_rec_exists,
	.log              = ldt_aerospike_log,
	.destroy          = ldt_aerospike_destroy,
	.get_current_time = ldt_aerospike_get_current_time,
	.set_context      = ldt_aerospike_set_context,
	.remove_subrec    = ldt_aerospike_crec_remove,
	.create_subrec    = ldt_aerospike_crec_create,
	.close_subrec     = ldt_aerospike_crec_close,
	.open_subrec      = ldt_aerospike_crec_open,
	.update_subrec    = ldt_aerospike_crec_update,
	.get_config       = ldt_aerospike_get_config
};<|MERGE_RESOLUTION|>--- conflicted
+++ resolved
@@ -59,12 +59,6 @@
 /* GLOBALS */
 as_aerospike g_ldt_aerospike; // Only instantiation is enough
 
-<<<<<<< HEAD
-/* Forward Declare */
-static void ldt_slot_setup(ldt_slot *lslotp, as_rec *h_urec);
-static void ldt_slot_destroy(ldt_slot *lslotp, ldt_record *lrecord);
-=======
->>>>>>> 4f200a36
 
 /* INIT */
 int
@@ -86,13 +80,6 @@
 	return as_aerospike_init(as, NULL, &ldt_aerospike_hooks);
 }
 
-<<<<<<< HEAD
-int
-ldt_chunk_print(ldt_slot *lslotp)
-{
-	udf_record *c_urecord = &lslotp->c_urecord;
-
-=======
 
 
 /*
@@ -190,7 +177,6 @@
 {
 	udf_record *c_urecord = &lslotp->c_urecord;
 
->>>>>>> 4f200a36
 	cf_detail(AS_LDT, "LSO CHUNK: slotp = %p lchunk [%p,%p,%p,%p] ", lslotp,
 				lslotp->c_urecord, &lslotp->tr, &lslotp->rd, &lslotp->r_ref);
 	cf_detail(AS_LDT, "LSO CHUNK: slotp = %p urecord   [%p,%p,%p,%p] ", lslotp,
@@ -199,14 +185,6 @@
 }
 // **************************************************************************************************
 
-<<<<<<< HEAD
-/*
- * Internal Function: Search if the sub record is already open by digest/passed as_rec pointer.
- *
- * Parameters:
- * 		lr      - Parent ldt_record
- * 		digest  - Digest to be searched for
-=======
 
 
 /*
@@ -215,27 +193,18 @@
 // **************************************************************************************************
 /*
  * Search if the sub record is already open by digest/passed as_rec pointer.
->>>>>>> 4f200a36
  *
  * Return value:
  * 		>=0  slot if found
  * 		-1   in case not found
  */
 ldt_slot *
-<<<<<<< HEAD
-ldt_crec_find_by_digest(ldt_record *lrecord, cf_digest *keyd)
-=======
 slot_lookup_by_digest(ldt_record *lrecord, cf_digest *keyd)
->>>>>>> 4f200a36
 {
 	for (int i = 0; i < lrecord->max_chunks; i++) {
 		ldt_slot_chunk *lchunk = &lrecord->chunk[i];
 		for (int j = 0; j < LDT_SLOT_CHUNK_SIZE; j++) {
-<<<<<<< HEAD
-			if (lchunk->slots[j].inuse && 
-=======
 			if (lchunk->slots[j].inuse &&
->>>>>>> 4f200a36
 				(0 == cf_digest_compare(&lchunk->slots[j].rd.keyd, keyd))) {
 				return &lchunk->slots[j];
 			}
@@ -245,11 +214,7 @@
 }
 
 ldt_slot *
-<<<<<<< HEAD
-ldt_crec_find_by_urec(ldt_record *lrecord, const as_rec *c_urec_p)
-=======
 slot_lookup_by_urec(ldt_record *lrecord, const as_rec *c_urec_p)
->>>>>>> 4f200a36
 {
 	for (int i = 0; i < lrecord->max_chunks; i++) {
 		ldt_slot_chunk *lchunk = &lrecord->chunk[i];
@@ -260,100 +225,8 @@
 		}
 	}
 	return NULL;
-<<<<<<< HEAD
-}
-
-/*
- * Internal Function: Create and expand slots
- *
- * create_slot  : Creates slot and initializes variable
- * create_chunk : Creates chunk and initializes 
- * expand_chunk : Expands chunk by single unit
- *
- * Note: The idea of having a extra level indirection for chunk and slot instead 
- *       of single array is because the address values of tr/rd/r_ref extra is 
- *       stored and used. Realloc may end up moving these to different memory 
- *       location, invalidating stored values.
- *
- * Return value:
- * 		Slot functions 
- * 			valid slot pointer in case of success
- * 			NULL in case of failure
- * 		Chunk functions
- * 			0 in case of success
- * 			-1 in case of failure
- *
- * Callers:
- *      ldt_crec_find_freeslot
- */
-ldt_slot *
-ldt_crec_create_slot() 
-{
-	ldt_slot   *slots = cf_malloc(sizeof(ldt_slot) * LDT_SLOT_CHUNK_SIZE);
-	if (!slots) {
-		return NULL;
-	}
-	return slots;
-}
-
-int 
-ldt_crec_create_chunk(ldt_record *lrecord) 
-{
-	lrecord->chunk   = cf_malloc(sizeof(ldt_slot_chunk));
-	if (!lrecord->chunk) {
-		return -1;
-	}
-	lrecord->chunk[0].slots = ldt_crec_create_slot();
-	if (lrecord->chunk[0].slots == NULL) {
-		cf_free(lrecord->chunk);
-		return -1;
-	}
-
-	for(int j = 0; j < LDT_SLOT_CHUNK_SIZE; j++) {
-		lrecord->chunk[0].slots[j].inuse = false;
-	}
-
-	return 0; 
-=======
->>>>>>> 4f200a36
-}
-
-int
-ldt_crec_expand_chunk(ldt_record *lrecord) 
-{
-	uint64_t   new_size  = lrecord->max_chunks + 1;
-	void *old_chunk      = lrecord->chunk;
-
-	if (lrecord->max_chunks) {
-		lrecord->chunk = cf_realloc(lrecord->chunk, sizeof(ldt_slot_chunk) * new_size);
-	} else {
-		lrecord->chunk = cf_malloc(sizeof(ldt_slot_chunk) * new_size);
-	}
-
-	if (lrecord->chunk == NULL) {
-		cf_warning(AS_LDT, "ldt_crec_expand_chunk: Allocation Error !! [Chunk cannot be allocated ]... Fail");
-		lrecord->chunk = old_chunk;
-		return -1;
-	}
-
-	lrecord->chunk[lrecord->max_chunks].slots = ldt_crec_create_slot();
-	if (lrecord->chunk[lrecord->max_chunks].slots == NULL) {
-		cf_warning(AS_LDT, "ldt_crec_expand_chunk: Allocation Error !! [Slot cannot be allocated ]... Fail");
-		cf_free(lrecord->chunk);
-		lrecord->chunk = old_chunk;
-		return -1;
-	}
-
-	for (int i = lrecord->max_chunks; i < new_size; i++) { 
-		for(int j = 0; j < LDT_SLOT_CHUNK_SIZE; j++) {
-			lrecord->chunk[i].slots[j].inuse = false;
-		}
-	}
-
-	cf_detail(AS_LDT, "Bumping up chunks from %"PRIu64" to %"PRIu64"", lrecord->max_chunks, new_size);
-	lrecord->max_chunks = new_size;
-	return 0;
-}
+}
+
 /*
  * Internal Function: Search for the freeslot in the sub record array
  *
@@ -373,27 +246,6 @@
  *      ldt_aerospike_crec_create
  */
 ldt_slot *
-<<<<<<< HEAD
-ldt_crec_find_freeslot(ldt_record *lrecord, char *func)
-{
-	if (lrecord->num_slots_used == (lrecord->max_chunks * LDT_SLOT_CHUNK_SIZE)) {
-		if (ldt_crec_expand_chunk(lrecord)) {
-			goto Out;
-		}
-	}
-
-	for (int i = 0; i < lrecord->max_chunks; i++) {
-		ldt_slot_chunk *chunk = &lrecord->chunk[i];
-		for (int j = 0; j < LDT_SLOT_CHUNK_SIZE; j++) {
-			if (!chunk->slots[j].inuse) {
-				lrecord->num_slots_used++;
-				chunk->slots[j].inuse = true;
-				cf_detail(AS_LDT, "%s Popped slot %p %"PRIu64"", func, &chunk->slots[j], lrecord->num_slots_used);
-				return &chunk->slots[j];
-			} 
-		}
-	}
-=======
 slot_lookup_free(ldt_record *lrecord, char *func)
 {
 	if (lrecord->num_slots_used == (lrecord->max_chunks * LDT_SLOT_CHUNK_SIZE)) {
@@ -413,7 +265,6 @@
 			}
 		}
 	}
->>>>>>> 4f200a36
 Out:
 	cf_warning(AS_LDT, "%s: Allocation Error [Cannot open more than (%"PRIu64") Sub-Records in a single UDF]... Fail",
 				func, lrecord->num_slots_used);
@@ -423,25 +274,6 @@
 
 
 /*
-<<<<<<< HEAD
- * Internal Function: Which initializes ldt chunk array element.
- *
- * Parameters:
- * 		lslot - ldt_slot to be initialized
- * 		keyd  - digest
- *
- *
- * Return value : nothing
- *
- * Description:
- * 		1. Sets up udf_record
- * 		2. Zeroes out stuff
- * 		3. Setups as_rec in the lchunk
- *
- * Callers:
- *      ldt_aerospike_crec_open
- *      ldt_aerospike_crec_create
-=======
  * Slot setup/init/cleanup functions
  */
 // **************************************************************************************************
@@ -459,23 +291,13 @@
  * 	Setups as_rec in the lchunk
  * 	Sets up transaction and digest
  * 	Sets up the partition reservation (same as parent)
->>>>>>> 4f200a36
- */
-
+ */
 void
-<<<<<<< HEAD
-ldt_slot_init(ldt_slot *lslotp, ldt_record *lrecord)
-{
-	// It is just a stub fill the proper values in
-	udf_record *c_urecord   = &lslotp->c_urecord;
-	udf_record_init(c_urecord);
-=======
 slot_init(ldt_slot *lslotp, ldt_record *lrecord)
 {
 	// It is just a stub fill the proper values in
 	udf_record *c_urecord   = &lslotp->c_urecord;
 	udf_record_init(c_urecord, true);
->>>>>>> 4f200a36
 	// note: crec cannot be destroyed from inside lua
 	c_urecord->flag        |= UDF_RECORD_FLAG_IS_SUBRECORD;
 	c_urecord->lrecord      = (void *)lrecord;
@@ -483,45 +305,45 @@
 	c_urecord->rd           = &lslotp->rd;
 	c_urecord->r_ref        = &lslotp->r_ref;
 	lslotp->r_ref.skip_lock = true;
-<<<<<<< HEAD
-	lslotp->c_urec_p = as_rec_new(c_urecord, &udf_subrecord_hooks);
-
-	ldt_slot_setup(lslotp, lrecord->h_urec);
+	lslotp->c_urec_p = as_rec_new(c_urecord, &udf_record_hooks);
+
+	udf_record     * h_urecord = (udf_record *)as_rec_source(lrecord->h_urec);
+	as_transaction * h_tr      = h_urecord->tr;
+	as_transaction * c_tr      = &lslotp->tr;
+
+	c_tr->incoming_cluster_key = h_tr->incoming_cluster_key;
+
+	// Chunk Record Does not respond for proxy request
+	c_tr->proto_fd_h           = NULL;       // Need not reply
+	c_tr->proxy_node           = 0;          // ??
+	c_tr->proxy_msg            = NULL;       // ??
+
+	// Chunk Record Does not respond back to the client
+	c_tr->result_code          = 0;
+	c_tr->generation           = 0;
+	c_tr->void_time            = 0;
+	// Set this to grab some info from the msg from client like
+	// set name etc ... we do not set it in wr..
+	c_tr->msgp                 = h_tr->msgp;
+
+	// We do not track microbenchmark or time for chunk today
+	c_tr->microbenchmark_time  = 0;
+	c_tr->microbenchmark_is_resolve = false;
+	c_tr->start_time           = h_tr->start_time;
+	c_tr->end_time             = h_tr->end_time;
+	c_tr->trid                 = h_tr->trid;
+
+	// Chunk transaction is always preprocessed
+	c_tr->preprocessed         = true;       // keyd is hence preprocessed
+	c_tr->flag                 = 0;
+
+	// Parent reservation cannot go away as long as Chunck needs reservation.
+	memcpy(&c_tr->rsv, &h_tr->rsv, sizeof(as_partition_reservation));
 	//ldt_slot_print(lslotp);
 }
 
-void ldt_chunk_destroy(ldt_record *lrecord, ldt_slot_chunk *lchunk)
-{
-	for (int j = 0; j < LDT_SLOT_CHUNK_SIZE; j++) {
-		if (lchunk->slots[j].inuse) {
-			ldt_slot *lslotp      = &lchunk->slots[j]; 
-			ldt_slot_destroy(lslotp, lrecord);
-		}
-	}
-	cf_free(lchunk->slots);
-	lchunk->slots         = NULL;
-}
-
-/**
- * Remove the slot entry, but decrement the count only if the destroy() op
- * was successful.
- */
-static void
-ldt_slot_destroy(ldt_slot *lslotp, ldt_record *lrecord)
-{
-	if (lslotp->c_urec_p) {
-		udf_record_destroy(lslotp->c_urec_p);
-		as_rec_destroy(lslotp->c_urec_p);
-		lslotp->c_urec_p = NULL;
-		lrecord->num_slots_used--;
-		lslotp->inuse = false;
-	} else {
-		cf_warning(AS_LDT, "ldt_slot_destroy: Internal Error [Attempt to free invalid slot] ... Skipped");
-	}
-}
-
 void
-ldt_slot_set_digest(ldt_slot *lslotp, cf_digest *keyd)
+slot_setup_digest(ldt_slot *lslotp, cf_digest *keyd)
 {
 	as_transaction * c_tr      = &lslotp->tr;
 	c_tr->keyd                 = *keyd;
@@ -544,94 +366,6 @@
 
 }
 
-
-/*
- * Internal Function: Which sets up ldt chunk array element.
- *
- * Parameters:
- * 		lchunk  - ldt_chunk to be setup
- * 		h_urec    - initialized
- * 		keyd    - digest of the subrecord
- *
- * Return value : nothing
- *
- * Description:
- * 		1. Sets up transaction and digest
- * 		2. Sets up the partition reservation (same as parent)
- *
- * Callers:
- *      ldt_aerospike_crec_open
- *      ldt_aerospike_crec_create
- */
-static void
-ldt_slot_setup(ldt_slot *lslotp, as_rec *h_urec)
-{
-	udf_record     * h_urecord = (udf_record *)as_rec_source(h_urec);
-=======
-	lslotp->c_urec_p = as_rec_new(c_urecord, &udf_record_hooks);
-
-	udf_record     * h_urecord = (udf_record *)as_rec_source(lrecord->h_urec);
->>>>>>> 4f200a36
-	as_transaction * h_tr      = h_urecord->tr;
-	as_transaction * c_tr      = &lslotp->tr;
-
-	c_tr->incoming_cluster_key = h_tr->incoming_cluster_key;
-
-	// Chunk Record Does not respond for proxy request
-	c_tr->proto_fd_h           = NULL;       // Need not reply
-	c_tr->proxy_node           = 0;          // ??
-	c_tr->proxy_msg            = NULL;       // ??
-
-	// Chunk Record Does not respond back to the client
-	c_tr->result_code          = 0;
-	c_tr->generation           = 0;
-	c_tr->void_time            = 0;
-	// Set this to grab some info from the msg from client like
-	// set name etc ... we do not set it in wr..
-	c_tr->msgp                 = h_tr->msgp;
-
-	// We do not track microbenchmark or time for chunk today
-	c_tr->microbenchmark_time  = 0;
-	c_tr->microbenchmark_is_resolve = false;
-	c_tr->start_time           = h_tr->start_time;
-	c_tr->end_time             = h_tr->end_time;
-	c_tr->trid                 = h_tr->trid;
-
-	// Chunk transaction is always preprocessed
-	c_tr->preprocessed         = true;       // keyd is hence preprocessed
-	c_tr->flag                 = 0;
-
-	// Parent reservation cannot go away as long as Chunck needs reservation.
-	memcpy(&c_tr->rsv, &h_tr->rsv, sizeof(as_partition_reservation));
-<<<<<<< HEAD
-=======
-	//ldt_slot_print(lslotp);
-}
-
-void
-slot_setup_digest(ldt_slot *lslotp, cf_digest *keyd)
-{
-	as_transaction * c_tr      = &lslotp->tr;
-	c_tr->keyd                 = *keyd;
-	udf_record *c_urecord      = (udf_record *)as_rec_source(lslotp->c_urec_p);
-	c_urecord->keyd            = *keyd;
-
-	// There are 4 place digest is
-	// 1. tr->keyd
-	// 2. r_ref->r->key
-	// 3. rd->keyd
-	// 4. urecord->keyd
-	//
-	// First three are always equal. At the start tr->keyd is setup which then
-	// sets or gets r_ref / rd as normal work goes ...
-	//
-	// urecord->keyd is the digest which gets exposed to lua world. In this
-	// version bits are always set to zero.
-	cf_detail(AS_LDT, "LDT_VERSION Resetting @ create LDT version %p", *(uint64_t *)&c_urecord->keyd);
-	as_ldt_subdigest_resetversion(&c_urecord->keyd);
-
-}
-
 /**
  * Remove the slot entry, but decrement the count only if the destroy() op
  * was successful.
@@ -661,7 +395,6 @@
 	}
 	cf_free(lchunk->slots);
 	lchunk->slots         = NULL;
->>>>>>> 4f200a36
 }
 // **************************************************************************************************
 
@@ -692,52 +425,30 @@
  *		ldt_aerospike_crec_open
  */
 int
-<<<<<<< HEAD
-ldt_crec_open(ldt_record *lrecord, cf_digest *keyd, ldt_slot **lslotp)
-{
-	cf_detail_digest(AS_LDT, keyd, "[ENTER] ldt_crec_open(): Digest: ");
-
-	// 1. Search in opened record
-	*lslotp = ldt_crec_find_by_digest(lrecord, keyd);
-=======
 crec_open(ldt_record *lrecord, cf_digest *keyd, ldt_slot **lslotp)
 {
 	cf_detail_digest(AS_LDT, keyd, "[ENTER] crec_open(): Digest: ");
 
 	// 1. Search in opened record
 	*lslotp = slot_lookup_by_digest(lrecord, keyd);
->>>>>>> 4f200a36
 	if (*lslotp) {
 		cf_debug(AS_LDT, "ldt_aerospike_crec_open : Found already open");
 		return 0;
 	}
 
 	// 2. Find free slot and setup chunk
-<<<<<<< HEAD
-	*lslotp     = ldt_crec_find_freeslot(lrecord, "ldt_crec_open");
-	if (!*lslotp) {
-		return -2;
-	}
-	ldt_slot_init(*lslotp, lrecord);
-	ldt_slot_set_digest(*lslotp, keyd);
-=======
 	*lslotp     = slot_lookup_free(lrecord, "crec_open");
 	if (!*lslotp) {
 		return -2;
 	}
 	slot_init(*lslotp, lrecord);
 	slot_setup_digest(*lslotp, keyd);
->>>>>>> 4f200a36
 
 	// 3. Open Record
 	int rv = udf_record_open((udf_record *)as_rec_source((*lslotp)->c_urec_p));
 	if (rv) {
 		// free the slot for reuse
-<<<<<<< HEAD
-		ldt_slot_destroy(*lslotp, lrecord);
-=======
 		slot_destroy(*lslotp, lrecord);
->>>>>>> 4f200a36
 		*lslotp = NULL;
 		return -3;
 	}
@@ -771,76 +482,6 @@
 	cf_digest keyd        = h_urecord->r_ref->r->key;
 	as_namespace *ns      = h_urecord->tr->rsv.ns;
 	int retry_cnt         = 0;
-<<<<<<< HEAD
-	ldt_slot *lslotp      = ldt_crec_find_freeslot(lrecord, "ldt_crec_create");
-
-	if (!lslotp) {
-		cf_crash(AS_LDT, "Allocation error !!!");
-	}
-	ldt_slot_init(lslotp, lrecord);
-
-	while (retry_cnt++ < LDT_SUBRECORD_RANDOMIZER_MAX_RETRIES) {
-
-		as_ldt_digest_randomizer(&keyd);
-		as_ldt_subdigest_setversion(&keyd, lrecord->version);
-		ldt_slot_set_digest(lslotp, &keyd);
-
-		int rv = as_aerospike_rec_create(lrecord->as, lslotp->c_urec_p);
-		
-		// rv == 0 if successful
-		// rv == 1 if record is already found retry
-		// other wise failure
-		if (rv == 0) {
-			cf_detail_digest(AS_LDT, &keyd, "Crec Create:Ptr(%p) Digest: version %ld", lslotp->c_urec_p, lrecord->version);
-			as_val_reserve(lslotp->c_urec_p);
-			return lslotp->c_urec_p;
-		}
-
-		if (rv != 1) {
-			cf_warning(AS_LDT, "ldt_crec_create: LDT Sub-Record Create Error [rv=%d]... Fail", rv);
-			break;
-		}
-		cf_atomic64_incr(&ns->lstats.ldt_randomizer_retry);
-	}
-
-	ldt_slot_destroy(lslotp, lrecord);
-	cf_warning_digest(AS_LDT, &keyd, "ldt_aerospike_crec_create : Create failed after %d retries", retry_cnt);
-	return NULL;
-}
-
-bool
-ldt_record_destroy(as_rec * rec)
-{
-	static const char * meth = "ldt_record_destroy()";
-	if (!rec) {
-		cf_warning(AS_UDF, "%s: Invalid Parameters [record=%p]... Fail", meth, rec);
-		return false;
-	}
-
-	ldt_record *lrecord = (ldt_record *)as_rec_source(rec);
-	if (!lrecord) {
-		return false;
-	}
-	as_rec *h_urec      = lrecord->h_urec;
-
-	// Note: destroy of udf_record today is no-op because all the closing
-	// of record happens after UDF has executed.
-	for (int i = 0; i < lrecord->max_chunks; i++) {
-		ldt_slot_chunk *lchunk = &lrecord->chunk[i];
-		ldt_chunk_destroy(lrecord, lchunk);
-	}
-
-	if (lrecord->max_chunks) {
-		// Free up allocated chunks
-		cf_free(lrecord->chunk);
-	}
-	// Dir destroy should release partition reservation and
-	// namespace reservation.
-	udf_record_destroy(h_urec);
-	return true;
-}
-
-=======
 	ldt_slot *lslotp      = slot_lookup_free(lrecord, "crec_create");
 
 	if (!lslotp) {
@@ -923,7 +564,6 @@
 }
 // **************************************************************************************************
 
->>>>>>> 4f200a36
 
 /*********************************************************************
  * INTERFACE FUNCTIONS                                               *
@@ -1057,11 +697,7 @@
 		return -1;
 	}
 
-<<<<<<< HEAD
-	ldt_slot *lslotp   = ldt_crec_find_by_urec(lrecord, crec_p);
-=======
 	ldt_slot *lslotp   = slot_lookup_by_urec(lrecord, crec_p);
->>>>>>> 4f200a36
 	if (!lslotp) {
 		cf_warning(AS_LDT, "ldt_aerospike_crec_close: Invalid Operation [Sub Record close called for the record which is not open]... Fail");
 		return -1;
@@ -1073,11 +709,7 @@
 	}
 	udf_record_close(c_urecord);
 	udf_record_cache_free(c_urecord);
-<<<<<<< HEAD
-	ldt_slot_destroy(lslotp, lrecord);
-=======
 	slot_destroy(lslotp, lrecord);
->>>>>>> 4f200a36
 	c_urecord->flag &= ~UDF_RECORD_FLAG_ISVALID;
 	return 0;
 }
@@ -1104,11 +736,7 @@
 	}
 	as_ldt_subdigest_setversion(&keyd, lrecord->version);
 	ldt_slot    *lslotp = NULL;
-<<<<<<< HEAD
-	int rv              = ldt_crec_open(lrecord, &keyd, &lslotp);
-=======
 	int rv              = crec_open(lrecord, &keyd, &lslotp);
->>>>>>> 4f200a36
 	if (rv) {
 		// This basically means the record is not found.
 		// Do we need to propagate error message rv
@@ -1198,11 +826,7 @@
 
 	for (int i = 0; i < lrecord->max_chunks; i++) {
 		ldt_slot_chunk *lchunk = &lrecord->chunk[i];
-<<<<<<< HEAD
-		ldt_chunk_destroy(lrecord, lchunk);
-=======
 		chunk_destroy(lrecord, lchunk);
->>>>>>> 4f200a36
 	}
 
 	return as_aerospike_rec_remove(las, h_urec);
@@ -1302,69 +926,6 @@
     cf_detail(AS_LDT, "Returning %s = %d" ,name, val);
 	return val;
 }
-
-
-/**
- * Provide hook from Lua to set execution context
- */
-static int
-ldt_aerospike_set_context(const as_aerospike * as, const as_rec *rec, const uint32_t context)
-{
-	(void)as;
-	static const char * meth = "ldt_aerospike_set_context()";
-	if (!as || !rec) {
-		cf_warning(AS_LDT, "%s: Invalid Parameters [as=%p, record=%p]... Fail", meth, as, rec);
-		return 2;
-	}
-	// Delete needs propagation
-	ldt_record *lrecord = (ldt_record *)as_rec_source(rec);
-	if (!lrecord) {
-		return 2;
-	}
-
-	udf_record *h_urecord = (udf_record *)as_rec_source(lrecord->h_urec);
-    if (h_urecord->tr->rsv.ns->ldt_enabled == false) {
-		return -1;
-	}
-	
-	cf_detail(AS_LDT, "ldt_aerospike_set_context from %d to %d", lrecord->udf_context, lrecord->udf_context | context);
-	lrecord->udf_context |= context;
-
-	return 0;
-} // end ldt_aerospike_get_current_time()
-
-/**
- * Provide hook from Lua to fetch server config settings
- */
-static int
-ldt_aerospike_get_config(const as_aerospike * as, const as_rec *rec, const char *name)
-{
-	static const char * meth = "ldt_aerospike_get_config()";
-	if (!as || !rec || !name) {
-		cf_warning(AS_LDT, "%s: Invalid Parameters [as=%p, record=%p]... Fail", meth, as, rec);
-		return 2;
-	}
-    
-	ldt_record *lrecord = (ldt_record *)as_rec_source(rec);
-	if (!lrecord) {
-		return 2;
-	}
-
-    int val = 0;
-
-	if (strcmp(name, "write-block-size") == 0) {
-		udf_record *h_urecord = (udf_record *)as_rec_source(lrecord->h_urec);
-		val = h_urecord->tr->rsv.ns->storage_write_block_size;
-	} else if (strcmp(name, "ldt-page-size") == 0) {
-		udf_record *h_urecord = (udf_record *)as_rec_source(lrecord->h_urec);
-		val = h_urecord->tr->rsv.ns->ldt_page_size;
-	} else {
-		cf_warning(AS_LDT, "Unknown config requested");
-	}
-    cf_detail(AS_LDT, "Returning %s = %d" ,name, val);
-	return val;
-} // end ldt_aerospike_get_config()
-
 
 
 const as_aerospike_hooks ldt_aerospike_hooks = {
