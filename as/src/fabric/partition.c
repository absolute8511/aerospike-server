--- conflicted
+++ resolved
@@ -189,15 +189,6 @@
  *
  */
 
-<<<<<<< HEAD
-static pthread_mutex_t		g_migration_lock = PTHREAD_MUTEX_INITIALIZER;
-static bool					g_allow_migrations = true;
-
-static volatile int g_multi_node = false;
-
-#define BALANCE_INIT_UNRESOLVED	0
-#define BALANCE_INIT_RESOLVED	1
-=======
 // Using int for 4-byte size, but maintaining bool semantics.
 static volatile int g_allow_migrations = true;
 static volatile int g_multi_node = false;
@@ -208,7 +199,6 @@
 #define TX_FLAGS_NONE           ((uint32_t) 0x0)
 #define TX_FLAGS_ACTING_MASTER  ((uint32_t) 0x1)
 #define TX_FLAGS_REQUEST        ((uint32_t) 0x2)
->>>>>>> 4f200a36
 
 static volatile int g_balance_init = BALANCE_INIT_UNRESOLVED;
 
@@ -414,10 +404,6 @@
 	p->origin = 0;
 	p->target = 0;
 	p->state = AS_PARTITION_STATE_ABSENT;
-<<<<<<< HEAD
-	p->pending_writes = 0;
-=======
->>>>>>> 4f200a36
 	p->pending_migrate_tx = 0;
 	p->pending_migrate_rx = 0;
 
@@ -425,10 +411,6 @@
 
 	p->n_dupl = 0;
 	memset(p->dupl_nodes, 0, sizeof(p->dupl_nodes));
-<<<<<<< HEAD
-	p->reject_writes = false;
-=======
->>>>>>> 4f200a36
 	p->waiting_for_master = false;
 	memset(&p->primary_version_info, 0, sizeof(p->primary_version_info));
 	memset(&p->version_info, 0, sizeof(p->version_info));
@@ -523,37 +505,6 @@
 }
 
 /*
-<<<<<<< HEAD
- * Set a partition to be in the desync state
- * Should always be called within partition lock
- * Set the state variable and clean out the version info
- */
-int set_partition_desync(as_partition *p, as_partition_vinfo *vinfo, as_namespace *ns, size_t pid) {
-	/* lock */
-	if (0 != pthread_mutex_lock(&g_migration_lock))
-		cf_crash(AS_PARTITION, "couldn't acquire migration state lock: %s", cf_strerror(errno));
-
-	int retval = -1;
-	if (true == g_allow_migrations)
-	{
-		// Always set flush flag as this is never called from as_partition_balance_new
-		set_partition_desync_lockfree(p, vinfo, ns, pid, true);
-		retval = 0;
-	}
-	else {
-		cf_info(AS_PARTITION, "{%s:%d} MIGRATIONS DISALLOWED: State cannot be changed to ABSENT", p->partition_id, ns->name);
-	}
-
-	/* unlock */
-	if (0 != pthread_mutex_unlock(&g_migration_lock))
-		cf_crash(AS_PARTITION, "couldn't acquire migration state lock: %s", cf_strerror(errno));
-
-	return (retval);
-}
-
-/*
-=======
->>>>>>> 4f200a36
  * Set a partition to be in the absent state
  * Should always be called within partition lock
  * Set the state variable and clean out the version info
@@ -628,12 +579,7 @@
 {
 	cf_assert(p, AS_PARTITION, CF_CRITICAL, "invalid partition");
 
-<<<<<<< HEAD
-	if (0 != pthread_mutex_init(&p->lock, 0))
-		cf_crash(AS_PARTITION, "couldn't initialize partition state lock: %s", cf_strerror(errno));
-=======
 	pthread_mutex_init(&p->lock, 0);
->>>>>>> 4f200a36
 
 	p->vp = (as_index_tree *) NULL;
 	p->sub_vp = (as_index_tree *) NULL;
@@ -688,12 +634,6 @@
 				case AS_PARTITION_STATE_ZOMBIE:
 					ps->zombie++;
 					break;
-<<<<<<< HEAD
-				case AS_PARTITION_STATE_WAIT:
-					ps->wait++;
-					break;
-=======
->>>>>>> 4f200a36
 				case AS_PARTITION_STATE_ABSENT:
 					ps->absent++;
 					ns_absent_partitions++;
@@ -738,8 +678,6 @@
 	return my_index;
 }
 
-<<<<<<< HEAD
-=======
 static
 void as_partition_health_check(as_namespace *ns, size_t pid, as_partition *p, int my_index)
 {
@@ -791,17 +729,9 @@
 static cf_atomic32 g_partition_check_counter = 0;
 
 // Find best node to handle read/write. Called within partition lock.
->>>>>>> 4f200a36
 static
-void as_partition_health_check(as_namespace *ns, size_t pid, as_partition *p, int my_index)
-{
-<<<<<<< HEAD
-	as_partition_vinfo *pvinfo = &ns->partitions[pid].version_info;
-	bool is_sync 	= (p->state == AS_PARTITION_STATE_SYNC);
-	bool is_desync 	= (p->state == AS_PARTITION_STATE_DESYNC);
-	bool is_zombie 	= (p->state == AS_PARTITION_STATE_ZOMBIE);
-	bool is_master 	= (0 == my_index);
-=======
+cf_node find_sync_copy(as_namespace *ns, size_t pid, as_partition *p, bool is_read)
+{
 	cf_assert(ns, AS_PARTITION, CF_CRITICAL, "invalid namespace");
 	cf_assert((pid < AS_PARTITIONS), AS_PARTITION, CF_CRITICAL, "invalid partition id");
 	cf_assert(p, AS_PARTITION, CF_CRITICAL, "invalid partition");
@@ -830,114 +760,24 @@
 	bool is_sync    = (p->state == AS_PARTITION_STATE_SYNC);
 	bool is_desync  = (p->state == AS_PARTITION_STATE_DESYNC);
 	bool is_master  = (0 == my_index);
->>>>>>> 4f200a36
 	bool is_replica = (0 < my_index) && (my_index < p->p_repl_factor);
 	bool migrating_to_master = (p->target != 0);
 
-<<<<<<< HEAD
-	// State consistency checks.
-	// TODO: Ideally convert debugs below to warnings if we are confident.
-	if (migrating_to_master) {
-		if (p->target != p->replica[0]) {
-			cf_debug(AS_PARTITION, "{%s:%d} Partition state error on write reservation. Target of migration not master node", ns->name, pid);
-		}
-
-		if (! ((is_zombie && is_primary) || (is_replica && is_sync && is_primary))) {
-			cf_debug(AS_PARTITION, "{%s:%d} Partition state error on write reservation. Illegal state in node migrating to master", ns->name, pid);
-		}
-	}
-
-	if (((is_replica && is_desync) || (is_replica && is_sync && ! is_primary)) && p->origin != p->replica[0]) {
-		cf_debug(AS_PARTITION, "{%s:%d} Partition state error on write reservation. origin does not match master", ns->name, pid);
-	}
-	else if (is_replica && is_sync && is_primary && ! migrating_to_master && p->origin && p->origin != p->replica[0]) {
-		cf_debug(AS_PARTITION, "{%s:%d} Partition state error on write reservation. replica sync node's origin does not match master", ns->name, pid);
-	}
-	else if (is_master && is_desync && p->origin == (cf_node)0) {
-		cf_debug(AS_PARTITION, "{%s:%d} Partition state error on write reservation. Origin node is NULL for non-sync master", ns->name, pid);
-	}
-
-	for (int i = 0; i < p->p_repl_factor; i++) {
-		if (p->replica[i] == (cf_node)0 && as_partition_balance_is_init_resolved()) {
-			cf_debug(AS_PARTITION, "{%s:%d} Detected state error. Replica list contains null node at position %d", ns->name, pid, i);
-			cf_atomic_int_incr(&g_config.err_replica_null_node);
-		}
-	}
-
-	for (int i = p->p_repl_factor; i < g_config.paxos_max_cluster_size; i++) {
-		if (p->replica[i] != (cf_node)0) {
-			cf_debug(AS_PARTITION, "{%s:%d} Detected state error. Replica list contains non null node %"PRIx64" at position %d", ns->name, pid, p->replica[i], i);
-			cf_atomic_int_incr(&g_config.err_replica_non_null_node);
-		}
-	}
-}
-
-static cf_atomic32 g_partition_check_counter = 0;
-
-// Find best node to handle read/write. Called within partition lock.
-static
-cf_node find_sync_copy(as_namespace *ns, size_t pid, as_partition *p, bool is_read)
-{
-	cf_assert(ns, AS_PARTITION, CF_CRITICAL, "invalid namespace");
-	cf_assert((pid < AS_PARTITIONS), AS_PARTITION, CF_CRITICAL, "invalid partition id");
-	cf_assert(p, AS_PARTITION, CF_CRITICAL, "invalid partition");
-
-	cf_node n = (cf_node)0;
-	cf_node self = g_config.self_node;
-	// Find location of self in replica list, returns -1 if not found.
-	int my_index = find_in_replica_list(p, self);
-
-	// Do health check occasionally (expensive to do for every read/write).
-	if ((cf_atomic32_incr(&g_partition_check_counter) & 0x0FFF) == 0) {
-		as_partition_health_check(ns, pid, p, my_index);
-	}
-
-	// Find an appropriate copy of this partition.
-	//
-	// Return this node if:
-	//		- node is (eventual) master and sync
-	//		- node is migrating to master (i.e. is acting master)
-	// Return origin node if:
-	//		- node is (eventual) master and desync
-	// Return this node if:
-	//		- it's a read, node is replica, and has no origin
-	// Otherwise, return (eventual) master.
-
-	bool is_sync	= (p->state == AS_PARTITION_STATE_SYNC);
-	bool is_desync	= (p->state == AS_PARTITION_STATE_DESYNC);
-	bool is_master	= (0 == my_index);
-	bool is_replica	= (0 < my_index) && (my_index < p->p_repl_factor);
-	bool migrating_to_master = (p->target != 0);
-
 	if ((is_master && is_sync) || migrating_to_master) {
 		n = self;
-	} 
+	}
 	else if (is_master && is_desync) {
 		n = p->origin;
 	}
 	else if (is_read && is_replica && p->origin == (cf_node)0) {
 		n = self;
-=======
-	if ((is_master && is_sync) || migrating_to_master) {
-		n = self;
-	}
-	else if (is_master && is_desync) {
-		n = p->origin;
-	}
-	else if (is_read && is_replica && p->origin == (cf_node)0) {
-		n = self;
->>>>>>> 4f200a36
 	}
 	else {
 		n = p->replica[0];
 	}
 
 	if (n == 0 && as_partition_balance_is_init_resolved()) {
-<<<<<<< HEAD
-		cf_debug(AS_PARTITION, "{%s:%d} Returning null node, could not find sync copy of this partition my_index %d, master %"PRIx64" replica %"PRIx64" origin %"PRIx64"", 
-=======
 		cf_debug(AS_PARTITION, "{%s:%d} Returning null node, could not find sync copy of this partition my_index %d, master %"PRIx64" replica %"PRIx64" origin %"PRIx64"",
->>>>>>> 4f200a36
 					ns->name, pid, my_index, p->replica[0], p->replica[1], p->origin);
 		cf_atomic_int_incr(&g_config.err_sync_copy_null_master);
 	}
@@ -1155,119 +995,11 @@
 
 	pthread_mutex_unlock(&p->lock);
 
-<<<<<<< HEAD
-	if (node) *node = g_config.self_node;
-
-}
-
-/* as_partition_reserve_qnode
- * Obtain a read reservation on qnode ... used by secondary index code to make sure * index is loaded on the qnode so queries can be served after scan quickly. Rather
- * than waiting till the migation finishes
- *
- * On success:  The provided as_partition_reservation * is filled in with the
- * 				appropriate reserved tree, namespace, etc and the pending write
- * 				count is incremented;
- * On failure:  The provided reservation is not touched or initialized
- *
- * In either case, the node is returned.
- */
-int
-as_partition_reserve_qnode(as_namespace *ns, as_partition_id pid, as_partition_reservation *rsv)
-{
-	as_partition *p = NULL;
-	int ret         = -1;
-
-	cf_assert(ns, AS_PARTITION, CF_CRITICAL, "invalid namespace");
-	cf_assert(rsv, AS_PARTITION, CF_CRITICAL, "invalid reservation");
-	cf_assert((pid < AS_PARTITIONS), AS_PARTITION, CF_CRITICAL, "invalid partition");
-	p = &ns->partitions[pid];
-
-	cf_node self = g_config.self_node;
-	cf_node n;
-	// find location of node in replica list, returns -1 if node is not found
-
-	if (0 != pthread_mutex_lock(&p->lock))
-		cf_crash(AS_PARTITION, "couldn't acquire partition state lock: %s", cf_strerror(errno));
-
-	bool is_qnode  = false;
-	if (p->qnode) {
-		n = p->qnode; //	    is_qnode = (n == self);
-	} else {
-		// is_read is always true in case of queries
-		// TODO this is not needed
-		n = find_sync_copy(ns, pid, p, true);
-	}
-	is_qnode = (n == self);
-
-	if (is_qnode) {
-		/* This should always be true (desyncs will be caught above in the
-		 * migration path checking) */
-		if (AS_PARTITION_STATE_SYNC == p->state || AS_PARTITION_STATE_ZOMBIE == p->state) {
-			as_partition_reserve_lockfree(ns, pid, rsv);
-			ret = 0;
-		}
-		else {
-			// This is just a safety net.
-			memset(rsv, 0, sizeof(*rsv));
-		}
-=======
 	if (node) {
 		*node = g_config.self_node;
->>>>>>> 4f200a36
-	}
-}
-
-uint32_t
-as_partition_prereserve_qnodes(as_namespace * ns, bool is_partition_qnode[], as_partition_reservation rsv[])
-{
-	/*
-	 * Iterate through all the partitions
-	 * If the node is qnode for the partition 
-	 * 		set the pid index in is_partition_qnode as true
-	 * 		reserve the parition suing rsv of index pid.
-	 * Else 
-	 * 		Set the pid index in is_partition_qnode as false
-	 */
-	as_partition  * p = NULL;
-	uint32_t reserved = 0;
-	// Iterate through all the partitions in the namespace
-	for (int i=0; i<AS_PARTITIONS; i++) {
-		p = &ns->partitions[i];
-		cf_node self = g_config.self_node;
-
-		if (0 != pthread_mutex_lock(&p->lock))
-			cf_crash(AS_PARTITION, "couldn't acquire partition state lock: %s", cf_strerror(errno));
-
-		bool is_qnode  = false;
-		if (p->qnode) {
-			is_qnode = (p->qnode == self);
-		}
-
-		// If the node is qnode for the partition
-		if (is_qnode) {
-			// Set the pid index in is_parition_qnode as true.
-			// Reserve the partition.
-			
-			AS_PARTITION_RESERVATION_INIT(rsv[i]);
-			as_partition_reserve_lockfree(ns, i, &rsv[i]);
-			is_partition_qnode[i] = true;
-			reserved++;
-			// Theoretically, any partition which is qnode whould either belong to sync or 
-			// zombie state. Its better to know if some other state is becoming qnode.
-			if (AS_PARTITION_STATE_SYNC != p->state && AS_PARTITION_STATE_ZOMBIE != p->state) {
-				cf_debug(AS_PARTITION, "Not expected - Partition is qnode and partition %d is in %d state", i, p->state);
-			}
-			cf_atomic_int_incr(&g_config.dup_tree_count);
-		}
-		else {
-			is_partition_qnode[i] = false;
-		}
-
-		if (0 != pthread_mutex_unlock(&p->lock))
-			cf_crash(AS_PARTITION, "couldn't unlock partition state lock: %s", cf_strerror(errno));
-	}
-	return reserved;
-}
+	}
+}
+
 /* as_partition_reserve_write
  * Obtain a write reservation on a partition, or get the address of a
  * node who can.
@@ -1586,33 +1318,6 @@
 	pthread_mutex_unlock(&p->lock);
 }
 
-void
-as_partition_get_replicas_all(as_namespace *ns, as_partition_id pid, bool *owned, int n_repl)
-{
-	for (int j = 0; j < n_repl; j++) {
-		owned[j] = false;
-	}
-
-	as_partition *p = &ns->partitions[pid];
-	cf_node self = g_config.self_node;
-
-	pthread_mutex_lock(&p->lock);
-
-	int my_index = find_in_replica_list(p, self); // -1 if node is not found
-	bool am_master = (my_index == 0 && p->state == AS_PARTITION_STATE_SYNC) || p->target != 0;
-
-	if (am_master) {
-		owned[0] = true;
-	}
-	// Check my_index < n_repl only because n_repl could be out-of-sync with
-	// (less than) partition's replica list count.
-	else if (my_index > 0 && p->origin == 0 && my_index < n_repl) {
-		owned[my_index] = true;
-	}
-
-	pthread_mutex_unlock(&p->lock);
-}
-
 /*
 ** as_partition_getreplica_write_str
 ** Reduce the entire set of write replicas I have into a particular dyn_buf
@@ -1809,11 +1514,6 @@
 			return 'D';
 		case AS_PARTITION_STATE_ZOMBIE:
 			return 'Z';
-<<<<<<< HEAD
-		case AS_PARTITION_STATE_WAIT:
-			return 'W';
-=======
->>>>>>> 4f200a36
 		case AS_PARTITION_STATE_ABSENT:
 			return 'A';
 		default:
@@ -2073,50 +1773,9 @@
 	 */
 	if (p->pending_migrate_tx == 0)
 	{
-<<<<<<< HEAD
-		cf_debug(AS_PARTITION, "{%s:%d} Concurrency event. Paxos reconfiguration occurred during migrate_tx?", ns->name, pid);
-		if (0 != pthread_mutex_unlock(&p->lock))
-			cf_crash(AS_PARTITION, "couldn't release partition state lock: %s", cf_strerror(errno));
-		return(AS_MIGRATE_CB_FAIL);
-	}
-	p->pending_migrate_tx--;
-	if (AS_PARTITION_STATE_ZOMBIE == p->state && 0 == p->pending_migrate_tx) {
-		cf_detail(AS_PARTITION, "{%s:%d} migration tx callback: moving to WAIT", ns->name, pid);
-		p->state = AS_PARTITION_STATE_WAIT;
-		// Do not replace the tree. This has to be done synchronously with changing the version information and under the migration lock
-		// p->vp = as_index_create(ns->arena, (as_index_value_destructor)&as_record_destroy, ns);
-		cf_atomic_int_incr(&g_config.partition_generation);
-	}
-
-	p->current_outgoing_ldt_version = 0;
-
-	if (0 != pthread_mutex_unlock(&p->lock))
-		cf_crash(AS_PARTITION, "couldn't release partition state lock: %s", cf_strerror(errno));
-
-	/* Apply all the transactions. This will halt eventually because the
-	   node filling us will stop sending write requests to us. */
-	int counter = 0;
-	while (flush) {
-		int i = p->pending_writes;  /* get a copy */
-		if (i == 0)
-			break;
-
-		cf_debug(AS_PARTITION, "blocking until pending writes are done: {%s:%d} p-state %d, %d to go", ns->name, pid, (int) p->state, i);
-
-		if (counter % 10 == 9)
-			cf_info(AS_PARTITION, "blocking until pending writes are done: {%s:%d}, pstate %d, %d to go %d centisecs", ns->name, pid, (int)p->state, i, counter);
-
-		usleep(100 * 1000);
-
-		// safety! 20 seconds would be a long time, probably means you're stuck
-		if (counter++ > 200) {
-			cf_crash(AS_PARTITION, "in migrate_tx, pending writes never drained: {%s:%d}", ns->name, pid);
-		}
-=======
 		cf_warning(AS_PARTITION, "{%s:%d} Concurrency event. Paxos reconfiguration occurred during migrate_tx?", ns->name, pid);
 		pthread_mutex_unlock(&p->lock);
 		return AS_MIGRATE_FAIL;
->>>>>>> 4f200a36
 	}
 
 	p->pending_migrate_tx--;
@@ -2300,17 +1959,11 @@
 							break; // out of switch
 						}
 						if (p->origin != p->replica[0]) {
-<<<<<<< HEAD
-							// this has been debugged as normally not a state corruption error - duplicate migrate START?
-							cf_debug(AS_PARTITION, "{%s:%d} migrate rx aborted. SYNC replica node receiving migrate request has origin set to non-master", ns->name, pid);
-							rv = AS_MIGRATE_CB_FAIL;
-=======
 							// this has been debugged as normal not a state
 							// corruption error - duplicate migrate START?
 							// TODO: Check if AER-4512 corrects this issue.
 							cf_warning(AS_PARTITION, "{%s:%d} migrate rx aborted. SYNC replica node receiving migrate request has origin set to non-master", ns->name, pid);
 							rv = AS_MIGRATE_FAIL;
->>>>>>> 4f200a36
 							break; // out of switch
 						}
 
@@ -2539,22 +2192,6 @@
 						cf_debug(AS_PARTITION, "{%s:%d} migrate rx from node %"PRIx64" to master, no duplicates", ns->name, pid, source_node);
 
 						// Might now do migration(s) to prole(s) - don't break!
-<<<<<<< HEAD
-					}
-
-					// Mark master as query node when migration from the
-					// query node to master is finished. mark this node
-					// to reject writes
-					// Position of this logic is crucial.
-					if (source_node == p->qnode) {
-						cf_debug(AS_PARTITION, "[%s:%d] Marking %"PRIx64" as qnode from %"PRIx64"", ns->name, p->partition_id, g_config.self_node, p->qnode);
-						if (g_config.self_node != p->replica[0]) {
-							cf_warning(AS_PARTITION, "[%s:%d] state corruption self %"PRIx64" should be master %"PRIx64"",
-									ns->name, p->partition_id, g_config.self_node, p->replica[0]);
-						}
-						p->qnode = g_config.self_node;
-=======
->>>>>>> 4f200a36
 					}
 
 					if (p->pending_migrate_rx > 0) {
@@ -3160,14 +2797,9 @@
 	int hv_slindex_ptr_sz = AS_PARTITIONS * g_config.paxos_max_cluster_size * sizeof(int);
 	int *hv_slindex_ptr   = cf_malloc(hv_slindex_ptr_sz);
 
-<<<<<<< HEAD
-	if ((hv_slindex_ptr == NULL) || (hv_ptr == NULL))
-		cf_crash(AS_PARTITION, "as_partition_balance_new: couldn't allocate partition state tables: %s", cf_strerror(errno));
-=======
 	if ((hv_slindex_ptr == NULL) || (hv_ptr == NULL)) {
 		cf_crash(AS_PARTITION, "as_partition_balance_new: couldn't allocate partition state tables: %s", cf_strerror(errno));
 	}
->>>>>>> 4f200a36
 
 	memset(hv_ptr, 0, hv_ptr_sz);
 	memset(hv_slindex_ptr, 0, hv_slindex_ptr_sz);
@@ -3261,10 +2893,6 @@
 		cf_atomic_int_set(&ns->migrate_tx_partitions_remaining, 0);
 		cf_atomic_int_set(&ns->migrate_rx_partitions_initial, 0);
 		cf_atomic_int_set(&ns->migrate_rx_partitions_remaining, 0);
-
-		int ns_pending_migrate_rx = 0;
-		int ns_pending_migrate_tx = 0;
-		int ns_pending_migrate_tx_later = 0;
 
 		int ns_pending_migrate_rx = 0;
 		int ns_pending_migrate_tx = 0;
@@ -3339,10 +2967,6 @@
 			/* Reinitialize duplication list */
 			p->n_dupl = 0;
 			memset(p->dupl_nodes, 0, sizeof(p->dupl_nodes));
-<<<<<<< HEAD
-			p->reject_writes = false;
-=======
->>>>>>> 4f200a36
 			p->waiting_for_master = false;
 			memset(&p->primary_version_info, 0, sizeof(p->primary_version_info));
 
@@ -3526,54 +3150,6 @@
 			uint64_t max_ptnsz = 0;//paxos->c_partition_size[i][n_index][master_index_in_hvlist];
 			uint64_t master_ptnsz = 0;//paxos->c_partition_size[i][n_index][master_index_in_hvlist];
 #endif
-<<<<<<< HEAD
-			uint64_t max_ptnsz    = 0;
-			p->qnode              = p->replica[0];
-
-			/*
-			 * QNODE CALCULATION - 
-			 * Iterate in the succession list from 0 to cluster size
-			 * 		Pick the first node with max partition size
-			 * 		Make it qnode.
-			 * 	
-			 * For non-qnode and non-master make qnode as master
-			 *
-			 * Order of preference
-			 * Largest Size
-			 * 		-- Master
-			 * 		-- Replica
-			 * 		-- Duplicate / Non-Replica [ZOMBIE]
-			 */
-			
-			for (int k = 0; k < cluster_size; k++) {
-				size_t n_index = HV_SLINDEX(j, k); // pick up the node offset
-				cf_node cur_node = HV(j, k);       // pick up the nodes
-				cf_debug(AS_PARTITION, "Node %d, has size %ld", k, paxos->c_partition_size[i][n_index][k]);
-
-				// Since we are iterating in the succession list, 
-				// equal partition size in different nodes will be taken care.
-				// Order of preferance will be maintained.
-				if (max_ptnsz < paxos->c_partition_size[i][n_index][j]) {	
-					p->qnode = cur_node;
-					max_ptnsz = paxos->c_partition_size[i][n_index][j];
-					cf_debug(AS_PARTITION, "Picked for pid %d size %ld node %"PRIx64" index in succession list %d", 
-								p->partition_id, max_ptnsz, cur_node, k);
-				}
-			}
-
-			// Make QNODE = Master for NON-QNODE and NON-MASTER Only QNODE
-			// itself and Master needs to know true identity of QNODE. Others
-			// need not. Also in the end of migration only Master and QNODE
-			// can switch identity. And after switching ultimately Master
-			// becomes QNODE so marking it upfront for other others is good.
-			if ((p->qnode != g_config.self_node) &&
-					(p->replica[0] != g_config.self_node)) {
-				cf_debug(AS_PARTITION, "Modified for pid %d, non-qnode from non-qnode %"PRIx64", to master %"PRIx64"", p->partition_id,
-						 p->qnode, p->replica[0]);
-				p->qnode = p->replica[0];
-			}
-=======
->>>>>>> 4f200a36
 
 			/*
 			 * compute which of the replicas is not sync
@@ -3796,34 +3372,6 @@
 						cf_debug(AS_PARTITION, "{%s:%d} Replica will delay migrate until master %"PRIx64" is sync", ns->name, j, HV(j, 0));
 						p->waiting_for_master = true;
 						ns_pending_migrate_tx_later++;
-<<<<<<< HEAD
-					}
-
-					/*
-					 * reject writes if this node contains a duplicate
-					 * version of this partition AND if it is also a replica
-					 */
-					if (cf_contains64(dupl_nodes, n_dupl, self) && (my_index_in_hvlist < p->p_repl_factor)) {
-						cf_debug(AS_PARTITION, "{%s:%d} Partition will reject writes during merge", ns->name, j);
-						p->reject_writes = true;
-					}
-
-					bool is_primary_version = (memcmp(&p->version_info, &p->primary_version_info, sizeof(as_partition_vinfo)) == 0);
-					/* Do not reject write at QNODE */
-					if (p->qnode == g_config.self_node) {
-						if (!cf_contains64(dupl_nodes, n_dupl, self) && !is_primary_version) {
-							cf_warning(AS_PARTITION, "{%s:%d} Qnode %"PRIx64" not in the duplicate list", ns->name, j, p->qnode);
-						}
-						if (p->qnode != p->replica[0]) {
-							if (p->reject_writes == true) {
-								cf_debug(AS_PARTITION, "{%s:%d} Partition not rejecting write during merge as it is "
-										 " Query node (qnode=%"PRIx64" self=%"PRIx64"", ns->name, j,
-										 p->qnode, g_config.self_node);
-							}
-							p->reject_writes = false;
-						}
-=======
->>>>>>> 4f200a36
 					}
 
 					/*
@@ -3868,21 +3416,6 @@
 			ns_pending_migrate_rx += p->pending_migrate_rx;
 			ns_pending_migrate_tx += p->pending_migrate_tx;
 
-<<<<<<< HEAD
-			/* unlock */
-			if (0 != pthread_mutex_unlock(&p->lock))
-				cf_crash(AS_PARTITION, "couldn't release partition state lock: %s", cf_strerror(errno));
-
-		} // end for each partition
-
-		for (int j = 0; j < AS_PARTITIONS; j++) {
-			as_partition *p = &ns->partitions[j];
-			cf_debug(AS_PARTITION, "QNODE FOR PID %d =%"PRIx64"", j, p->qnode);
-		}
-
-		cf_info(AS_PARTITION, "{%s} re-balanced, expect migrations: out %d, in %d, out-later %d",
-				ns->name, ns_pending_migrate_tx, ns_pending_migrate_rx, ns_pending_migrate_tx_later);
-=======
 			pthread_mutex_unlock(&p->lock);
 
 		} // end for each partition
@@ -3891,7 +3424,6 @@
 
 		cf_info(AS_PARTITION, "{%s} re-balanced, expected migrations - (%d tx, %d rx)",
 				ns->name, ns_pending_migrate_tx_total, ns_pending_migrate_rx);
->>>>>>> 4f200a36
 
 		cf_atomic_int_set(&ns->migrate_tx_partitions_initial, ns_pending_migrate_tx_total);
 		cf_atomic_int_set(&ns->migrate_tx_partitions_remaining, ns_pending_migrate_tx_total);
@@ -4049,116 +3581,6 @@
 	cf_atomic_int_incr(&g_config.partition_generation);
 }
 
-<<<<<<< HEAD
-	return;
-} // end as_partition_balance()
-
-// Initially, every partition is either ABSENT, or a version was read from
-// storage and it is SYNC.
-void
-as_partition_balance_init()
-{
-	g_config.paxos->cluster_size = 1;
-	as_paxos_set_cluster_integrity(g_config.paxos, true);
-
-	for (uint32_t i = 0; i < g_config.namespaces; i++) {
-		as_namespace *ns = g_config.namespace[i];
-
-		ns->replication_factor = 1;
-
-		uint32_t n_stored = 0;
-
-		for (uint32_t j = 0; j < AS_PARTITIONS; j++) {
-			as_partition *p = &ns->partitions[j];
-
-			p->p_repl_factor = 1;
-
-			if (! is_partition_null(&p->version_info)) {
-				memcpy(p->replica, &g_config.self_node, sizeof(cf_node));
-				p->qnode = g_config.self_node;
-				p->primary_version_info = p->version_info;
-				n_stored++;
-			}
-			else {
-				// Stores the vinfo length, even when the vinfo is zeroed.
-				clear_partition_version_in_storage(ns, j, false);
-			}
-
-			p->old_sl[0] = g_config.self_node;
-			p->cluster_key = as_paxos_get_cluster_key();
-		}
-
-		if (n_stored < AS_PARTITIONS) {
-			flush_to_storage(ns);
-		}
-
-		cf_info(AS_PARTITION, "{%s} %u partitions: found %u absent, %u stored",
-				ns->name, AS_PARTITIONS, AS_PARTITIONS - n_stored, n_stored);
-	}
-}
-
-// If this node encounters other nodes at startup, prevent it from switching to
-// a single-node cluster - any initially ABSENT partitions participate in paxos
-// and balancing as ABSENT.
-void
-as_partition_balance_init_multi_node_cluster()
-{
-	g_multi_node = true;
-}
-
-// If we do not encounter other nodes at startup, all initially ABSENT
-// partitions are assigned a new version and converted to SYNC.
-void
-as_partition_balance_init_single_node_cluster()
-{
-	as_partition_vinfo new_vinfo;
-
-	memset(&new_vinfo, 0, sizeof(new_vinfo));
-	generate_new_partition_version(&new_vinfo);
-
-	for (uint32_t i = 0; i < g_config.namespaces; i++) {
-		as_namespace *ns = g_config.namespace[i];
-
-		uint32_t n_promoted = 0;
-
-		for (uint32_t j = 0; j < AS_PARTITIONS; j++) {
-			as_partition *p = &ns->partitions[j];
-
-			if (is_partition_null(&p->version_info)) {
-				// For nsup, which is allowed to operate while we're doing this.
-				pthread_mutex_lock(&p->lock);
-
-				p->state = AS_PARTITION_STATE_SYNC;
-				memcpy(p->replica, &g_config.self_node, sizeof(cf_node));
-				p->qnode = g_config.self_node;
-
-				p->version_info = new_vinfo;
-				p->primary_version_info = new_vinfo;
-				g_config.paxos->c_partition_vinfo[i][0][j] = new_vinfo;
-				set_partition_version_in_storage(ns, j, &new_vinfo, false);
-
-				n_promoted++;
-
-				pthread_mutex_unlock(&p->lock);
-			}
-		}
-
-		if (n_promoted != 0) {
-			flush_to_storage(ns);
-		}
-
-		cf_info(AS_PARTITION, "{%s} %u absent partitions promoted to master",
-				ns->name, n_promoted);
-	}
-
-	// Ok to allow transactions.
-	g_balance_init = BALANCE_INIT_RESOLVED;
-
-	cf_atomic_int_incr(&g_config.partition_generation);
-}
-
-=======
->>>>>>> 4f200a36
 // Has the node resolved as operating either in a multi-node cluster or as a
 // single-node cluster?
 bool
@@ -4172,8 +3594,6 @@
 as_partition_balance_is_multi_node_cluster()
 {
 	return g_multi_node;
-<<<<<<< HEAD
-=======
 }
 
 // A partition is queryable only when the node is master or origin
@@ -4192,5 +3612,4 @@
 	} else {
 		return false;
 	}
->>>>>>> 4f200a36
 }