/*
 * fabric.c
 *
 * Copyright (C) 2008-2014 Aerospike, Inc.
 *
 * Portions may be licensed to Aerospike, Inc. under one or more contributor
 * license agreements.
 *
 * This program is free software: you can redistribute it and/or modify it under
 * the terms of the GNU Affero General Public License as published by the Free
 * Software Foundation, either version 3 of the License, or (at your option) any
 * later version.
 *
 * This program is distributed in the hope that it will be useful, but WITHOUT
 * ANY WARRANTY; without even the implied warranty of MERCHANTABILITY or FITNESS
 * FOR A PARTICULAR PURPOSE. See the GNU Affero General Public License for more
 * details.
 *
 * You should have received a copy of the GNU Affero General Public License
 * along with this program.  If not, see http://www.gnu.org/licenses/
 */

/*
 * The interconnect fabric is a means of sending messages throughout
 * the entire system, in order to heal and vote and such
 */

#include "fabric/fabric.h"

#include <errno.h>
#include <pthread.h>
#include <stdbool.h>
#include <stddef.h>
#include <stdint.h>
#include <stdio.h>
#include <string.h>
#include <time.h>
#include <unistd.h>
#include <netinet/tcp.h>
#include <sys/epoll.h>
#include <sys/ioctl.h>
#include <sys/socket.h>
#include <sys/un.h>

#include "citrusleaf/alloc.h"
#include "citrusleaf/cf_atomic.h"
#include "citrusleaf/cf_clock.h"
#include "citrusleaf/cf_ll.h"
#include "citrusleaf/cf_shash.h"

#include "fault.h"
#include "msg.h"
#include "queue.h"
#include "socket.h"
#include "util.h"

#include "base/cfg.h"
#include "fabric/fb_health.h"
#include "fabric/hb.h"


// #define EXTRA_CHECKS 1

// Operation to be performed on transaction in retransmission hash.
typedef enum op_xmit_transaction_e {
	OP_TRANS_TIMEOUT = 1,               // Transaction is timed out.
	OP_TRANS_RETRANSMIT = 2,            // Retransmit the message.
} op_xmit_transaction;

// An alternative way to keep track of FBs
// #define CONNECTED_FB_HASH_USE_PUT_UNIQUE 1

#ifdef EXTRA_CHECKS
void as_fabric_dump();
#endif

// Workaround for platforms that don't have EPOLLRDHUP yet
#ifndef EPOLLRDHUP
#define EPOLLRDHUP EPOLLHUP
#endif


/*
**                                      Fabric Theory of Operation
**                                      ==========================
**
**   Overview:
**   ---------
**
**   The fabric is a "field of force", mediated by messages carried via TCP sockets, that binds a cluster
**   together.  The fabric must first be initialized by "as_fabric_init()", which creates the module-global
**   "g_fabric_args" object containing the parameters and data structures of the fabric.  After being
**   initialized, the fabric may be started up using "as_fabric_start()", which creates the worker threads
**   to send and receive messages and the accept thread to receive incoming connections.  (There is currently
**   no means to shut the fabric down.)
**
**   Fabric Message and Event Callbacks:
**   -----------------------------------
**
**   A module may register a callback function to process incoming fabric messages of a particular type using
**   "as_fabric_register_msg_fn()".  Message types are defined in "msg.h", and message handlers are registered
**   in the individual modules.  In addition, there is support for a single fabric heartbeat event handler
**   registered via "as_fabric_register_event_fn()", which is bound to the "as_paxos_event()" function of the
**   Paxos module.
**
**   Fabric Connection Setup:
**   ------------------------
**
**   When the local node sends a fabric message to a remote node, it will first try to open a new, non-blocking
**   TCP connection to the remote node using "fabric_connect()".  The number of permissible outbound connections
**   to a particular remote node is limited to being strictly lower than "FABRIC_MAX_FDS" (currently 8.)  Thus
**   a maximum of 7 outbound socket connections (each with its own FB [see below]), will generally be created to
**   each remote node as fabric messages are sent out.  Once the maximum number of outbound sockets is reached,
**   an already-existing connection will be re-used to send the message.  In addition, there will generally be
**   7 incoming connections (each with its own FB) from each remote node, for a total of 14 open sockets between
**   each pair of fabric nodes.
**
**   When a node opens a fabric connection to a remote node, the first fabric message sent will be used to
**   identify the local node by sending its 64-bit node ID (as the value of the "FS_FIELD_NODE" field) to the
**   remote node.  Correspondingly, when a new incoming connection is received via "fabric_accept_fn()", the
**   local node will determine the remote node's ID when processing the first fabric message received from the
**   remote node in "fabric_process_read_msg()".  Once the node ID has been determined, an FNE [see below] for
**   the remote node will be looked up in the FNE hash table (or else created and added to the table if not
**   found), and it will be associated with the incoming FB.  At this point, the incoming connection is set up,
**   and forthcoming messages will be parsed and dispatched to the appropriate message type handler callback
**   function.
**
**   Detailed Method of Fabric Node Connection / Disconnection:
**   ----------------------------------------------------------
**
**   For each remote node that is newly detected (either via receipt of a heartbeat or via the "weird" way
**   of first receiving an incoming fabric message from the remote node), a "fabric_node_element" (FNE) will
**   be constructed.  All known fabric nodes have a corresponding FNE in the "g_fabric_node_element_hash".
**   When a node is found to no longer be available (i.e., upon heartbeat receipt failure, which may be due
**   either to the remote node actually shutting down or else to a (potentially temporary) network outage),
**   the FNE will be destroyed.
**
**   Each active fabric connection is represented by a "fabric_buffer" (FB), with its own socket file descriptor
**   (FD), and which will be associated with an FNE.  There are two types ("polarities") of fabric connections,
**   outbound and inbound.  Outbound connections are created using "fabric_connect()" and all torn down using
**   "fabric_disconnect()".  Inbound connections are created in "fabric_accept_fn()".  Inbound connections are
**   shut down when the node departs the fabric and the remote endpoint is closed.
**
**   The FNE destruction procedure is handled in a lazy fashion via reference counts from the associated FBs.
**   In the normal case, a socket FD will be shut down cleanly, and the local node will receive an "epoll(4)"
**   event that allows the FB containing the FD to be released.  Once all of its FBs are released, the FNE
**   itself will be released.  In the abnormal case of a (possibly temporary) one-way network failure, the
**   fabric node has to be disconnected via "fabric_disconnect()", which will trigger FB cleanup by sending
**   "DELETE_FABRIC_BUFFER" messages for each FB to the associated worker thread.  Each FNE keeps a hash
**   table of its connected outbound FBs for exactly this purpose of being able to clean up when necessary.
**
**   Threading Structure:
**   --------------------
**
**   High-performance, concurrent fabric message exchange is provided via worker threads handling a particular
**   set of FBs.  (There is a default of 16, and a maximum of 128, fabric worker threads.)  Each worker thread
**   has an abstract Unix domain notification ("note") socket [Note:  This is a Linux-specific dependency!]
**   that is used to send events to the worker thread.  The main work of receiving and sending fabric messages
**   is handled by "fabric_worker_fn()", which does an "epoll_wait()" on the "note_fd" and all of the worker
**   thread's attached FBs.  Events on the "note_fd" may be either "NEW_FABRIC_BUFFER" or "DELETE_FABRIC_BUFFER",
**   received with a parameter that is the FB containing the FD to be listened to or else shutdown.  Events on
**   the FBs FDs may be either readable, writable, or errors (which result in the particular fabric connection
**   being closed.)
**
**   Debugging Utilities:
**   --------------------
**
**   The state of the fabric (all FNEs and FBs) can be logged using the "dump-fabric:" Info command.
*/


/*
** Statics
** Right now we support only one callback for arrival of events and messages
*/

// #define DEBUG 1
// #define DEBUG_VERBOSE 1


typedef struct {

	as_fabric_event_fn 	event_cb;
	void 				*event_udata;

	// Arguably, these first two should be pushed into the msg system
	const msg_template 	*mt[M_TYPE_MAX];
	size_t 				mt_sz[M_TYPE_MAX];

	as_fabric_msg_fn 		msg_cb[M_TYPE_MAX];
	void 				*msg_udata[M_TYPE_MAX];

	cf_queue    *msg_pool_queue[M_TYPE_MAX];   // A pool of unused messages, better than calling create


	int			num_workers;
	pthread_t	workers_th[MAX_FABRIC_WORKERS];
	cf_queue	*workers_queue[MAX_FABRIC_WORKERS]; // messages to workers - type worker_queue_element
	int			workers_epoll_fd[MAX_FABRIC_WORKERS]; // have workers export the epoll fd

	pthread_t	accept_th;

	char		note_sockname[108];
	int			note_server_fd;
	pthread_t	note_server_th;

	int			note_clients;
	int			note_fd[MAX_FABRIC_WORKERS];

	pthread_t   node_health_th;

} fabric_args;


//
// This hash:
// key is cf_node, value is a *pointer* to a fabric_node_element
//
rchash *g_fabric_node_element_hash;

//
// A fabric_node_element is one-per-remote-endpoint
// it is stored in the fabric_node_element_hash, keyed by the node, so when a message_send
// is called we can find the queues, and it's linked from the fabric buffer which is
// attached to the file descriptor through the epoll args
//
// A fabric buffer sunk in an epoll holds a reference count on this object

typedef struct {

	cf_node 	node;   // when coming from a fd, we want to know the source node

	cf_atomic32 fd_counter;         // Count of open outbound FDs.
	shash      *connected_fb_hash;  // All connected outbound FBs attached to this FNE:
	// Key: fabric_buffer * ; Value: 0 (Arbitrary & unused.)

	bool        live;  // set to false on shutdown to prevent confusing incoming messages

	uint64_t    good_write_counter;
	uint64_t    good_read_counter;

	cf_queue 	*xmit_buffer_queue; // queue of currently unused fabric_buffers that can be written to
	// Queue contains: fabric_buffer *
	cf_queue_priority    *xmit_msg_queue; 	// queue of messages to be sent
	// 	queue contains: msg *

	uint32_t	parameter_gather_usec;
	uint32_t	parameter_msg_size;

} fabric_node_element;



//
// When we get notification about a socket, this is the structure
// that's in the data portion
// Tells you everything about what's currently pending to read and write
// on this descriptor, so you can call read and write
//

// Current state of a fabric buffer, idle or in-flight.
typedef enum fb_status_e {
	FB_STATUS_IDLE,                 // The FB is not being used.
	FB_STATUS_READ,                 // The FB has read data.
	FB_STATUS_WRITE,                // The FB is being written.
} fb_status;


// Inplace size
#define FB_INPLACE_SZ (1024 * 128)

typedef struct {

	int fd;
	int worker_id;

	bool nodelay_isset;
	bool keepalive_isset;

	fabric_node_element *fne;

	int         connected;          // Is this a connected outbound FB?

	fb_status   status;             // Is this FB in flight or idle?

	bool failed;                    // This fb has failed and is unusable.

	// this is the write section
	size_t		w_total_len;		// total size to write
	size_t		w_len;				// current size we've written
	bool		w_in_place;
	byte		w_data[ FB_INPLACE_SZ ];
	byte		*w_buf;

	// This is the read section
	uint32_t	r_msg_size; 		// size of the incoming message
	msg_type	r_type;             // type of the incoming message
	byte		*r_append;			// read from socket to here
	byte		*r_parse;			// parse from here
	byte		*r_end;				// the end of r_buf
	byte 		r_stack_buf[ FB_INPLACE_SZ ];
	byte 		*r_buf;				// may be r_stack_buf or allocated big buffer

} fabric_buffer;

//
// Worker queue
// Notification about various things, like a new file descriptor to manage
//
enum work_type {
	NEW_FABRIC_BUFFER,
	DELETE_FABRIC_BUFFER
};


typedef struct {
	enum work_type type;
	fabric_buffer *fb;
} worker_queue_element;


// A few select forward references
void fabric_worker_add(fabric_args *fa, fabric_buffer *fb);
void fabric_worker_delete(fabric_args *fa, fabric_buffer *fb);
void fabric_buffer_set_epoll_state(fabric_buffer *fb);
static void fabric_heartbeat_event(int nevents, as_hb_event_node *events, void *udata);
void fabric_buffer_release(fabric_buffer *fb);


//
// Ideally this would not be global, but there is in reality only one fabric,
// and the alternative would be to pass this value around everywhere.
static fabric_args *g_fabric_args = 0;


//
// The start message is always sent by the connecting device to specify
// what the remote endpoint's node ID is. We could pack other info
// in here as needed too
// The MsgType is used to specify the type, it's a good idea but not required

#define FS_FIELD_NODE 	 0
#define FS_ADDR          1
#define FS_PORT          2
#define FS_ANV           3

// Special message at the front to describe my node ID
msg_template fabric_mt[] = {
	{ FS_FIELD_NODE, M_FT_UINT64 },
	{ FS_ADDR, M_FT_UINT32 },
	{ FS_PORT, M_FT_UINT32 },
	{ FS_ANV, M_FT_BUF }
};

// Hash table of all fabric buffers.
//  Key: fabric_buffer * ; Value: 0 (Arbitrary & unused.)
//  (Used to supporting logging information about the fabric resources via the "dump_fabric" command.)
static shash *g_fb_hash;

//void
//as_fabric_nodeid_get(cf_node *node)
//{
//	*node = g_config.self_node;
//}


//
// regrettably, this may be called simultaneously from multiple nodes
// Reference counting system works like this:
// 'create' takes refcount to 1, and you can have no TCP connections
// but still a refcount
// Every buffer holds a reference count, since it has a pointer to the
// fne. Even buffers in the epoll code

fabric_node_element *
fne_create(cf_node node)
{
	fabric_node_element *fne;

	fne = cf_rc_alloc(sizeof(fabric_node_element));
	if (!fne) return 0;

	memset(fne, 0, sizeof(fabric_node_element));

	fne->node = node;
	fne->live = true;
	fne->xmit_buffer_queue = cf_queue_create(sizeof(fabric_buffer *), true);
	fne->xmit_msg_queue = cf_queue_priority_create(sizeof(msg *), true);
	if (SHASH_OK != shash_create(&(fne->connected_fb_hash), ptr_hash_fn, sizeof(fabric_buffer *), sizeof(int), 100, SHASH_CR_MT_BIGLOCK)) {
		cf_crash(AS_FABRIC, "failed to create connected_fb_hash for fne %p", fne);
	}

#ifdef EXTRA_CHECKS
	as_fabric_dump();
#endif

	if (RCHASH_OK != rchash_put_unique(g_fabric_node_element_hash, &node, sizeof(node), fne))
	{
		// already have this node, not really an error, hope this kind of thing doesn't happen often though
		cf_info(AS_FABRIC, " received second notification of already extant node: %"PRIx64, node);
		cf_queue_destroy(fne->xmit_buffer_queue);
		cf_queue_priority_destroy(fne->xmit_msg_queue);
		cf_rc_releaseandfree( fne );
		return fne;
	}

	cf_debug(AS_FABRIC, "create FNE: node %"PRIx64" fne %p", node, fne);

#ifdef EXTRA_CHECKS
	as_fabric_dump();
#endif

	return fne;
}

void
fne_destructor(void *fne_o)
{
	fabric_node_element *fne = (fabric_node_element *) fne_o;

	cf_debug(AS_FABRIC, "destroy FNE: fne %p", fne);

	int rv;

	// Empty out the queue
	if (fne->xmit_buffer_queue) {
		do {
			fabric_buffer *fb;
			rv = cf_queue_pop(fne->xmit_buffer_queue, &fb, CF_QUEUE_NOWAIT);
			if (rv == CF_QUEUE_OK) {
				cf_debug(AS_FABRIC, "fne_destructor(%p): releasing fb: %p", fne, fb);
				fabric_buffer_release(fb);
			} else {
				cf_debug(AS_FABRIC, "fnd_destructor(%p): xmit buffer queue empty", fne);
			}
		} while (rv == CF_QUEUE_OK);
		cf_queue_destroy(fne->xmit_buffer_queue);
	}

	// Empty out the queue
	do {
		msg *m;
		rv = cf_queue_priority_pop(fne->xmit_msg_queue, &m, CF_QUEUE_NOWAIT);
		if (rv == CF_QUEUE_OK) {
			cf_info(AS_FABRIC, "fabric node endpoint: destroy %"PRIx64" dropping message", fne->node);
			as_fabric_msg_put(m);
		} else {
			cf_debug(AS_FABRIC, "fne_destructor(%p): xmit msg queue empty", fne);
		}
	} while (rv == CF_QUEUE_OK);

	cf_queue_priority_destroy(fne->xmit_msg_queue);

	shash_destroy(fne->connected_fb_hash);
}


inline static void
fne_release(fabric_node_element *fne)
{

	if (0 == cf_rc_release(fne)) {
		fne_destructor(fne);
		cf_rc_free(fne);
	}
}


fabric_buffer *
fabric_buffer_create(int fd)
{
	fabric_buffer *fb = cf_rc_alloc(sizeof(fabric_buffer));

	fb->fd = fd;
	fb->worker_id = -1; // no worker assigned yet
	fb->nodelay_isset = false;
	fb->keepalive_isset = false;
	fb->fne = NULL;
	fb->connected = false; // not in the connected_fb_hash yet
	fb->status = FB_STATUS_IDLE;
	fb->failed = false;

	fb->w_total_len = 0;
	fb->w_len = 0;
	fb->w_in_place = true;
	fb->w_buf = NULL;

	fb->r_msg_size = 0;
	fb->r_type = M_TYPE_FABRIC; // since we don't have an "invalid"
	fb->r_buf = fb->r_stack_buf;
	fb->r_append = fb->r_buf;
	fb->r_parse = fb->r_buf;
	fb->r_end = fb->r_buf + FB_INPLACE_SZ;

	int value = 0; // (Arbitrary & unused.)
#ifdef CONNECTED_FB_HASH_USE_PUT_UNIQUE
	if (SHASH_OK != shash_put_unique(g_fb_hash, &fb, &value)) {
		cf_crash(AS_FABRIC, "failed to put unique in hash fb %p", fb);
	}
#else
	if (SHASH_OK == shash_get(g_fb_hash, &fb, &value)) {
		cf_warning(AS_FABRIC, "fbc(%d): fb %p unexpectedly found in g_fb_hash", fd, fb);
	} else if (SHASH_OK != shash_put(g_fb_hash, &fb, &value)) {
		cf_crash(AS_FABRIC, "failed to shash_put() into hash fb %p", fb);
	}
#endif

	return(fb);
}

void
fabric_buffer_associate(fabric_buffer *fb, fabric_node_element *fne)
{
	cf_rc_reserve(fne);
	fb->fne = fne;

//    cf_debug(AS_FABRIC, "associate: fne %p to fb %p (fne ref now %d)",fne,fb,cf_rc_count(fne));

}

void
fabric_buffer_release(fabric_buffer *fb)
{
	fb->status = FB_STATUS_IDLE;

	if (0 == cf_rc_release(fb)) {
#if 0		// super deep debug
		if (fb->fne) {
			if (fb->fne->xmit_buffer_queue)
				cf_debug(AS_FABRIC, "fabric buffer destroy fb %p fb-fne %p fb-fne-xmitbuf %p", fb, fb->fne, fb->fne->xmit_buffer_queue);
			else
				cf_debug(AS_FABRIC, "fabric buffer destroy fb %p fb-fne %p ", fb, fb->fne);
		}
		else {
			cf_debug(AS_FABRIC, "fabric buffer destroy fb %p no attached fne ", fb);
		}
#endif

//		cf_debug(AS_FABRIC, "fabric buffer destruction! fb %p fd %d",fb,fb->fd);

		if (fb->connected) {
			cf_debug(AS_FABRIC, "removing fb %p connected %d from fne %p connected_fb_hash", fb, fb->connected, fb->fne);
			if (SHASH_OK != shash_delete(fb->fne->connected_fb_hash, &fb)) {
				cf_crash(AS_FABRIC, "fb %p is connected to fne %p but not in connected_fb_hash", fb, fb->fne);
			} else {
				cf_debug(AS_FABRIC, "removed fb %p from connected_fb_hash", fb);
			}
		}

		if (fb->fne) {
			if (fb->connected) {
				fb->connected = false;
				cf_atomic32_decr(&(fb->fne->fd_counter));
			}

//            cf_debug(AS_FABRIC, "fb delete: fne %p refcount %d",fb->fne,cf_rc_count(fb->fne) );

			fne_release(fb->fne);
			fb->fne = 0;
		} else {
			cf_debug(AS_FABRIC, "(releasing fb %p not attached to an FNE)", fb);
		}

		// According to the documentation, this isnt necessary - see epoll(4)
		// int epoll_fd = g_fabric_args->workers_epoll_fd[fb->worker_id];
		// epoll_ctl(epoll_fd, EPOLL_CTL_DEL, fb->fd, 0);

		close(fb->fd);
		fb->fd = -1;
		cf_atomic_int_incr(&g_config.fabric_connections_closed);

		// No longer assigned to a worker.
		fb->worker_id = -1;

		if (fb->w_total_len != fb->w_len)
			cf_debug(AS_FABRIC, "dropping message: TCP connection close with writable bytes %d", fb->w_total_len - fb->w_len);

		if (fb->r_buf != fb->r_stack_buf) {
			cf_free(fb->r_buf);
		}

		if (fb->w_in_place == false && fb->w_buf) cf_free(fb->w_buf);

#ifdef EXTRA_CHECKS
		// DEBUG - this is a large memset - not good for production
		memset(fb, 0xff, sizeof(fabric_buffer));
#endif

		if (SHASH_OK != shash_delete(g_fb_hash, &fb))
			cf_crash(AS_FABRIC, "failed to fb %p delete from hash table", fb);

		cf_rc_free(fb);
	}

}

//
// Fill the write buffer from the fabric node element's stash
// return false if there's nothing in this buffer
// true if there's still data to send

bool
fabric_buffer_write_fill( fabric_buffer *fb )
{
	fabric_node_element *fne = fb->fne;

	// check for fullness
	if (fb->w_total_len >= FB_INPLACE_SZ)	return(true);

	// See if we can fit any more
	int q_rv;
	do {
		msg *m;
		q_rv = cf_queue_priority_pop(fne->xmit_msg_queue, &m, CF_QUEUE_NOWAIT);
		if (q_rv == 0)
		{
			size_t	remain = FB_INPLACE_SZ - fb->w_total_len;
			if (0 != msg_fillbuf(m, &fb->w_data[fb->w_total_len], &remain)) {

				// this is OK in normal operation. It's the way we tell there's not enough
				// data left in the buffer
				cf_detail(AS_FABRIC, "write fill: fb %p return bad, either malloc or push back", fb);

				// not enough room left. If it's the first part of a message,
				// then malloc a new buffer
				if (remain > FB_INPLACE_SZ && fb->w_len == 0) {
					cf_debug(AS_FABRIC, "msg fillbuf returned fail, allocating new size %d", remain);
					fb->w_buf = cf_malloc(remain);
					if (fb->w_buf) {
						cf_atomic_int_incr(&g_config.fabric_msgs_sent);
						msg_fillbuf(m, fb->w_buf, &remain);
						fb->w_in_place = false;
						fb->w_total_len = remain;
					}
					as_fabric_msg_put(m); // this will drop, but we're out of memory
				}
				else {
					// a partially full buffer, kick it out and let this large one hit
					// an empty case. Hope that's OK.
					// put it back on the queue - don't know the priority, make it high
					cf_queue_priority_push(fne->xmit_msg_queue, &m, CF_QUEUE_PRIORITY_HIGH);
				}

				cf_detail(AS_FABRIC, "+ tot %d len %d", fb->w_total_len, fb->w_len);

				return(true);
			}
			cf_atomic_int_incr(&g_config.fabric_msgs_sent);
			fb->w_total_len += remain;
			as_fabric_msg_put(m);
		}
	} while(q_rv == 0 );

	cf_detail(AS_FABRIC, "fabric_buffer_write_fill: fb %p inplace %d ( %d : %d )", fb, fb->w_in_place, fb->w_total_len, fb->w_len);

	return ( (fb->w_total_len == fb->w_len) ? false : true );

}


// Copies the contents of the message into the beginning of the linear store
// write buffer and returns the message to the queue for reuse

bool
fabric_buffer_set_write_msg( fabric_buffer *fb, msg *m )
{
	// statistic - doesn't really show the message went out, though
	cf_atomic_int_incr(&g_config.fabric_msgs_sent);

	// Parse out the message to the inplace buffer
	fb->w_len = 0;
	fb->w_total_len = FB_INPLACE_SZ; // set the maximum for msg_fillbuf
	if (0 != msg_fillbuf(m, &fb->w_data[0], &fb->w_total_len)) {
		// msg_fillbuf says we don't have enough data, but has graciously suggested
		// the real amount of size we need
		cf_detail(AS_FABRIC, "msg fillbuf returned long buffer: allocating not-in-place %d", fb->w_total_len);
		fb->w_buf = cf_malloc(fb->w_total_len);
		if (fb->w_buf == 0)	return(false);
		msg_fillbuf(m, fb->w_buf, &fb->w_total_len);
		fb->w_in_place = false;
	}
	else {
		fb->w_in_place = true;
		fb->w_buf = 0;
		fb->status = FB_STATUS_WRITE;
	}
	as_fabric_msg_put(m);
	return(true);
}

/*
** Send a message to the worker attached to the fabric buffer asking to release it.
*/
int
fabric_disconnect_reduce_fn(void *key, void *data, void *udata)
{
	fabric_buffer *fb = * (fabric_buffer **) key;
	fabric_args *fa = (fabric_args *) udata;

	if (fb && (FB_STATUS_IDLE != fb->status)) {
		cf_warning(AS_FABRIC, "not freeing in-flight FB %p (status %d)", fb, fb->status);
		return 0;
	}

	if (fb && (fb->worker_id != -1)) {
		fabric_worker_delete(fa, fb);
	} else {
		cf_warning(AS_FABRIC, "fb %p has no worker_id ~~ Ignoring it!", fb);
	}

	return 0;
}

/*
** Disconnect a fabric node element and release its connected outbound fabric buffers.
*/
int
fabric_disconnect(fabric_args *fa, fabric_node_element *fne)
{
	int num_fbs = shash_get_size(fne->connected_fb_hash);
	int num_fds = cf_atomic32_get(fne->fd_counter);

	if (num_fbs > num_fds) {
		cf_warning(AS_FABRIC, "number of fabric buffers (%d) > number of open file descriptors (%d) for fne %p", num_fbs, num_fds, fne);
		// Shouldn't need to halt on this case, just warn.
//		cf_crash(AS_FABRIC, "number of fabric buffers (%d) > number of open file descriptors (%d) for fne %p", num_fbs, num_fds, fne);
	} else if (num_fbs < num_fds) {
		cf_warning(AS_FABRIC, "number of fabric buffers (%d) < number of open file descriptors (%d) for fne %p", num_fbs, num_fds, fne);
	}

	// When a fabric node node is disconnected, all of its connected outbound fabric buffers must be disconnected.
	if (num_fbs)
		shash_reduce(fne->connected_fb_hash, fabric_disconnect_reduce_fn, fa);

	return(0);
}

/*
** Create a connection to the remote node. This creates a non-blocking
** connection and adds it to the worker queue only, when the socket becomes
** writable, messages can start flowing
*/
int
fabric_connect(fabric_args *fa, fabric_node_element *fne)
{

	// Get the address of the remote endpoint
	cf_sockaddr so;
	if (0 > as_hb_getaddr(fne->node, &so)) {
		cf_debug(AS_FABRIC, "fabric_connect: unknown remote endpoint %"PRIx64, fne->node);
		return(-1);
	}

	// Initiate the connect to the remote endpoint
	int fd;
	if (0 != cf_socket_connect_nb(so, &fd)) {
		cf_debug(AS_FABRIC, "fabric connect could not create connect");
		return(-1);
	}

	cf_atomic_int_incr(&g_config.fabric_connections_opened);

	// Create a fabric buffer to go along with the file descriptor
	fabric_buffer *fb = fabric_buffer_create(fd);
	fabric_buffer_associate(fb, fne);

	// Grab a start message, send it to the remote endpoint so it knows me
	msg *m = as_fabric_msg_get(M_TYPE_FABRIC);
	if (!m) {
		fabric_buffer_release(fb);
		return(-1);
	}

	struct in_addr self;
	msg_set_uint64(m, FS_FIELD_NODE, g_config.self_node); // identifies self to remote
	if (AS_HB_MODE_MESH == g_config.hb_mode) {
<<<<<<< HEAD

		// If the user specified 'any' as heartbeat address, we listen on 0.0.0.0 (all interfaces)
		// But we should send a proper IP address to the remote machine to send back heartbeat.
		// Use the node's IP address in this case.
		char *hbaddr_to_use = g_config.hb_addr;
		// Checking the first byte is enough as '0' cannot be a valid IP address other than 0.0.0.0
		if (*hbaddr_to_use == '0') {
			cf_debug(AS_FABRIC, "Using address \"any\" for listening for heartbeats and a real IP address for receiving heartbeats");
			hbaddr_to_use = g_config.node_ip;
		}
		// If the user specified an interface-address, however, we should instead
		// send that address to the remote machine to send back heartbeats to us.
		if (g_config.hb_tx_addr) {
			cf_debug(AS_FABRIC, "Using \"interface-address\" for receiving heartbeats");
			hbaddr_to_use = g_config.hb_tx_addr;
		}
		cf_debug(AS_FABRIC, "Sending %s as the IP address for receiving heartbeats", hbaddr_to_use);
		
		if (1 != inet_pton(AF_INET, hbaddr_to_use, &self))
=======
		cf_debug(AS_FABRIC, "Sending %s as the IP address for receiving heartbeats", g_config.hb_addr_to_use);
		if (1 != inet_pton(AF_INET, g_config.hb_addr_to_use, &self))
>>>>>>> 4f200a36
			cf_warning(AS_HB, "unable to call inet_pton: %s", cf_strerror(errno));
		else {
			msg_set_uint32(m, FS_ADDR, *(uint32_t *)&self);
			msg_set_uint32(m, FS_PORT, g_config.hb_port);
		}
	}
	msg_set_buf(m, FS_ANV, (byte *)g_config.paxos->succession, sizeof(cf_node) * g_config.paxos_max_cluster_size, MSG_SET_COPY);

	fabric_buffer_set_write_msg(fb, m);

	// pass the fabric_buffer to a worker thread
	fabric_worker_add(fa, fb);

//	cf_debug(AS_FABRIC, "fabric_connect(): adding to fne %p : fb %p w/ wid %d", fne, fb, fb->worker_id);

	int value = 0; // (Arbitrary & unused.)
	int rv = 0;
	if (SHASH_OK == shash_get(fne->connected_fb_hash, fb, &value)) {
		cf_warning(AS_FABRIC, "fb %p is already in fne %p connected_fb_hash (connected: %d)", fb, fne, fb->connected);
#ifdef CONNECTED_FB_HASH_USE_PUT_UNIQUE
	} else if (SHASH_OK != (rv = shash_put_unique(fne->connected_fb_hash, &fb, &value))) {
		cf_crash(AS_FABRIC, "failed to add unique fb %p to fne %p connected_fb_hash -- rv %d", fb, fne, rv);
#else
	} else if (SHASH_OK != (rv = shash_put(fne->connected_fb_hash, &fb, &value))) {
		cf_crash(AS_FABRIC, "failed to shash_put() fb %p into fne %p connected_fb_hash -- rv %d", fb, fne, rv);
#endif
	}

	fb->connected = true;

	return(0);
}

//
// Called when a message has written a few bytes
//
// MIGHT HAVE THE SIDE EFFECT OF FREEING THE FABRIC BUFFER!!!!

void
fabric_write_complete(fabric_buffer *fb)
{
#ifdef DEBUG_VERBOSE
	cf_debug(AS_FABRIC, "fabric_write_complete: fb %p", fb);
#endif

	// if we still have bytes to write, don't add more to the buffer
	// todo: make this cooler
	if (fb->w_len != fb->w_total_len)
		return;

	// Reset the write components
	fb->w_len = 0;
	fb->w_total_len = 0;
	fb->w_in_place = true;
	if (fb->w_buf) {
		cf_free(fb->w_buf);
		fb->w_buf = 0;
	}

	if (fb->fne->live == false) {
		fabric_buffer_release(fb);
	}
	else {
		// Is there a message waiting that I can send?
		if (false == fabric_buffer_write_fill( fb))
		{
			cf_detail(AS_FABRIC, "fabric_write_complete: no buffers extant, sleeping %p", fb);

			// patch up epoll state - no longer writable
			fabric_buffer_set_epoll_state(fb);

			cf_rc_reserve(fb);
			cf_queue_push(fb->fne->xmit_buffer_queue, &fb);
		}
	}
}

static void
fabric_set_keepalive_options(fabric_buffer *fb)
{
	if (!fb->keepalive_isset && g_config.fabric_keepalive_enabled) {
		int value = 1;

		cf_debug(AS_FABRIC, "Setting keepalive on fd %d to %s time: %d intvl: %d probes: %d",
				   fb->fd, g_config.fabric_keepalive_enabled ? "ON" : "OFF",
				   g_config.fabric_keepalive_time, g_config.fabric_keepalive_intvl,
				   g_config.fabric_keepalive_probes);

		if (0 > setsockopt(fb->fd, SOL_SOCKET, SO_KEEPALIVE, &value, sizeof(value))) {
			cf_warning(AS_FABRIC, "setsockopt: SO_KEEPALIVE (fd %d; errno %d)", fb->fd, errno);
		}

		value = g_config.fabric_keepalive_time;
		if ((value > 0) && (0 > setsockopt(fb->fd, IPPROTO_TCP, TCP_KEEPIDLE, &value, sizeof(value)))) {
			cf_warning(AS_FABRIC, "setsockopt: TCP_KEEPIDLE (fd %d; errno %d)", fb->fd, errno);
		}

		value = g_config.fabric_keepalive_intvl;
		if ((value > 0) && (0 > setsockopt(fb->fd, IPPROTO_TCP, TCP_KEEPINTVL, &value, sizeof(value)))) {
			cf_warning(AS_FABRIC, "setsockopt: TCP_KEEPINTVL (fd %d; errno %d)", fb->fd, errno);
		}

		value = g_config.fabric_keepalive_probes;
		if ((value > 0) && (0 > setsockopt(fb->fd, IPPROTO_TCP, TCP_KEEPCNT, &value, sizeof(value)))) {
			cf_warning(AS_FABRIC, "setsockopt: TCP_KEEPCNT (fd %d; errno %d)", fb->fd, errno);
		}

		fb->keepalive_isset = true;
	}
}

int
fabric_process_writable(fabric_buffer *fb)
{
	int w_sz;

	// cf_detail(AS_FABRIC,"fabric_writable: fb %p fd %d ( %d : %d )",fb, fb->fd, fb->w_total_len, fb->w_len);

	// writable and nothing to write? A travesty! Fill me up, or try to
	if ((fb->w_total_len == 0) || (fb->w_total_len - fb->w_len == 0))
	{
		if (fabric_buffer_write_fill( fb ) == false) {
			// patch up epoll state - no longer writable
			fabric_buffer_set_epoll_state(fb);
			// Put fabric_buffer on waiting queue - always holds a ref while on the queue
			cf_rc_reserve(fb);
			cf_queue_push(fb->fne->xmit_buffer_queue, &fb);
			return(0);
		}
	}

	if (fb->fne->parameter_gather_usec) {
		if (fb->w_total_len - fb->w_len < fb->fne->parameter_msg_size) {
			usleep( fb->fne->parameter_gather_usec );
			fabric_buffer_write_fill( fb );
		}
	}

	uint32_t w_len = fb->w_total_len - fb->w_len;
	if (w_len < 500)
		cf_atomic_int_incr(&g_config.fabric_write_short);
	else if (w_len < (4 * 1024))
		cf_atomic_int_incr(&g_config.fabric_write_medium);
	else
		cf_atomic_int_incr(&g_config.fabric_write_long);

	if (fb->nodelay_isset == false) {
		int flag = 1;
		setsockopt(fb->fd, SOL_TCP, TCP_NODELAY, &flag, sizeof(flag));
		fb->nodelay_isset = true;
	}

	fabric_set_keepalive_options(fb);

	if (fb->w_in_place) {
		// cf_assert(fb->fd, AS_FABRIC, CF_WARNING, "attempted write to fd 0");
		if (0 > (w_sz = send(fb->fd, &fb->w_data[fb->w_len], w_len, MSG_NOSIGNAL))) {
			if (errno == EAGAIN)	return(0);
			else if (errno == EFAULT) {
				cf_debug(AS_FABRIC, "write returned efault: data %p len %d", &fb->w_data[fb->w_len], fb->w_total_len - fb->w_len);
			}
			else {
				cf_debug(AS_FABRIC, "fabric_process_writable: write return less than 0 %d", errno);
			}
			return(-1);
		}

		// cf_detail(AS_FABRIC,"fabric_writable: wrote %d",w_sz);

		// it was a very good write!
		fb->fne->good_write_counter = 0;

		fb->w_len += w_sz;
		if (fb->w_len == fb->w_total_len) {
			// side effect: fb might not be any good after here
			fabric_write_complete(fb);
		}
	}
	else {
		// cf_assert(fb->fd, AS_FABRIC, CF_WARNING, "attempted write to fd 0");
		if (0 > (w_sz = send(fb->fd, fb->w_buf + fb->w_len, w_len, MSG_NOSIGNAL))) {
			if (errno == EAGAIN) {
				return 0;
			}
			cf_debug(AS_FABRIC, "fabric_process_writable: return less than 0 %d", errno);
			return(-1);
		}

		// cf_detail(AS_FABRIC,"fabric_writable: wrote malloc: %d",w_sz);

		// it was a very good write!
		fb->fne->good_write_counter = 0;

		fb->w_len += w_sz;
		if (w_sz > 0) {
			// side effect: fb might not be any good after here
			fabric_write_complete(fb);
		}
	}

	return(0);
}

// Log information about existing "msg" objects and queues.
void
as_fabric_msg_queue_dump()
{
	cf_info(AS_FABRIC, "All currently-existing msg types:");
	int total_q_sz = 0;
	int total_alloced_msgs = 0;
	for (int i = 0; i < M_TYPE_MAX; i++) {
		int q_sz = cf_queue_sz(g_fabric_args->msg_pool_queue[i]);
		int num_of_type = cf_atomic_int_get(g_num_msgs_by_type[i]);
		total_alloced_msgs += num_of_type;
		if (q_sz || num_of_type) {
			cf_info(AS_FABRIC, "|msgq[%d]| = %d ; alloc'd = %d", i, q_sz, num_of_type);
			total_q_sz += q_sz;
		}
	}
	int num_msgs = cf_atomic_int_get(g_num_msgs);
	if (abs(num_msgs - total_alloced_msgs) > 2) {
		cf_warning(AS_FABRIC, "num msgs (%d) != total alloc'd msgs (%d)", num_msgs, total_alloced_msgs);
	}
	cf_info(AS_FABRIC, "Total num. msgs = %d ; Total num. queued = %d ; Delta = %d", num_msgs, total_q_sz, num_msgs - total_q_sz);
}

// Helper function. Pull a message off the internal queue.
msg *
as_fabric_msg_get(msg_type type)
{
	// What's coming in is actually a network value, so should be validated a bit
	if (type >= M_TYPE_MAX)
		return(0);
	if (g_fabric_args->mt[type] == 0)
		return(0);

	msg *m = 0;
	cf_queue *q = g_fabric_args->msg_pool_queue[type];

	if (0 != cf_queue_pop(q, &m, CF_QUEUE_NOWAIT)) {
		msg_create(&m, 	type, g_fabric_args->mt[type], g_fabric_args->mt_sz[type]);
	}
	else {
		msg_incr_ref(m);
	}

//	cf_debug(AS_FABRIC,"fabric_msg_get: m %p count %d",m,cf_rc_count(m));

	return(m);
}

void
as_fabric_msg_put(msg *m)
{
	// Debug: validate that there was a reference count held before decrementing
	cf_atomic_int_t d_cnt = cf_rc_count(m);
	if (d_cnt <= 0) {
		cf_debug(AS_FABRIC, "as_fabric_msg_put:  bad scene, ref count already low: m %p cnt %d", m, d_cnt);
		return;
	}

	// when it's in the queue, it has a reference count of 0
	// thus, you can pull a message off and directly free it
//	cf_debug(AS_FABRIC,"fabric_msg_put: check the use count %p %d",m,m->type);
	cf_atomic_int_t	 cnt = cf_rc_release(m);
	if (cnt == 0) {
//		cf_debug(AS_FABRIC,"fabric_msg_put: resetting %p and adding to queue type %d",m,m->type);
		msg_reset(m);
		if (cf_queue_sz(g_fabric_args->msg_pool_queue[m->type]) > 128) {
			msg_put(m);
		}
		else {
			cf_queue_push(g_fabric_args->msg_pool_queue[m->type], &m);
		}
	}
//	else {
//		cf_debug(AS_FABRIC,"fabric_msg_put: decr %p to %d",m,cnt);
//	}
}

void
fabric_buffer_shift(fabric_buffer *fb, uint32_t parsable_size)
{
	if (fb->r_parse != fb->r_buf) {
		// Can overlap. (Though r_buf < r_parse, so memcpy() would work here.)
		memmove(fb->r_buf, fb->r_parse, parsable_size);
		fb->r_parse = fb->r_buf;
		fb->r_append = fb->r_parse + parsable_size;
	}
}

//
// Helper function
// Return true if you need to be called again on this buffer
// because there might be more messages
//

bool
fabric_process_read_msg(fabric_buffer *fb)
{
	uint32_t parsable_size = (uint32_t)(fb->r_append - fb->r_parse);

	if (fb->r_msg_size == 0) {
		if (0 != msg_get_initial(&fb->r_msg_size, &fb->r_type, fb->r_parse, parsable_size)) {
			fabric_buffer_shift(fb, parsable_size);
			return false;
		}

		cf_detail(AS_FABRIC, "length required: %u", fb->r_msg_size);

		if (fb->r_msg_size > FB_INPLACE_SZ) {
			fb->r_buf = cf_malloc(fb->r_msg_size);
			fb->r_end = fb->r_buf + fb->r_msg_size;
			fabric_buffer_shift(fb, parsable_size);
			return false;
		}
	}

	// Return quick if we can't parse a full message.
	if (fb->r_msg_size > parsable_size) {
		fabric_buffer_shift(fb, parsable_size);
		return false;
	}

	if (fb->fne == 0) {
		// We have not yet associated this incoming connection with an endpoint,
		// so we need to read in the special fabric message that contains the
		// unique fabric address.
		msg *m = as_fabric_msg_get(M_TYPE_FABRIC);

		if (msg_parse(m, fb->r_parse, fb->r_msg_size, true) != 0) {
			cf_warning(AS_FABRIC, "fabric_process_read: msg_parse failed fabric msg");
			// TODO: Should never happen, because the first message in a connection should be short
			// abandon this connection is OK
			return false;
		}

		int rv;

		// create as_hb_pulse - code copied from as_hb_rx_process
		cf_node node;
		cf_sockaddr socket;
		uint32_t addr;
		uint32_t port;
		cf_node *buf;
		size_t bufsz;

		int fd = fb->fd;

		if (0 != msg_get_uint64(m, FS_FIELD_NODE, &node))
			goto Next;

		if (AS_HB_MODE_MCAST == g_config.hb_mode) {
			struct sockaddr_in addr_in;
			socklen_t addr_len = sizeof(addr_in);
			if (0 != getpeername(fd, (struct sockaddr*)&addr_in, &addr_len))
				goto Next;

			char some_addr[24];
			if (NULL == inet_ntop(AF_INET, &addr_in.sin_addr.s_addr, (char *)some_addr, sizeof(some_addr)))
				goto Next;

			cf_debug(AS_HB, "getpeername | %s:%d (node = %"PRIx64", fd = %d)", some_addr, ntohs(addr_in.sin_port), node, fd);

			cf_sockaddr_convertto(&addr_in, &socket);
		} else if (AS_HB_MODE_MESH == g_config.hb_mode) {
			if (0 != msg_get_uint32(m, FS_ADDR, &addr))
				goto Next;
			if (0 != msg_get_uint32(m, FS_PORT, &port))
				goto Next;
		}

		// Get the succession list from the pulse message
		if (0 != msg_get_buf(m, FS_ANV, (byte **)&buf, &bufsz, MSG_GET_DIRECT))
			goto Next;

		if (bufsz != (g_config.paxos_max_cluster_size * sizeof(cf_node))) {
			cf_warning(AS_HB, "Corrupted data? The size of anv is inaccurate. Received: %d ; Expected: %d", bufsz, (g_config.paxos_max_cluster_size * sizeof(cf_node)));
			goto Next;
		}

		as_hb_process_fabric_heartbeat(node, fd, socket, addr, port, buf, bufsz);

Next:
		as_fabric_msg_put(m);

		cf_debug(AS_FABRIC, "received and parse connection start message: from node %"PRIx64, node);

		// Have node, attach this read buffer to a fne
		fabric_node_element *fne;
		rv = rchash_get(g_fabric_node_element_hash, &node, sizeof(node), (void **) &fne );
		if (RCHASH_OK != rv) {
			// This happens sometimes. I might get a connection request before I get a ping
			// stating that anything exists. So make, then try again
			fne = fne_create(node);

			cf_debug(AS_FABRIC, "created an FNE %p for node %p the weird way from incoming fabric msg!", fne, node);

			rv = rchash_get(g_fabric_node_element_hash, &node, sizeof(node), (void **) &fne );
			if (RCHASH_OK != rv) {
				// I get a connection.
				cf_debug(AS_FABRIC, "fabric_process_read_msg: cf_node unknown, can't create new endpoint descriptor odd %d", rv);
				return false;
			}
		}

		fabric_buffer_associate(fb, fne);

		fne_release(fne);

		fb->status = FB_STATUS_IDLE;
	}
	else {
		// Standard path - parse into a regular message
		msg *m = as_fabric_msg_get(fb->r_type);

		if (! m) {
			// this can happen if the TCP stream gets horribly out of sync
			// or if we're way out of memory --- close the connection and let
			// the error paths take care of it
			cf_warning(AS_FABRIC, "msg_parse could not parse message, for type %d", fb->r_type);
			shutdown(fb->fd, SHUT_WR);
			return false;
		}

		if (msg_parse(m, fb->r_parse, fb->r_msg_size, true) != 0) {
			cf_warning(AS_FABRIC, "msg_parse failed regular message, not supposed to happen: fb %p", fb);
			shutdown(fb->fd, SHUT_WR);
			return false;
		}

		// todo: have a full message, call the callback with the message

		cf_detail(AS_FABRIC, "msg_read: received msg: type %d node %"PRIx64, m->type, fb->fne->node);

		// statistic - received a message.
		cf_atomic_int_incr(&g_config.fabric_msgs_rcvd);
		// and it was a good read
		fb->fne->good_read_counter = 0;

		// deliver to registered guy
		if (g_fabric_args->msg_cb[m->type]) {
			(*g_fabric_args->msg_cb[m->type]) (fb->fne->node, m, g_fabric_args->msg_udata[m->type]);
		}
		else {
			cf_info(AS_FABRIC, "msg_read: could not deliver message type %d", m->type);
			as_fabric_msg_put(m);
		}
	}

	fb->r_parse += fb->r_msg_size;
	fb->r_msg_size = 0;

	if (fb->r_parse < fb->r_append) {
		// This wasn't the last message in available bytes. (Note - can't get
		// here with an allocated big buffer.)
		return true;
	}

	fb->status = FB_STATUS_IDLE;

	// If we used an allocated big buffer, we're done with it here - free it and
	// restore stack buffer mode.
	if (fb->r_buf != fb->r_stack_buf) {
		cf_free(fb->r_buf);
		fb->r_buf = fb->r_stack_buf;
		fb->r_end = fb->r_buf + FB_INPLACE_SZ;
	}

	fb->r_append = fb->r_buf;
	fb->r_parse = fb->r_buf;

	return false;
}

int
fabric_process_readable(fabric_buffer *fb)
{
	int32_t	rsz;

	if (0 >= (rsz = read(fb->fd, fb->r_append, fb->r_end - fb->r_append))) {
		cf_debug(AS_FABRIC, "read returned %d, broken connection? %d %s", rsz, errno, cf_strerror(errno));
		return -1;
	}

	fb->r_append += rsz;

	while (fabric_process_read_msg(fb)) {
		;
	}

	if (rsz < 500)
		cf_atomic_int_incr(&g_config.fabric_read_short);
	else if (rsz < (4 * 1024))
		cf_atomic_int_incr(&g_config.fabric_read_medium);
	else
		cf_atomic_int_incr(&g_config.fabric_read_long);

	return 0;
}

//
// Sets the epoll mask for the related file descriptor according to what we
// need to do at the moment
// This is a little sketchy because we've got multiple threads hammering this, but
// it should be safe, maybe turning some of these into atomics would help
//
void
fabric_buffer_set_epoll_state(fabric_buffer *fb)
{
	fb->status = FB_STATUS_IDLE;

	struct epoll_event ev;
	memset(&ev, 0, sizeof(struct epoll_event));
	ev.data.ptr = fb;
	ev.events = EPOLLIN | EPOLLERR | EPOLLHUP | EPOLLRDHUP;
	if (fb->w_total_len > fb->w_len) {
		ev.events |= EPOLLOUT;
	}

	epoll_ctl( g_fabric_args->workers_epoll_fd[ fb->worker_id ], EPOLL_CTL_MOD, fb->fd, &ev);
}

//
// Decide which worker to send to
// Put a message on that worker's queue
// send a byte to the worker over the notification FD
//

static int worker_add_index = 0;

void
fabric_worker_delete(fabric_args *fa, fabric_buffer *fb)
{
	worker_queue_element e;

	e.type = DELETE_FABRIC_BUFFER;
	e.fb = fb;

	int worker = fb->worker_id;

	// This should never happen, but if it does, try to survive.
	if (worker >= fa->num_workers) {
		cf_warning(AS_FABRIC, "when deleting fb %p, worker (%d) > num_workers (%d) ~~ ignoring request", fb, worker, fa->num_workers);
		return;
	}

	if (0 > worker) {
		cf_warning(AS_FABRIC, "fabric_worker_delete(): someone else got to fb %p first (worker: %d)", fb, worker);
		return;
	}

	cf_debug(AS_FABRIC, "sending a DELETE_FABRIC_BUFFER note: fb %p to worker %d", fb, worker);

	cf_queue_push( fa->workers_queue[worker], &e);

	// Write a byte to his file scriptor too
	byte note_byte = 1;
	cf_assert(fa->note_fd[worker], AS_FABRIC, CF_WARNING, "attempted write to fd 0");
	if (1 != send(fa->note_fd[worker], &note_byte, sizeof(note_byte), MSG_NOSIGNAL)) {
		// TODO!
		cf_info(AS_FABRIC, "can't write to notification file descriptor: will probably have to take down process");
	}
}

void
fabric_worker_add(fabric_args *fa, fabric_buffer *fb)
{
	worker_queue_element e;

	e.type = NEW_FABRIC_BUFFER;
	e.fb = fb;

	// decide which queue to add to -- try round robin for the moment
	int worker;
	do {
		worker = worker_add_index % fa->num_workers;
		worker_add_index++;
	} while(fa->note_fd[worker] == 0);

	cf_debug(AS_FABRIC, "worker_fabric_add: adding fd %d to worker id %d notefd %d", fb->fd, worker, fa->note_fd[worker]);

	fb->worker_id = worker;

	cf_queue_push( fa->workers_queue[worker], &e);

	// Write a byte to his file descriptor too
	byte note_byte = 1;
	cf_assert(fa->note_fd[worker], AS_FABRIC, CF_WARNING, "attempted write to fd 0");
	if (1 != send(fa->note_fd[worker], &note_byte, sizeof(note_byte), MSG_NOSIGNAL)) {
		// TODO!
		cf_info(AS_FABRIC, "can't write to notification file descriptor: will probably have to take down process");
	}
}

void *
fabric_worker_fn(void *argv)
{
	fabric_args *fa = (fabric_args *) argv;

	// Figure out my thread index
	pthread_t self = pthread_self();
	int       worker_id;
	for (worker_id = 0; worker_id < MAX_FABRIC_WORKERS; worker_id++) {
		if (pthread_equal(fa->workers_th[worker_id], self) != 0)
			break;
	}
	if (worker_id == MAX_FABRIC_WORKERS) {
		cf_debug(AS_FABRIC, "fabric_worker_thread: could not figure own ID, bogus, exit, fu!");
		return(0);
	}

	cf_debug(AS_FABRIC, "fabric worker created: index %d", worker_id);

	// Create my epoll fd, register in the global list
	// TODO: something fancier than the 512 here
	int epoll_fd;
	epoll_fd = epoll_create(512);
	fa->workers_epoll_fd[worker_id] = epoll_fd;

	// Connect to the notification socket
	struct sockaddr_un note_so;
	memset(&note_so, 0, sizeof(note_so));
	int note_fd = socket(AF_UNIX, SOCK_STREAM, 0);
	if (note_fd < 0) {
		cf_debug(AS_FABRIC, "Could not create socket for notification thread");
		return(0);
	}
	note_so.sun_family = AF_UNIX;
	strcpy(note_so.sun_path, fa->note_sockname);
	int len = sizeof(note_so.sun_family) + strlen(note_so.sun_path) + 1;
	// Use an abstract Unix domain socket [Note:  Linux-specific!] by setting the first path character to NUL.
	note_so.sun_path[0] = '\0';
	if (connect(note_fd, (struct sockaddr *) &note_so, len) == -1) {
		cf_crash(AS_FABRIC, "could not connect to notification socket");
		return(0);
	}
	// Write the one byte that is my index
	byte fd_idx = worker_id;
	cf_assert(note_fd, AS_FABRIC, CF_WARNING, "attempted write to fd 0");
	if (1 != send(note_fd, &fd_idx, sizeof(fd_idx), MSG_NOSIGNAL)) {
		// TODO
		cf_debug(AS_FABRIC, "can't write to notification fd: probably need to blow up process errno %d", errno);
	}

	// File my notification information
	struct epoll_event ev;
	memset(&ev, 0, sizeof(ev));
	ev.data.fd = note_fd;
	ev.events = EPOLLIN | EPOLLERR ; // will be receiving 1 byte reads
	epoll_ctl(epoll_fd, EPOLL_CTL_ADD, note_fd, &ev);

	/* Demarshal transactions from the socket */
	for ( ; ; ) {
		struct epoll_event events[64];
		memset(&events[0], 0, sizeof(events));
		int nevents = epoll_wait(epoll_fd, events, 64, -1);

		/* Iterate over all events */
		for (int i = 0; i < nevents; i++) {

			if (events[i].data.fd == note_fd) {

				if (events[i].events & EPOLLIN) {

					// read the notification byte out
					byte note_byte;

					read(note_fd, &note_byte, sizeof(note_byte));

					// Got some kind of notification - check my queue
					worker_queue_element wqe;
					if (0 == cf_queue_pop(fa->workers_queue[worker_id], &wqe, 0)) {

						// Got an element - probably a new FD to look after, what else?
						if (wqe.type == NEW_FABRIC_BUFFER) {

							fabric_buffer *fb = wqe.fb;

							struct epoll_event ev;
							memset(&ev, 0, sizeof(ev));
							ev.data.ptr = fb;
							ev.events = EPOLLIN | EPOLLERR | EPOLLHUP | EPOLLRDHUP;
							if (fb->w_total_len > fb->w_len) ev.events |= EPOLLOUT;
							if (0 != epoll_ctl(epoll_fd, EPOLL_CTL_ADD, fb->fd, &ev)) {
								cf_debug(AS_FABRIC, "fabric_worker_fn: epoll_ctl failed %s", cf_strerror(errno));
							}
						} else if (DELETE_FABRIC_BUFFER == wqe.type) {
							fabric_buffer *fb = wqe.fb;

							cf_debug(AS_FABRIC, "received DELETE_FABRIC_BUFFER note: fb %p", fb);

							if (FB_STATUS_IDLE != fb->status) {
								cf_warning(AS_FABRIC, "received a DELETE message for a non-idle FB %p (status %d) ~~ Ignorning", fb, fb->status);
							} else {
								cf_debug(AS_FABRIC, "shutting down fd %d", fb->fd);
								if (fb) {
									shutdown(fb->fd, SHUT_RDWR);
								} else {
									cf_warning(AS_FABRIC, "got a NULL fb ~~ Ignorning");
								}
							}
						}
						else {
							cf_debug(AS_FABRIC, "worker %d received unknown notification on queue", worker_id, wqe.type);
						}
					}
				}
			}
			else {

				// It's one of my worker FBs. Do something cool.

				fabric_buffer *fb = events[i].data.ptr;

				cf_detail(AS_FABRIC, "epoll trigger: fd %d events %x", fb->fd, events[i].events);

				if (fb->fne && (fb->fne->live == false)) {

					fb->failed = true;

					epoll_ctl(epoll_fd, EPOLL_CTL_DEL, fb->fd, 0);
					fabric_buffer_release(fb);
					fb = 0;
					continue;
				}

				if (events[i].events & (EPOLLERR | EPOLLHUP | EPOLLRDHUP)) {

					fb->failed = true;

					cf_debug(AS_FABRIC, "epoll : error, will close: fb %p fd %d errno %d", fb, fb->fd, errno);
					epoll_ctl(epoll_fd, EPOLL_CTL_DEL, fb->fd, 0);
					fabric_buffer_release(fb);
					fb = 0;
					continue;
				}
				if (events[i].events & EPOLLIN) {

					cf_detail(AS_FABRIC, "fabric_buffer_readable %p", fb);

					fb->status = FB_STATUS_READ;

					if (fabric_process_readable(fb) < 0) {
						epoll_ctl(epoll_fd, EPOLL_CTL_DEL, fb->fd, 0);
						fabric_buffer_release(fb);
						fb = 0;
						continue;
					}
				}
				if (events[i].events & EPOLLOUT) {

					cf_detail(AS_FABRIC, "fabric_buffer_writable: %p", fb);

					fb->status = FB_STATUS_WRITE;

					if (fabric_process_writable(fb) < 0) {
						epoll_ctl(epoll_fd, EPOLL_CTL_DEL, fb->fd, 0);
						fabric_buffer_release(fb);
						fb = 0;
						continue;
					}
				}

			}

			/* We should never be canceled externally, but just in case... */
			pthread_testcancel();
		}
	}

	return(0);
}


// Do the network accepts here, and allocate a file descriptor to
// an epoll worker thread

void *
fabric_accept_fn(void *argv)
{
	fabric_args *fa = (fabric_args *) argv;

	// Create listener socket
	cf_socket_cfg sc;
	sc.addr = "0.0.0.0";     // inaddr any!
	sc.port = g_config.fabric_port;
	sc.reuse_addr = (g_config.socket_reuse_addr) ? true : false;
	sc.proto = SOCK_STREAM;
	if (0 != cf_socket_init_svc(&sc)) {
		cf_crash(AS_FABRIC, "Could not create fabric listener socket - check configuration");
	}

	cf_debug(AS_FABRIC, "fabric_accept: creating listener");

	do {
		/* Accept new connections on the service socket */
		int csocket;
		struct sockaddr_in caddr;
		socklen_t clen = sizeof(caddr);
		char cpaddr[24];

		if (-1 == (csocket = accept(sc.sock, (struct sockaddr *)&caddr, &clen))) {
			if (errno == EMFILE) {
				cf_info(AS_FABRIC, " warning : low on file descriptors ");
				continue;
			}
			else {
				cf_crash(AS_FABRIC, "accept: %d %s", errno, cf_strerror(errno));
			}
		}
		if (NULL == inet_ntop(AF_INET, &caddr.sin_addr.s_addr, (char *)cpaddr, sizeof(cpaddr)))
			cf_crash(AS_FABRIC, "inet_ntop(): %s", cf_strerror(errno));

		cf_debug(AS_FABRIC, "fabric_accept: accepting new sock %d", csocket);

		/* Set the socket to nonblocking */
		if (-1 == cf_socket_set_nonblocking(csocket)) {
			cf_info(AS_FABRIC, "unable to set client socket to nonblocking mode");
			close(csocket);
			continue;
		}

		cf_atomic_int_incr(&g_config.fabric_connections_opened);

		/* Create new fabric buffer, but don't yet know
		   the remote endpoint, so the FNE is not associated yet */
		fabric_buffer *fb = fabric_buffer_create(csocket);

		fabric_worker_add(fa, fb);

	} while(1);

	return(0);
}

// Accept connections to the notification function here


void *
fabric_note_server_fn(void *argv)
{
	fabric_args *fa = (fabric_args *) argv;

	do {
		int fd;
		struct sockaddr_un caddr;
		socklen_t clen = sizeof(caddr);

		/* Accept new connections on the notification socket */
		if (-1 == (fd = accept(fa->note_server_fd, (struct sockaddr *)&caddr, &clen))) {
			cf_debug(AS_FABRIC, "note_server: accept failed: fd %d clen %d : %s", fa->note_server_fd, clen,
					 cf_strerror(errno));
			return(0);
		}

		// Wait for the single byte which tell me which index this is
		byte fd_idx;
		if (1 != read(fd, &fd_idx, sizeof(fd_idx))) {
			cf_debug(AS_FABRIC, "note_server: could not read index of fd");
			close(fd);
			continue;
		}

		/* Set the socket to nonblocking */
		if (-1 == cf_socket_set_nonblocking(fd)) {
			cf_info(AS_FABRIC, "unable to set client socket to nonblocking mode");
			close(fd);
			continue;
		}

		cf_atomic_int_incr(&g_config.fabric_connections_opened);

		cf_debug(AS_FABRIC, "Notification server: received connect from index %d", fd_idx);

		/* file this worker in the list */
		fa->note_fd[fd_idx] = fd;
		fa->note_clients++;

	} while(1);

	return(0);
}


int
as_fabric_get_node_lasttime(cf_node node, uint64_t *lasttime)
{
	// Look up the node's FNE
	fabric_node_element *fne;
	if (RCHASH_OK != rchash_get(g_fabric_node_element_hash, &node, sizeof(node), (void **) &fne)) {
		return(-1);
	}

	// get the last time read
	*lasttime = fne->good_read_counter;

	cf_debug(AS_FABRIC, "asking about node %"PRIx64" good read %u good write %u",
			 node, (uint)fne->good_read_counter, (uint)fne->good_write_counter);

	fne_release(fne);

	return(0);

}

//
// The node health function:
// Every N millisecond, it increases the 'good read counter' and 'good write counter'
// on each node element.
// Every read and write stamps those values back to 0. Thus, you can easily pick up
// a node and see how healthy it is, but only when you suspect trouble. With a capital T!
//

static int
fabric_node_health_reduce_fn(void *key, uint32_t keylen, void *data, void *udata)
{
	fabric_node_element *fne = (fabric_node_element *) data;
	uint32_t  incr = *(uint32_t *) udata;

	fne->good_write_counter += incr;
	fne->good_read_counter += incr;
	return(0);
}

#define FABRIC_HEALTH_INTERVAL 40   // ms

void *
fabric_node_health_fn( void *argv )
{
	do {
		uint64_t start = cf_getms();

		usleep( FABRIC_HEALTH_INTERVAL * 1000);

		uint32_t ms = cf_getms() - start;

		rchash_reduce ( g_fabric_node_element_hash  , fabric_node_health_reduce_fn, &ms);

	} while (1);

	return(0);
}

static void
fabric_node_disconnect(cf_node node)
{
	fabric_node_element *fne;

	if (RCHASH_OK == rchash_get(g_fabric_node_element_hash, &node, sizeof(node), (void **)&fne)) {

		cf_info(AS_FABRIC, "fabric disconnecting node: %"PRIx64, node);

		fne->live = false;

		if (RCHASH_OK != rchash_delete(g_fabric_node_element_hash, &node, sizeof(node) ) ) {

			cf_info(AS_FABRIC, "fabric disconnecting FAIL rchash delete: node %"PRIx64, node);

		};

		// DEBUG - it should be GONE
		if (RCHASH_OK == rchash_get(g_fabric_node_element_hash, &node, sizeof(node), (void **) &fne)) {
			cf_info(AS_FABRIC, "fabric disconnecting: deleted from hash, but still there SUPER FAIL");
			fne_release(fne);
		}

		// drain the queues
		int rv;
		do {
			fabric_buffer *fb;
			rv = cf_queue_pop(fne->xmit_buffer_queue, &fb, CF_QUEUE_NOWAIT);
			if (rv == CF_QUEUE_OK) {
				fabric_buffer_release(fb);
			} else {
				cf_debug(AS_FABRIC, "fabric_node_disconnect(%p): fne: %p : xmit buffer queue empty", node, fne);
			}
		} while (rv == CF_QUEUE_OK);

		// Empty out the queue
		do {
			msg *m;
			rv = cf_queue_priority_pop(fne->xmit_msg_queue, &m, CF_QUEUE_NOWAIT);
			if (rv == CF_QUEUE_OK) {
				cf_debug(AS_FABRIC, "fabric: dropping message to now-gone (heartbeat fail) node %"PRIx64, node);
				as_fabric_msg_put(m);
			} else {
				cf_debug(AS_FABRIC, "fabric_node_disconnect(%p): fne: %p : xmit msg queue empty", node, fne);
			}
		} while (rv == CF_QUEUE_OK);

		// Clean up all connected outgoing fabric buffers attached to this FNE.
		fabric_disconnect(g_fabric_args, fne);

		fne_release(fne);
	}
	else {
		cf_warning(AS_FABRIC, "fabric disconnect node: node %"PRIx64" not connected, PROBLEM", node);
	}
}

// Function is called when a new node created or destroyed on the heartbeat system.
// This will insert a new element in the hashtable that keeps track of all TCP connections
static void
fabric_heartbeat_event(int nevents, as_hb_event_node *events, void *udata)
{
	fabric_args *fa = udata;

	if ((nevents < 1) || (nevents > g_config.paxos_max_cluster_size) || !events)
	{
		cf_warning(AS_FABRIC, "fabric: received event count of %d", nevents);
		return;
	}

	as_fabric_event_node fabric_events[AS_CLUSTER_SZ];
	memset(fabric_events, 0, sizeof(as_fabric_event_node) * g_config.paxos_max_cluster_size);

	for (int i = 0; i < nevents; i++)
	{
		fabric_events[i].nodeid = events[i].nodeid;
		switch (events[i].evt)
		{
			case AS_HB_NODE_ARRIVE:
			{
				fabric_node_element *fne;

				// create corresponding fabric node element - add it to the hash table
				if (RCHASH_OK != rchash_get(g_fabric_node_element_hash, &(events[i].nodeid), sizeof(cf_node), (void **) &fne)) {
					fne = fne_create(events[i].nodeid);
					cf_debug(AS_FABRIC, "fhe(): created an FNE %p for node %p from HB_NODE_ARRIVE", fne, events[i].nodeid);
				} else {
					cf_debug(AS_FABRIC, "fhe(): found an already-existing FNE %p for node %p from HB_NODE_ARRIVE", fne, events[i].nodeid);
					cf_debug(AS_FABRIC, "fhe(): need to let go of it ~~ before fne_release(%p) count:%d", fne, cf_rc_count(fne));
					fne_release(fne);
				}
				cf_info(AS_FABRIC, "fabric: node %"PRIx64" arrived", events[i].nodeid);
				fabric_events[i].evt = FABRIC_NODE_ARRIVE;
				fabric_events[i].p_node = events[i].p_node;
				break;
			}
			case AS_HB_NODE_DEPART:
				cf_info(AS_FABRIC, "fabric: node %"PRIx64" departed", events[i].nodeid);
				fabric_node_disconnect(events[i].nodeid);
				fabric_events[i].evt = FABRIC_NODE_DEPART;
				break;
			case AS_HB_NODE_UNDUN:
				cf_info(AS_FABRIC, "fabric: node %"PRIx64" undunned", events[i].nodeid);
				fabric_events[i].evt = FABRIC_NODE_UNDUN;
				fabric_events[i].p_node = events[i].p_node;
				break;
			case AS_HB_NODE_DUN:
				cf_info(AS_FABRIC, "fabric: node %"PRIx64" dunned", events[i].nodeid);
				fabric_events[i].evt = FABRIC_NODE_DUN;
				break;
			default:
				cf_warning(AS_FABRIC, "fabric: received unknown event type %d %"PRIx64"", i, events[i].nodeid);
				break;
		}
	}

#ifdef EXTRA_CHECKS
	as_fabric_dump();
#endif

	// Notify whoever above who might care
	if (fa->event_cb)
	{
		(*fa->event_cb) (nevents, fabric_events, fa->event_udata);
	}
	else
		cf_warning(AS_FABRIC, "fabric_heartbeat_event: got %d events from heartbeat system, no handler registered", nevents);

}

int
as_fabric_register_event_fn( as_fabric_event_fn event_cb, void *event_udata )
{
	g_fabric_args->event_udata = event_udata;
	g_fabric_args->event_cb = event_cb;
	return(0);
}

int
as_fabric_register_msg_fn ( msg_type type, const msg_template *mt, size_t mt_sz,  as_fabric_msg_fn msg_cb, void *msg_udata)
{
	if (type >= M_TYPE_MAX)
		return(-1);
	g_fabric_args->mt_sz[type] = mt_sz;
	g_fabric_args->mt[type] = mt;
	g_fabric_args->msg_cb[type] = msg_cb;
	g_fabric_args->msg_udata[type] = msg_udata;
	return(0);
}

//
// print out all the known nodes, connections, queue states
//

static int
fabric_status_node_reduce_fn(void *key, uint32_t keylen, void *data, void *udata)
{
	fabric_node_element *fne = (fabric_node_element *) data;
	cf_node *keyd = (cf_node *) key;

	cf_info(AS_FABRIC, "fabric status: fne %p node %"PRIx64" refcount %d", fne, *(uint64_t *)keyd, cf_rc_count(fne));

	return(0);
}

void *
fabric_status_ticker_fn(void *i_hate_gcc)
{
	do {

		cf_info(AS_FABRIC, "fabric status ticker: %d nodes", rchash_get_size(g_fabric_node_element_hash));

		rchash_reduce( g_fabric_node_element_hash, fabric_status_node_reduce_fn, 0);

		sleep(7);

	} while (1);
	return(0);
}


static int as_fabric_transact_init(void);

int
as_fabric_init()
{
	if (SHASH_OK != shash_create(&g_fb_hash, ptr_hash_fn, sizeof(void *), sizeof(int), 1000, SHASH_CR_MT_BIGLOCK))
		cf_crash(AS_FABRIC, "Failed to allocate FB hash");

	fabric_args *fa = cf_malloc(sizeof(fabric_args));
	memset(fa, 0, sizeof(fabric_args));
	g_fabric_args = fa;

	fa->num_workers = g_config.n_fabric_workers;

	// register my little fabric message type, so I can create 'em
	as_fabric_register_msg_fn(M_TYPE_FABRIC, fabric_mt, sizeof(fabric_mt), 0 /* arrival function!*/, 0);

	// Create the cf_node hash table
	rchash_create( &g_fabric_node_element_hash, cf_nodeid_rchash_fn, fne_destructor,
				   sizeof(cf_node), 64, RCHASH_CR_MT_MANYLOCK);

	// Create a global queue for the stashing of wayward messages for reuse
	for (int i = 0; i < M_TYPE_MAX; i++) {
		fa->msg_pool_queue[i] = cf_queue_create( sizeof(msg *), true);
	}

	// Create a thread for monitoring the health of nodes
	pthread_create( &(fa->node_health_th), 0, fabric_node_health_fn, 0);

	as_fabric_transact_init();

	// Create a thread for monitoring general status of fabric
	// pthread_create( &fabric_status_ticker_th, 0, fabric_status_ticker_fn, 0);

	// TODO - decide if we really want to keep the fabric health subsystem.
	as_fb_health_ack_other_nodes(true);

	return(0);
}


int
as_fabric_start()
{
	fabric_args *fa = g_fabric_args;

	// Create a unix domain socket that all workers can connect to, then be written to
	// in order to wakeup from epoll wait
	// Create a listener for the notification socket
	if (0 > (fa->note_server_fd = socket(AF_UNIX, SOCK_STREAM, 0))) {
		cf_crash(AS_FABRIC,
				 "could not create note server fd: %d %s", errno, cf_strerror(errno));
	}
	struct sockaddr_un ns_so;
	memset(&ns_so, 0, sizeof(ns_so));
	ns_so.sun_family = AF_UNIX;
	snprintf(&fa->note_sockname[0], sizeof(ns_so.sun_path), "@/tmp/wn-%d", getpid());
	strcpy(ns_so.sun_path, fa->note_sockname);
	int ns_so_len = sizeof(ns_so.sun_family) + strlen(ns_so.sun_path) + 1;
	// Use an abstract Unix domain socket [Note:  Linux-specific!] by setting the first path character to NUL.
	ns_so.sun_path[0] = '\0';
	if (0 > bind(fa->note_server_fd, (struct sockaddr *)&ns_so, ns_so_len)) {
		cf_crash(AS_FABRIC,
				 "could not bind note server name %s: %d %s", ns_so.sun_path, errno, cf_strerror(errno));
	}

	if (0 > listen(fa->note_server_fd, 5)) {
		cf_crash(AS_FABRIC, "listen: %s", cf_strerror(errno));
	}

	// todo: handle errors
	// Create thread for accepting and filing notification fds
	pthread_create( &(fa->note_server_th), 0, fabric_note_server_fn, fa);

	// Create a set of workers for data motion
	for (uint i = 0; i < fa->num_workers; i++) {
		// todo: handle errors
		fa->workers_queue[i] = cf_queue_create( sizeof(worker_queue_element), true);
		pthread_create( &(fa->workers_th[i]), 0, fabric_worker_fn, fa);
	}

	// Create the Accept thread
	if ( 0 != pthread_create( &(fa->accept_th), 0, fabric_accept_fn, fa)) {
		cf_crash(AS_FABRIC, "could not create thread to receive heartbeat");
		return(0);
	}

	// Register a callback with the heartbeat mechanism
	as_hb_register(fabric_heartbeat_event, fa);

	// TODO - decide if we really want to keep the fabric health subsystem.
	as_fb_health_create();

	return(0);

}


int
as_fabric_set_node_parameter(cf_node node, int parameter, void *value)
{
	// Look up the node's FNE
	fabric_node_element *fne;
	int rv;
	rv = rchash_get(g_fabric_node_element_hash, &node, sizeof(node), (void **) &fne);
	if (rv != RCHASH_OK) 		return(-1);

	// set the parameter
	if (parameter == AS_FABRIC_PARAMETER_GATHER_USEC) {
		uint32_t *ui_val = (uint32_t *) value;
		if (ui_val)
			fne->parameter_gather_usec = *ui_val;
		else
			fne->parameter_gather_usec = 0;
		cf_debug(AS_FABRIC, "node parameter GATHER USEC set to %d node %"PRIx64,
				 fne->parameter_gather_usec, node);

	}
	else if (parameter == AS_FABRIC_PARAMETER_MSG_SIZE) {
		uint32_t *ui_val = (uint32_t *) value;
		if (ui_val)
			fne->parameter_msg_size = *ui_val;
		else
			fne->parameter_msg_size = 2000;
		cf_debug(AS_FABRIC, "node parameter MSG SIZE set to %d node %"PRIx64,
				 fne->parameter_msg_size, node);
	}

	fne_release(fne);

	return(0);

}


uint g_qs_counter = 0;

int
as_fabric_send(cf_node node, msg *m, int priority )
{
	if (g_fabric_args == 0) {
		cf_debug(AS_FABRIC, "fabric send without initilaized fabric, BOO!");
		return(AS_FABRIC_ERR_UNINITIALIZED);
	}

#ifdef EXTRA_CHECKS
// this is debug and a little expensive but has been seriously useful so far
	if (cf_rc_count(m) <= 0) {
		cf_info(AS_FABRIC, "fabric send with bad ref count: m %p", m);
		return(-1);
	}
#endif

	cf_detail(AS_FABRIC, "fabric send: m %p to node %"PRIx64, m, node);

	// Short circut for self!
	if (g_config.self_node == node) {

		// statistic!
		cf_atomic_int_incr(&g_config.fabric_msgs_selfsend);

		// if not, just deliver raw message
		if (g_fabric_args->msg_cb[m->type]) {
			(*g_fabric_args->msg_cb[m->type]) (node, m, g_fabric_args->msg_udata[m->type]);
		}
		else {
			cf_debug(AS_FABRIC, "msg: self send to unregistered type: %d", m->type);
			return(AS_FABRIC_ERR_BAD_MSG);
		}
		return(0);
	}

	// Look up the cf_node in the hash table - get the fne
	fabric_node_element *fne;
	int rv;
	rv = rchash_get(g_fabric_node_element_hash, &node, sizeof(node), (void **) &fne);
	if (RCHASH_OK != rv ) {
		if (rv == RCHASH_ERR_NOTFOUND) {
			cf_debug(AS_FABRIC, "fabric send to unknown node %"PRIx64, node);
			return(AS_FABRIC_ERR_NO_NODE);
		}
		else
			return(AS_FABRIC_ERR_UNKNOWN);
	}

	// The FNE has a pool of file descriptors / buffers just hanging out - grab one
	// the one we grab may have gone bad for some reason, in which case we decr the reference
	// count and move on
	fabric_buffer *fb = 0;
	do {
		rv = cf_queue_pop(fne->xmit_buffer_queue, &fb, CF_QUEUE_NOWAIT);
		if ((CF_QUEUE_OK == rv) && (fb->fd == -1 || fb->failed)) {
			cf_warning(AS_FABRIC, "releasing fb: %p with fne: %p and fd: %d (%s)", fb, fb->fne, fb->fd, fb->failed ? "Failed" : "Missing");
			fabric_buffer_release(fb);
			fb = 0;
		}
	} while ((CF_QUEUE_OK == rv) && (fb == 0));

	if (fb == 0) {

		// Queue the message, and consider creating a new connection to the endpoint
		cf_detail(AS_FABRIC, "fabric_send: no connection, queueing message fne %p q %p m %p",
				  fne, fne->xmit_msg_queue, m);

		// Queue it:
		// check whether we've really got enough space on the xmit queue
		if ( (priority == AS_FABRIC_PRIORITY_LOW) &&
				(cf_queue_priority_sz(fne->xmit_msg_queue) > 50000) ) {
//			cf_debug(AS_FABRIC,"queue full for low priority: sz %d",qs);
			fne_release(fne);
			return(AS_FABRIC_ERR_QUEUE_FULL);
		}

		cf_queue_priority_push(fne->xmit_msg_queue, &m, priority);
		if (g_qs_counter++ % 50000 == 0)
			cf_debug(AS_FABRIC, "xmit-msg-queue: %d -- node %"PRIx64, cf_queue_priority_sz(fne->xmit_msg_queue), node);

		// Consider creating a new connection - don't create too many conns,
		// though, because you'll just get small packets with too many conns.
		// It's good to have a few for multithreading/multihoming though.
		uint32_t fds = cf_atomic32_incr( &(fne->fd_counter) );
		if (fds < FABRIC_MAX_FDS ) {
			// Room for more connections!
//			cf_debug(AS_FABRIC," creating new connection: fd %d",fds);
			if (0 != fabric_connect(g_fabric_args, fne)) {
				// error! uncount the file descriptor
				cf_atomic32_decr( &(fne->fd_counter) );
			}
		}
		else {
			// Decide no new conn - decrement the counter we had incremented
			cf_atomic32_decr( &(fne->fd_counter) );

			// cf_debug(AS_FABRIC,"fabric: no connection free, too many connections %d currently, queue",fds);
		}

	}
	// Got an xmit buffer - can do an immediate send (or close anyway)
	else {

		// write the message into the buffer
		fabric_buffer_set_write_msg(fb, m);

		// try to pack more in - taking from my own queue
		fabric_buffer_write_fill(fb);

		// This function will patch up the epoll state (but somewhat expensive call,
		// only call it if required)
		if (fb->w_total_len > fb->w_len)
			fabric_buffer_set_epoll_state(fb);

		// since the fabric buffer is no longer on the queue, decrease its ref count
		fabric_buffer_release(fb);
	}

	fne_release(fne);

	return(0);
}

int
fabric_get_node_list_fn(void *key, uint32_t keylen, void *data, void *udata)
{
//	cf_debug(AS_FABRIC,"get_node_list_fn");
	as_node_list *nl = udata;
	if (nl->sz == nl->alloc_sz)		return(0);
	nl->nodes[nl->sz] = *(cf_node *)key;
//	cf_debug(AS_FABRIC,"nl_nodes %d : %"PRIx64,nl->sz,nl->nodes[nl->sz]);
	nl->sz++;
	return(0);
}

//
//
//
//
//

rchash *g_fabric_transact_xmit_hash = 0;
rchash *g_fabric_transact_recv_hash = 0;

typedef struct {
	uint64_t	tid;
	cf_node 	node;
} __attribute__ ((__packed__)) transact_recv_key;

uint32_t
fabric_tranact_xmit_hash_fn (void *value, uint32_t value_len)
{
	// Todo: the input is a transaction id which really is just used directly,
	// but is depends on the size and whether we've got "masking bits"
	if (value_len != sizeof(uint64_t)) {
		cf_warning(AS_FABRIC, "transact hash fn received wrong size");
		return(0);
	}

	return((uint32_t) ( *(uint64_t *)value) );
}

uint32_t
fabric_tranact_recv_hash_fn (void *value, uint32_t value_len)
{
	// Todo: the input is a transaction id which really is just used directly,
	// but is depends on the size and whether we've got "masking bits"
	if (value_len != sizeof(transact_recv_key)) {
		cf_warning(AS_FABRIC, "transact hash fn received wrong size");
		return(0);
	}
	transact_recv_key *trk = (transact_recv_key *) value;

	return((uint32_t) trk->tid );
}

cf_atomic64 g_fabric_transact_tid = 0;

typedef struct {

	// allocated tid, without the 'code'
	uint64_t   			tid;

	cf_node 			node;

	msg *				m;

	pthread_mutex_t 	LOCK;

	uint64_t			deadline_ms;  // absolute time according to cf_getms of expiration

	uint64_t			retransmit_ms; // when we retransmit (absolute deadline)

	int 				retransmit_period; // next time

	as_fabric_transact_complete_fn cb;

	void *				udata;

} fabric_transact_xmit;

typedef struct {
	cf_ll_element ll_e;
	int op;
	uint64_t tid;
} ll_fabric_transact_xmit_element;

typedef struct {

	cf_node 	node; // where it came from

	uint64_t	tid;  // inbound tid

} fabric_transact_recv;

static inline int tid_code_get(uint64_t tid) {
	return( tid >> 56 );
}

static inline uint64_t tid_code_set(uint64_t tid, int code) {
	return( tid | ((((uint64_t) code)) << 56));
}

static inline uint64_t tid_code_clear(uint64_t tid) {
	return( tid & 0xffffffffffffff );
}

#define TRANSACT_CODE_REQUEST 1
#define TRANSACT_CODE_RESPONSE 2

//
// Given the requirement to signal exactly once, we we need to call the callback or
// free the message?
//
// NO -- but it's OK to check and make sure someone signaled before the destructor
// WHY - because you need to be able to call the destructor from anywhere
//
// rchash destructors always free the internals but not the thing itself: thus to
// release, always call the _release function below, don't call this directly
//
void fabric_transact_xmit_destructor (void *object) {

	fabric_transact_xmit *ft = object;

	as_fabric_msg_put(ft->m);

}

void fabric_transact_xmit_release(fabric_transact_xmit *ft) {

	if (0 == cf_rc_release(ft)) {
		fabric_transact_xmit_destructor(ft);
		cf_rc_free(ft);
	}
}

void fabric_transact_recv_destructor (void *object) {

	fabric_transact_recv *ft = object;
	// Suppress warning
	(void)ft;

}

void fabric_transact_recv_release(fabric_transact_recv *ft) {

	if (0 == cf_rc_release(ft)) {
		fabric_transact_recv_destructor(ft);
		cf_rc_free(ft);
	}
}

int
as_fabric_transact_reply(msg *m, void *transact_data) {

	fabric_transact_recv *ftr = (fabric_transact_recv *) transact_data;

	// cf_info(AS_FABRIC, "fabric: transact: sending reply tid %"PRIu64,ftr->tid);

	// this is a response - overwrite tid with response code etc
	uint64_t xmit_tid = tid_code_set(ftr->tid, TRANSACT_CODE_RESPONSE);
	msg_set_uint64(m, 0, xmit_tid);

	// TODO: make sure it's in the outbound hash?

	// send the response for the first time
	as_fabric_send(ftr->node, m, AS_FABRIC_PRIORITY_MEDIUM);

	return(0);
}

void
as_fabric_transact_start(cf_node dest, msg *m, int timeout_ms, as_fabric_transact_complete_fn cb, void *udata)
{
	// Todo: could check it against the list of global message ids

	if (m->f[0].type != M_FT_UINT64) {
		// error
		cf_warning(AS_FABRIC, "as_fabric_transact: first field must be int64");
		(*cb) (0, udata, AS_FABRIC_ERR_UNKNOWN);
		return;
	}

	fabric_transact_xmit *ft = cf_rc_alloc(sizeof(fabric_transact_xmit));
	if (!ft) {
		cf_warning(AS_FABRIC, "as_fabric_transact: can't malloc");
		(*cb) (0, udata, AS_FABRIC_ERR_UNKNOWN);
		return;
	}

	ft->tid = cf_atomic64_incr(&g_fabric_transact_tid);
	ft->node = dest;
	ft->m = m;
	uint64_t now = cf_getms();
	pthread_mutex_init(&ft->LOCK, 0);
	ft->deadline_ms = now + timeout_ms;
	ft->retransmit_period = 10; // 10 ms start
	ft->retransmit_ms = now + ft->retransmit_period; // hard start at 10 milliseconds
	ft->cb = cb;
	ft->udata = udata;

	uint64_t xmit_tid = tid_code_set(ft->tid, TRANSACT_CODE_REQUEST);

	// set message tid
	msg_set_uint64(m, 0, xmit_tid);

	// put will take the reference, need to keep one around for the send
	cf_rc_reserve(ft);
	if (0 != rchash_put(g_fabric_transact_xmit_hash, &ft->tid, sizeof(ft->tid), ft)) {
		cf_warning(AS_FABRIC, "as_fabric_transact: can't put in hash");
		cf_rc_release(ft);
		fabric_transact_xmit_release(ft);
		return;
	}

	// transmit the initial message
	msg_incr_ref(m);
	int rv = as_fabric_send(ft->node, ft->m, AS_FABRIC_PRIORITY_MEDIUM);
	if (rv != 0) {

		// need to release the ref I just took with the incr_ref
		as_fabric_msg_put(m);

		if (rv == -2) {
			// no destination node: callback & remove from hash
			;
		}

	}
	fabric_transact_xmit_release(ft);

	return;

}

static as_fabric_transact_recv_fn   fabric_transact_recv_cb[M_TYPE_MAX] = { 0 };
static void *					  fabric_transact_recv_udata[M_TYPE_MAX] = { 0 };

// received a message. Could be a response to an outgoing message,
// or a new incoming transaction message
//

int
fabric_transact_msg_fn(cf_node node, msg *m, void *udata)
{
	// could check type against max, but msg should have already done that on creation

	// received a message, make sure we have a registered callback
	if (fabric_transact_recv_cb[m->type] == 0) {
		cf_warning(AS_FABRIC, "transact: received message for transact with bad type %d, internal error", m->type);
		as_fabric_msg_put(m); // return to pool unexamined
		return(0);
	}

	// check to see that we have an outstanding request (only cb once!)
	uint64_t tid = 0;
	if (0 != msg_get_uint64(m, 0 /*field_id*/, &tid)) {
		cf_warning(AS_FABRIC, "transact: received message with no tid");
		as_fabric_msg_put(m);
		return(0);
	}

	int code = tid_code_get(tid);
	tid = tid_code_clear(tid);

	// if it's a response, check against what you sent
	if (code == TRANSACT_CODE_RESPONSE) {

		// cf_info(AS_FABRIC, "transact: received response");

		fabric_transact_xmit *ft;
		int rv = rchash_get(g_fabric_transact_xmit_hash, &tid, sizeof(tid), (void **) &ft);
		if (rv != 0) {
			cf_warning(AS_FABRIC, "No fabric transmit structure in global hash for fabric transaction-id %"PRIu64"", tid);
			as_fabric_msg_put(m);
			return(0);
		}

		pthread_mutex_lock(&ft->LOCK);

		// make sure we haven't notified some other way, then notify caller
		if (ft->cb) {

			(*ft->cb) (m, ft->udata, AS_FABRIC_SUCCESS);

			ft->cb = 0;
		}

		pthread_mutex_unlock(&ft->LOCK);

		// ok if this happens twice....
		rchash_delete(g_fabric_transact_xmit_hash, &tid, sizeof(tid) );

		// this will often be the final release
		fabric_transact_xmit_release(ft);

	}
	// if it's a request, start a mew
	else if (code == TRANSACT_CODE_REQUEST) {

		fabric_transact_recv *ftr = cf_malloc( sizeof(fabric_transact_recv) );

		ftr->tid = tid; // has already been cleared
		ftr->node = node;

		// notify caller - they will likely respond inline
		(*fabric_transact_recv_cb[m->type]) (node, m, ftr, fabric_transact_recv_udata[m->type]);
		cf_free(ftr);

	}
	else {
		cf_warning(AS_FABRIC, "transact: bad code on incoming message: %d", code);
		as_fabric_msg_put(m);
	}

	return(0);
}


// registers all of this message type as a
// transaction type message, which means the main message
int
as_fabric_transact_register( msg_type type, const msg_template *mt, size_t mt_sz,
							 as_fabric_transact_recv_fn cb, void *udata)
{

	// put details in the global structure
	fabric_transact_recv_cb[type] = cb;
	fabric_transact_recv_udata[type] = udata;

	// register my internal callback with the main message callback
	as_fabric_register_msg_fn( type, mt, mt_sz,  fabric_transact_msg_fn, 0);

	return(0);
}

//
// Transaction maintenance threads
// this thread watches the hash table, and finds transactions that
// have completed and need to be signaled
//

pthread_t	fabric_transact_th;

static int
fabric_transact_xmit_reduce_fn(void *key, uint32_t keylen, void *o, void *udata)
{
	fabric_transact_xmit *ftx = (fabric_transact_xmit *) o;
	int op = 0;

	cf_detail(AS_FABRIC, "transact: xmit reduce");

	uint64_t now = cf_getms();

	pthread_mutex_lock(&ftx->LOCK);

	if ( now > ftx->deadline_ms ) {
		// Expire and remove transactions that are timed out
		// Need to call application: we've timed out
		op = OP_TRANS_TIMEOUT;
	}
	else if ( now > ftx->retransmit_ms ) {
		// retransmit, update time counters, etc
		ftx->retransmit_ms = now + ftx->retransmit_period;
		ftx->retransmit_period *= 2;
		op = OP_TRANS_RETRANSMIT;
	}

	if (op > 0)
	{
		// Add the transaction in linked list of transactions to be processed.
		// Process such transactions outside retransmit hash lock.
		// Why ?
		// Fabric short circuit the message to self.
		// It short circuits it by directly calling receiver function of corresponding module.
		// Receiver of module construct "reply" and hand over to fabric to deliver.
		// On receiving "reply", fabric removes original message, for which this is a reply, from retransmit hash
		//
		// "fabric_transact_xmit_reduce_fn" function is invoked by reduce_delete.
		// reduce_delete holds the lock over corrsponding hash (here "retransmit hash").
		// If the message, sent by this function, is short circuited by fabric,
		// the same thread will again try to get lock over "retransmit hash".
		// It is self dead lock.
		//
		// To avoid this process it outside retransmit hash lock.

		cf_ll *ll_fabric_transact_xmit  = (cf_ll *)udata;

		// Create new node for list
		ll_fabric_transact_xmit_element *ll_ftx_ele = (ll_fabric_transact_xmit_element *)cf_malloc(sizeof(ll_fabric_transact_xmit_element));
		ll_ftx_ele->tid = ftx->tid;
		ll_ftx_ele->op = op;
		// Append into list
		cf_ll_append(ll_fabric_transact_xmit, (cf_ll_element *)ll_ftx_ele);
	}
	pthread_mutex_unlock(&ftx->LOCK);
	return(0);
}

int
ll_ftx_reduce_fn(cf_ll_element *le, void *udata)
{
	ll_fabric_transact_xmit_element *ll_ftx_ele = (ll_fabric_transact_xmit_element *)le;

	fabric_transact_xmit *ftx;
	uint64_t tid;
	int rv;

	msg *m = 0;
	cf_node node;

	tid = ll_ftx_ele->tid;
	// rchash_get increment ref count on transaction ftx.
	rv = rchash_get(g_fabric_transact_xmit_hash, &tid, sizeof(tid), (void **) &ftx);
	if (rv != 0) {
		cf_warning(AS_FABRIC, "No fabric transmit structure in global hash for fabric transaction-id %"PRIu64"", tid);
		return (CF_LL_REDUCE_DELETE);
	}

	if (ll_ftx_ele->op == OP_TRANS_TIMEOUT) {

		// call application: we've timed out
		if (ftx->cb) {
			(*ftx->cb) ( 0, ftx->udata, AS_FABRIC_ERR_TIMEOUT);
			ftx->cb = 0;
		}
		cf_debug(AS_FABRIC, "fabric transact: %"PRIu64" timed out", tid);
		// rchash_delete removes ftx from hash and decrement ref count on it.
		rchash_delete(g_fabric_transact_xmit_hash, &tid, sizeof(tid));
		// It should be final release of transaction ftx.
		// On final release, it also decrements message ref count, taken by initial fabric_send.
		fabric_transact_xmit_release(ftx);
	}
	else if (ll_ftx_ele->op == OP_TRANS_RETRANSMIT) {
		//msg_incr_ref(ftx->m);
		if (ftx->m) {
			msg_incr_ref(ftx->m);
			m = ftx->m;
			node = ftx->node;
			if (0 != as_fabric_send(node, m, AS_FABRIC_PRIORITY_MEDIUM)) {
				cf_debug(AS_FABRIC, "fabric: transact: %"PRIu64" retransmit send failed", tid);
				as_fabric_msg_put(m);
			}
			else {
				cf_debug(AS_FABRIC, "fabric: transact: %"PRIu64" retransmit send success", tid);
			}
		}
		// Decrement ref count, incremented by rchash_get
		cf_rc_release(ftx);
	}
	// Remove it from link list
	return (CF_LL_REDUCE_DELETE);
}

// Function to delete node in linked list
void
ll_ftx_destructor_fn(cf_ll_element *e)
{
	cf_free(e);
}

//
// long running thread for tranaction maintance
//
void *
fabric_transact_fn( void *argv )
{
	// Create a list of transactions to be processed in each pass.
	cf_ll ll_fabric_transact_xmit;
	// Initialize list to empty list.
	// This list is processed by single thread. No need of a lock.
	cf_ll_init(&ll_fabric_transact_xmit, &ll_ftx_destructor_fn, false);
	do {

		usleep( 10000); // 10 ms for now

		// Visit each entry in g_fabric_transact_xmit_hash and select entries to be retransmitted or timed out.
		// Add that transaction id (tid) in the link list 'll_fabric_transact_xmit'
		rchash_reduce(g_fabric_transact_xmit_hash, fabric_transact_xmit_reduce_fn, (void *)&ll_fabric_transact_xmit);

		if (cf_ll_size(&ll_fabric_transact_xmit))
		{
			// There are transactions to be processed
			// Process each transaction in list.
			cf_ll_reduce(&ll_fabric_transact_xmit, true /*forward*/, ll_ftx_reduce_fn, NULL);
		}
	} while (1);

	return(0);
}

//
// Transaction init -- hooked from the main fabric init,
// sets up the hash table and threads
//

static int
as_fabric_transact_init()
{

	// Create the transaction hash table
	rchash_create( &g_fabric_transact_xmit_hash, fabric_tranact_xmit_hash_fn , fabric_transact_xmit_destructor,
				   sizeof(uint64_t), 64 /* n_buckets */, RCHASH_CR_MT_MANYLOCK);

	rchash_create( &g_fabric_transact_recv_hash, fabric_tranact_recv_hash_fn , fabric_transact_recv_destructor,
				   sizeof(uint64_t), 64 /* n_buckets */, RCHASH_CR_MT_MANYLOCK);

	// Create a thread for monitoring transactions
	pthread_create( &fabric_transact_th, 0, fabric_transact_fn, 0);

	return(0);
}

// To send to all nodes, simply set the nodes pointer to 0 (and we'll just fetch
// the list internally)
// If an element in the array is 0, then there's no destination

int
as_fabric_send_list(cf_node *nodes, int nodes_sz, msg *m, int priority)
{
	as_node_list nl;
	if (nodes == 0) {
		as_fabric_get_node_list(&nl);
		nodes = &nl.nodes[0];
		nodes_sz = nl.sz;
	}

	if (nodes_sz == 1)
		return(as_fabric_send(nodes[0], m, priority));

	cf_debug(AS_FABRIC, "as_fabric_send_list sending: m %p", m);
	for (uint j = 0; j < nodes_sz; j++) {
		cf_debug(AS_FABRIC, "  destination: %"PRIx64"\n", nodes[j]);
	}

	// careful with the ref count here: need to increment before every
	// send except the last
	int rv = 0;
	for (int i = 0; i < nodes_sz ; i++) {
		if (i != nodes_sz - 1) {
			msg_incr_ref(m);
		}
		rv = as_fabric_send(nodes[i], m, priority);
		if (0 != rv) goto Cleanup;
	}
	return(0);
Cleanup:
	as_fabric_msg_put(m);
	return(rv);
}

static int
fb_hash_dump_reduce_fn(void *key, void *data, void *udata)
{
	fabric_buffer *fb = *(fabric_buffer **) key;
	int *item_num = (int *) udata;

	int count = cf_rc_count(fb);

	cf_info(AS_FABRIC, "\tFB[%d] fb(%p): fne: %p (node %p: %s); fd: %d (%s) ; wid: %d ; rc: %d ; polarity: %s", *item_num, fb, fb->fne, fb->fne->node, (fb->fne->live ? "live" : "dead"), fb->fd, fb->failed ? "failed" : "healthy", fb->worker_id, count, (fb->connected ? "outbound" : "inbound"));

	*item_num += 1;

	return 0;
}

//
// Debug routine that dumps out everything known by fabric, like what the node lists really are
//   and all the fabric buffers.
//   Add more info as you need it....
void
as_fabric_dump(bool verbose)
{
	as_node_list nl;
	as_fabric_get_node_list(&nl);

	cf_info(AS_FABRIC, " Fabric Dump: %d nodes known", nl.sz);
	for (int i = 0; i < nl.sz; i++) {
		if (nl.nodes[i] == g_config.self_node) {
			cf_info(AS_FABRIC, "    %"PRIx64" node is self", nl.nodes[i]);
			continue;
		}

		// not self, check it out
		fabric_node_element *fne;
		int rv = rchash_get(g_fabric_node_element_hash, &nl.nodes[i], sizeof(cf_node), (void **)&fne);
		if (rv != RCHASH_OK) {
			cf_info(AS_FABRIC, "   %"PRIx64" node not found in hash although reported available", nl.nodes[i]);
		}
		else {
			cf_info(AS_FABRIC, "    %"PRIx64" fds %d live %d goodwrite %d goodread %d q %d", fne->node,
					fne->fd_counter, fne->live, fne->good_write_counter, fne->good_read_counter, cf_queue_priority_sz(fne->xmit_msg_queue));
			fne_release(fne);
		}
	}

	if (verbose) {
		cf_info(AS_FABRIC, " All Fabric Buffers in the FB hash:");
		int item_num = 0;
		shash_reduce(g_fb_hash, fb_hash_dump_reduce_fn, &item_num);
	}
}<|MERGE_RESOLUTION|>--- conflicted
+++ resolved
@@ -774,30 +774,8 @@
 	struct in_addr self;
 	msg_set_uint64(m, FS_FIELD_NODE, g_config.self_node); // identifies self to remote
 	if (AS_HB_MODE_MESH == g_config.hb_mode) {
-<<<<<<< HEAD
-
-		// If the user specified 'any' as heartbeat address, we listen on 0.0.0.0 (all interfaces)
-		// But we should send a proper IP address to the remote machine to send back heartbeat.
-		// Use the node's IP address in this case.
-		char *hbaddr_to_use = g_config.hb_addr;
-		// Checking the first byte is enough as '0' cannot be a valid IP address other than 0.0.0.0
-		if (*hbaddr_to_use == '0') {
-			cf_debug(AS_FABRIC, "Using address \"any\" for listening for heartbeats and a real IP address for receiving heartbeats");
-			hbaddr_to_use = g_config.node_ip;
-		}
-		// If the user specified an interface-address, however, we should instead
-		// send that address to the remote machine to send back heartbeats to us.
-		if (g_config.hb_tx_addr) {
-			cf_debug(AS_FABRIC, "Using \"interface-address\" for receiving heartbeats");
-			hbaddr_to_use = g_config.hb_tx_addr;
-		}
-		cf_debug(AS_FABRIC, "Sending %s as the IP address for receiving heartbeats", hbaddr_to_use);
-		
-		if (1 != inet_pton(AF_INET, hbaddr_to_use, &self))
-=======
 		cf_debug(AS_FABRIC, "Sending %s as the IP address for receiving heartbeats", g_config.hb_addr_to_use);
 		if (1 != inet_pton(AF_INET, g_config.hb_addr_to_use, &self))
->>>>>>> 4f200a36
 			cf_warning(AS_HB, "unable to call inet_pton: %s", cf_strerror(errno));
 		else {
 			msg_set_uint32(m, FS_ADDR, *(uint32_t *)&self);
