/*
 * fabric.c
 *
 * Copyright (C) 2008-2014 Aerospike, Inc.
 *
 * Portions may be licensed to Aerospike, Inc. under one or more contributor
 * license agreements.
 *
 * This program is free software: you can redistribute it and/or modify it under
 * the terms of the GNU Affero General Public License as published by the Free
 * Software Foundation, either version 3 of the License, or (at your option) any
 * later version.
 *
 * This program is distributed in the hope that it will be useful, but WITHOUT
 * ANY WARRANTY; without even the implied warranty of MERCHANTABILITY or FITNESS
 * FOR A PARTICULAR PURPOSE. See the GNU Affero General Public License for more
 * details.
 *
 * You should have received a copy of the GNU Affero General Public License
 * along with this program.  If not, see http://www.gnu.org/licenses/
 */

/*
 * The interconnect fabric is a means of sending messages throughout
 * the entire system, in order to heal and vote and such
 */

#include "fabric/fabric.h"

#include <errno.h>
#include <pthread.h>
#include <stdbool.h>
#include <stddef.h>
#include <stdint.h>
#include <stdio.h>
#include <string.h>
#include <time.h>
#include <unistd.h>
#include <sys/epoll.h>
#include <sys/ioctl.h>
#include <sys/socket.h>
#include <sys/un.h>

#include "citrusleaf/alloc.h"
#include "citrusleaf/cf_atomic.h"
#include "citrusleaf/cf_clock.h"
#include "citrusleaf/cf_ll.h"
#include "citrusleaf/cf_queue.h"
#include "citrusleaf/cf_queue_priority.h"
#include "citrusleaf/cf_shash.h"

#include "fault.h"
#include "msg.h"
#include "socket.h"
#include "util.h"

#include "base/cfg.h"
#include "base/stats.h"
#include "fabric/hb.h"
#include "fabric/paxos.h"


// #define EXTRA_CHECKS 1

// Operation to be performed on transaction in retransmission hash.
typedef enum op_xmit_transaction_e {
	OP_TRANS_TIMEOUT = 1,               // Transaction is timed out.
	OP_TRANS_RETRANSMIT = 2,            // Retransmit the message.
} op_xmit_transaction;

// An alternative way to keep track of FBs
// #define CONNECTED_FB_HASH_USE_PUT_UNIQUE 1

#ifdef EXTRA_CHECKS
void as_fabric_dump();
#endif

// Workaround for platforms that don't have EPOLLRDHUP yet
#ifndef EPOLLRDHUP
#define EPOLLRDHUP EPOLLHUP
#endif


/*
**                                      Fabric Theory of Operation
**                                      ==========================
**
**   Overview:
**   ---------
**
**   The fabric is a "field of force", mediated by messages carried via TCP sockets, that binds a cluster
**   together.  The fabric must first be initialized by "as_fabric_init()", which creates the module-global
**   "g_fabric_args" object containing the parameters and data structures of the fabric.  After being
**   initialized, the fabric may be started up using "as_fabric_start()", which creates the worker threads
**   to send and receive messages and the accept thread to receive incoming connections.  (There is currently
**   no means to shut the fabric down.)
**
**   Fabric Message and Event Callbacks:
**   -----------------------------------
**
**   A module may register a callback function to process incoming fabric messages of a particular type using
**   "as_fabric_register_msg_fn()".  Message types are defined in "msg.h", and message handlers are registered
**   in the individual modules.  In addition, there is support for a single fabric heartbeat event handler
**   registered via "as_fabric_register_event_fn()", which is bound to the "as_paxos_event()" function of the
**   Paxos module.
**
**   Fabric Connection Setup:
**   ------------------------
**
**   When the local node sends a fabric message to a remote node, it will first try to open a new, non-blocking
**   TCP connection to the remote node using "fabric_connect()".  The number of permissible outbound connections
**   to a particular remote node is limited to being strictly lower than "FABRIC_MAX_FDS" (currently 8.)  Thus
**   a maximum of 7 outbound socket connections (each with its own FB [see below]), will generally be created to
**   each remote node as fabric messages are sent out.  Once the maximum number of outbound sockets is reached,
**   an already-existing connection will be re-used to send the message.  In addition, there will generally be
**   7 incoming connections (each with its own FB) from each remote node, for a total of 14 open sockets between
**   each pair of fabric nodes.
**
**   When a node opens a fabric connection to a remote node, the first fabric message sent will be used to
**   identify the local node by sending its 64-bit node ID (as the value of the "FS_FIELD_NODE" field) to the
**   remote node.  Correspondingly, when a new incoming connection is received via "fabric_accept_fn()", the
**   local node will determine the remote node's ID when processing the first fabric message received from the
**   remote node in "fabric_process_read_msg()".  Once the node ID has been determined, an FNE [see below] for
**   the remote node will be looked up in the FNE hash table (or else created and added to the table if not
**   found), and it will be associated with the incoming FB.  At this point, the incoming connection is set up,
**   and forthcoming messages will be parsed and dispatched to the appropriate message type handler callback
**   function.
**
**   Detailed Method of Fabric Node Connection / Disconnection:
**   ----------------------------------------------------------
**
**   For each remote node that is newly detected (either via receipt of a heartbeat or via the "weird" way
**   of first receiving an incoming fabric message from the remote node), a "fabric_node_element" (FNE) will
**   be constructed.  All known fabric nodes have a corresponding FNE in the "g_fabric_node_element_hash".
**   When a node is found to no longer be available (i.e., upon heartbeat receipt failure, which may be due
**   either to the remote node actually shutting down or else to a (potentially temporary) network outage),
**   the FNE will be destroyed.
**
**   Each active fabric connection is represented by a "fabric_buffer" (FB), with its own socket file descriptor
**   (FD), and which will be associated with an FNE.  There are two types ("polarities") of fabric connections,
**   outbound and inbound.  Outbound connections are created using "fabric_connect()" and all torn down using
**   "fabric_disconnect()".  Inbound connections are created in "fabric_accept_fn()".  Inbound connections are
**   shut down when the node departs the fabric and the remote endpoint is closed.
**
**   The FNE destruction procedure is handled in a lazy fashion via reference counts from the associated FBs.
**   In the normal case, a socket FD will be shut down cleanly, and the local node will receive an "epoll(4)"
**   event that allows the FB containing the FD to be released.  Once all of its FBs are released, the FNE
**   itself will be released.  In the abnormal case of a (possibly temporary) one-way network failure, the
**   fabric node has to be disconnected via "fabric_disconnect()", which will trigger FB cleanup by sending
**   "DELETE_FABRIC_BUFFER" messages for each FB to the associated worker thread.  Each FNE keeps a hash
**   table of its connected outbound FBs for exactly this purpose of being able to clean up when necessary.
**
**   Threading Structure:
**   --------------------
**
**   High-performance, concurrent fabric message exchange is provided via worker threads handling a particular
**   set of FBs.  (There is a default of 16, and a maximum of 128, fabric worker threads.)  Each worker thread
**   has an abstract Unix domain notification ("note") socket [Note:  This is a Linux-specific dependency!]
**   that is used to send events to the worker thread.  The main work of receiving and sending fabric messages
**   is handled by "fabric_worker_fn()", which does an "epoll_wait()" on the "note_fd" and all of the worker
**   thread's attached FBs.  Events on the "note_fd" may be either "NEW_FABRIC_BUFFER" or "DELETE_FABRIC_BUFFER",
**   received with a parameter that is the FB containing the FD to be listened to or else shutdown.  Events on
**   the FBs FDs may be either readable, writable, or errors (which result in the particular fabric connection
**   being closed.)
**
**   Debugging Utilities:
**   --------------------
**
**   The state of the fabric (all FNEs and FBs) can be logged using the "dump-fabric:" Info command.
*/


/*
** Statics
** Right now we support only one callback for arrival of events and messages
*/

// #define DEBUG 1
// #define DEBUG_VERBOSE 1


typedef struct {

	as_fabric_event_fn 	event_cb;
	void 				*event_udata;

	// Arguably, these first two should be pushed into the msg system
	const msg_template 	*mt[M_TYPE_MAX];
	size_t 				mt_sz[M_TYPE_MAX];
	size_t 				scratch_sz[M_TYPE_MAX];

	as_fabric_msg_fn 		msg_cb[M_TYPE_MAX];
	void 				*msg_udata[M_TYPE_MAX];

	cf_queue    *msg_pool_queue[M_TYPE_MAX];   // A pool of unused messages, better than calling create


	int			num_workers;
	pthread_t	workers_th[MAX_FABRIC_WORKERS];
	cf_queue	*workers_queue[MAX_FABRIC_WORKERS]; // messages to workers - type worker_queue_element
	int			workers_epoll_fd[MAX_FABRIC_WORKERS]; // have workers export the epoll fd

	pthread_t	accept_th;

	char		note_sockname[108];
	int			note_server_fd;
	pthread_t	note_server_th;

	int			note_clients;
	int			note_fd[MAX_FABRIC_WORKERS];

	pthread_t   node_health_th;

} fabric_args;


//
// This hash:
// key is cf_node, value is a *pointer* to a fabric_node_element
//
rchash *g_fabric_node_element_hash;

//
// A fabric_node_element is one-per-remote-endpoint
// it is stored in the fabric_node_element_hash, keyed by the node, so when a message_send
// is called we can find the queues, and it's linked from the fabric buffer which is
// attached to the file descriptor through the epoll args
//
// A fabric buffer sunk in an epoll holds a reference count on this object

typedef struct {
	cf_node 	node;   // when coming from a fd, we want to know the source node

	cf_atomic32 fd_counter;         // Count of open outbound FDs.
	shash      *connected_fb_hash;  // All connected outbound FBs attached to this FNE:
	// Key: fabric_buffer * ; Value: 0 (Arbitrary & unused.)

	bool        live;  // set to false on shutdown to prevent confusing incoming messages

	uint64_t    good_write_counter;
	uint64_t    good_read_counter;

	cf_queue 	*xmit_buffer_queue; // queue of currently unused fabric_buffers that can be written to
	// Queue contains: fabric_buffer *
	cf_queue_priority    *xmit_msg_queue; 	// queue of messages to be sent
	// 	queue contains: msg *
} fabric_node_element;


//
// When we get notification about a socket, this is the structure
// that's in the data portion
// Tells you everything about what's currently pending to read and write
// on this descriptor, so you can call read and write
//

// Current state of a fabric buffer, idle or in-flight.
typedef enum fb_status_e {
	FB_STATUS_IDLE,                 // The FB is not being used.
	FB_STATUS_READ,                 // The FB has read data.
	FB_STATUS_WRITE,                // The FB is being written.
} fb_status;


// Inplace size
#define FB_INPLACE_SZ (1024 * 128)

typedef struct {

	cf_socket sock;
	int worker_id;

	bool nodelay_isset;
	bool keepalive_isset;

	fabric_node_element *fne;

	int         connected;          // Is this a connected outbound FB?

	fb_status   status;             // Is this FB in flight or idle?

	bool failed;                    // This fb has failed and is unusable.

	// this is the write section
	size_t		w_total_len;		// total size to write
	size_t		w_len;				// current size we've written
	bool		w_in_place;
	byte		w_data[ FB_INPLACE_SZ ];
	byte		*w_buf;

	// This is the read section
	uint32_t	r_msg_size; 		// size of the incoming message
	msg_type	r_type;             // type of the incoming message
	byte		*r_append;			// read from socket to here
	byte		*r_parse;			// parse from here
	byte		*r_end;				// the end of r_buf
	byte 		r_stack_buf[ FB_INPLACE_SZ ];
	byte 		*r_buf;				// may be r_stack_buf or allocated big buffer

} fabric_buffer;

//
// Worker queue
// Notification about various things, like a new file descriptor to manage
//
enum work_type {
	NEW_FABRIC_BUFFER,
	DELETE_FABRIC_BUFFER
};


typedef struct {
	enum work_type type;
	fabric_buffer *fb;
} worker_queue_element;


// A few select forward references
void fabric_worker_add(fabric_args *fa, fabric_buffer *fb);
void fabric_worker_delete(fabric_args *fa, fabric_buffer *fb);
void fabric_buffer_set_epoll_state(fabric_buffer *fb);
static void fabric_heartbeat_event(int nevents, as_hb_event_node *events, void *udata);
void fabric_buffer_release(fabric_buffer *fb);


//
// Ideally this would not be global, but there is in reality only one fabric,
// and the alternative would be to pass this value around everywhere.
static fabric_args *g_fabric_args = 0;


//
// The start message is always sent by the connecting device to specify
// what the remote endpoint's node ID is. We could pack other info
// in here as needed too
// The MsgType is used to specify the type, it's a good idea but not required

#define FS_FIELD_NODE 	 0
#define FS_ADDR          1
#define FS_PORT          2
#define FS_ANV           3
#define FS_ADDR_EX       4

// Special message at the front to describe my node ID
msg_template fabric_mt[] = {
	{ FS_FIELD_NODE, M_FT_UINT64 },
	{ FS_ADDR, M_FT_UINT32 },
	{ FS_PORT, M_FT_UINT32 },
	{ FS_ANV, M_FT_BUF }
};

#define FS_MSG_SCRATCH_SIZE 512 // accommodate 64-node cluster

// Hash table of all fabric buffers.
//  Key: fabric_buffer * ; Value: 0 (Arbitrary & unused.)
//  (Used to supporting logging information about the fabric resources via the "dump_fabric" command.)
static shash *g_fb_hash;

//void
//as_fabric_nodeid_get(cf_node *node)
//{
//	*node = g_config.self_node;
//}


//
// regrettably, this may be called simultaneously from multiple nodes
// Reference counting system works like this:
// 'create' takes refcount to 1, and you can have no TCP connections
// but still a refcount
// Every buffer holds a reference count, since it has a pointer to the
// fne. Even buffers in the epoll code

fabric_node_element *
fne_create(cf_node node)
{
	fabric_node_element *fne;

	fne = cf_rc_alloc(sizeof(fabric_node_element));
	if (!fne) return 0;

	memset(fne, 0, sizeof(fabric_node_element));

	fne->node = node;
	fne->live = true;
	fne->xmit_buffer_queue = cf_queue_create(sizeof(fabric_buffer *), true);
	fne->xmit_msg_queue = cf_queue_priority_create(sizeof(msg *), true);
	if (SHASH_OK != shash_create(&(fne->connected_fb_hash), ptr_hash_fn, sizeof(fabric_buffer *), sizeof(int), 100, SHASH_CR_MT_BIGLOCK)) {
		cf_crash(AS_FABRIC, "failed to create connected_fb_hash for fne %p", fne);
	}

#ifdef EXTRA_CHECKS
	as_fabric_dump();
#endif

	if (RCHASH_OK != rchash_put_unique(g_fabric_node_element_hash, &node, sizeof(node), fne))
	{
		// already have this node, not really an error, hope this kind of thing doesn't happen often though
		cf_info(AS_FABRIC, " received second notification of already extant node: %"PRIx64, node);
		cf_queue_destroy(fne->xmit_buffer_queue);
		cf_queue_priority_destroy(fne->xmit_msg_queue);
		shash_destroy(fne->connected_fb_hash);
		cf_rc_releaseandfree( fne );
		return fne;
	}

	cf_debug(AS_FABRIC, "create FNE: node %"PRIx64" fne %p", node, fne);

#ifdef EXTRA_CHECKS
	as_fabric_dump();
#endif

	return fne;
}

void
fne_destructor(void *fne_o)
{
	fabric_node_element *fne = (fabric_node_element *) fne_o;

	cf_debug(AS_FABRIC, "destroy FNE: fne %p", fne);

	int rv;

	// Empty out the queue
	if (fne->xmit_buffer_queue) {
		do {
			fabric_buffer *fb;
			rv = cf_queue_pop(fne->xmit_buffer_queue, &fb, CF_QUEUE_NOWAIT);
			if (rv == CF_QUEUE_OK) {
				cf_debug(AS_FABRIC, "fne_destructor(%p): releasing fb: %p", fne, fb);
				fabric_buffer_release(fb);
			} else {
				cf_debug(AS_FABRIC, "fnd_destructor(%p): xmit buffer queue empty", fne);
			}
		} while (rv == CF_QUEUE_OK);
		cf_queue_destroy(fne->xmit_buffer_queue);
	}

	// Empty out the queue
	do {
		msg *m;
		rv = cf_queue_priority_pop(fne->xmit_msg_queue, &m, CF_QUEUE_NOWAIT);
		if (rv == CF_QUEUE_OK) {
			cf_info(AS_FABRIC, "fabric node endpoint: destroy %"PRIx64" dropping message", fne->node);
			as_fabric_msg_put(m);
		} else {
			cf_debug(AS_FABRIC, "fne_destructor(%p): xmit msg queue empty", fne);
		}
	} while (rv == CF_QUEUE_OK);

	cf_queue_priority_destroy(fne->xmit_msg_queue);

	shash_destroy(fne->connected_fb_hash);
}


inline static void
fne_release(fabric_node_element *fne)
{

	if (0 == cf_rc_release(fne)) {
		fne_destructor(fne);
		cf_rc_free(fne);
	}
}


fabric_buffer *
fabric_buffer_create(cf_socket sock)
{
	fabric_buffer *fb = cf_rc_alloc(sizeof(fabric_buffer));

	fb->sock = sock;
	fb->worker_id = -1; // no worker assigned yet
	fb->nodelay_isset = false;
	fb->keepalive_isset = false;
	fb->fne = NULL;
	fb->connected = false; // not in the connected_fb_hash yet
	fb->status = FB_STATUS_IDLE;
	fb->failed = false;

	fb->w_total_len = 0;
	fb->w_len = 0;
	fb->w_in_place = true;
	fb->w_buf = NULL;

	fb->r_msg_size = 0;
	fb->r_type = M_TYPE_FABRIC; // since we don't have an "invalid"
	fb->r_buf = fb->r_stack_buf;
	fb->r_append = fb->r_buf;
	fb->r_parse = fb->r_buf;
	fb->r_end = fb->r_buf + FB_INPLACE_SZ;

	int value = 0; // (Arbitrary & unused.)
#ifdef CONNECTED_FB_HASH_USE_PUT_UNIQUE
	if (SHASH_OK != shash_put_unique(g_fb_hash, &fb, &value)) {
		cf_crash(AS_FABRIC, "failed to put unique in hash fb %p", fb);
	}
#else
	if (SHASH_OK == shash_get(g_fb_hash, &fb, &value)) {
		cf_warning(AS_FABRIC, "fbc(%d): fb %p unexpectedly found in g_fb_hash", CSFD(sock), fb);
	} else if (SHASH_OK != shash_put(g_fb_hash, &fb, &value)) {
		cf_crash(AS_FABRIC, "failed to shash_put() into hash fb %p", fb);
	}
#endif

	return(fb);
}

void
fabric_buffer_associate(fabric_buffer *fb, fabric_node_element *fne)
{
	cf_rc_reserve(fne);
	fb->fne = fne;

//    cf_debug(AS_FABRIC, "associate: fne %p to fb %p (fne ref now %d)",fne,fb,cf_rc_count(fne));

}

void
fabric_buffer_release(fabric_buffer *fb)
{
	fb->status = FB_STATUS_IDLE;

	if (0 == cf_rc_release(fb)) {
#if 0		// super deep debug
		if (fb->fne) {
			if (fb->fne->xmit_buffer_queue)
				cf_debug(AS_FABRIC, "fabric buffer destroy fb %p fb-fne %p fb-fne-xmitbuf %p", fb, fb->fne, fb->fne->xmit_buffer_queue);
			else
				cf_debug(AS_FABRIC, "fabric buffer destroy fb %p fb-fne %p ", fb, fb->fne);
		}
		else {
			cf_debug(AS_FABRIC, "fabric buffer destroy fb %p no attached fne ", fb);
		}
#endif

//		cf_debug(AS_FABRIC, "fabric buffer destruction! fb %p fd %d",fb,fb->fd);

		if (fb->connected) {
			cf_debug(AS_FABRIC, "removing fb %p connected %d from fne %p connected_fb_hash", fb, fb->connected, fb->fne);
			if (SHASH_OK != shash_delete(fb->fne->connected_fb_hash, &fb)) {
				cf_crash(AS_FABRIC, "fb %p is connected to fne %p but not in connected_fb_hash", fb, fb->fne);
			} else {
				cf_debug(AS_FABRIC, "removed fb %p from connected_fb_hash", fb);
			}
		}

		if (fb->fne) {
			if (fb->connected) {
				fb->connected = false;
				cf_atomic32_decr(&(fb->fne->fd_counter));
			}

//            cf_debug(AS_FABRIC, "fb delete: fne %p refcount %d",fb->fne,cf_rc_count(fb->fne) );

			fne_release(fb->fne);
			fb->fne = 0;
		} else {
			cf_debug(AS_FABRIC, "(releasing fb %p not attached to an FNE)", fb);
		}

		// According to the documentation, this isnt necessary - see epoll(4)
		// int epoll_fd = g_fabric_args->workers_epoll_fd[fb->worker_id];
		// epoll_ctl(epoll_fd, EPOLL_CTL_DEL, fb->fd, 0);

<<<<<<< HEAD
		cf_socket_close(fb->sock);
		SFD(fb->sock) = -1;
		cf_atomic_int_incr(&g_config.fabric_connections_closed);
=======
		close(fb->fd);
		fb->fd = -1;
		cf_atomic64_incr(&g_stats.fabric_connections_closed);
>>>>>>> 4840be2b

		// No longer assigned to a worker.
		fb->worker_id = -1;

		if (fb->w_total_len != fb->w_len)
			cf_debug(AS_FABRIC, "dropping message: TCP connection close with writable bytes %zu", fb->w_total_len - fb->w_len);

		if (fb->r_buf != fb->r_stack_buf) {
			cf_free(fb->r_buf);
		}

		if (fb->w_in_place == false && fb->w_buf) cf_free(fb->w_buf);

#ifdef EXTRA_CHECKS
		// DEBUG - this is a large memset - not good for production
		memset(fb, 0xff, sizeof(fabric_buffer));
#endif

		if (SHASH_OK != shash_delete(g_fb_hash, &fb))
			cf_crash(AS_FABRIC, "failed to fb %p delete from hash table", fb);

		cf_rc_free(fb);
	}

}

//
// Fill the write buffer from the fabric node element's stash
// return false if there's nothing in this buffer
// true if there's still data to send

bool
fabric_buffer_write_fill( fabric_buffer *fb )
{
	fabric_node_element *fne = fb->fne;

	// check for fullness
	if (fb->w_total_len >= FB_INPLACE_SZ)	return(true);

	// See if we can fit any more
	int q_rv;
	do {
		msg *m;
		q_rv = cf_queue_priority_pop(fne->xmit_msg_queue, &m, CF_QUEUE_NOWAIT);
		if (q_rv == 0)
		{
			size_t	remain = FB_INPLACE_SZ - fb->w_total_len;
			if (0 != msg_fillbuf(m, &fb->w_data[fb->w_total_len], &remain)) {

				// this is OK in normal operation. It's the way we tell there's not enough
				// data left in the buffer
				cf_detail(AS_FABRIC, "write fill: fb %p return bad, either malloc or push back", fb);

				// not enough room left. If it's the first part of a message,
				// then malloc a new buffer
				if (remain > FB_INPLACE_SZ && fb->w_total_len == 0) {
					cf_debug(AS_FABRIC, "msg fillbuf returned fail, allocating new size %zu", remain);
					fb->w_buf = cf_malloc(remain);
					if (fb->w_buf) {
						cf_atomic64_incr(&g_stats.fabric_msgs_sent);
						msg_fillbuf(m, fb->w_buf, &remain);
						fb->w_in_place = false;
						fb->w_total_len = remain;
					}
					as_fabric_msg_put(m); // this will drop, but we're out of memory
				}
				else {
					// a partially full buffer, kick it out and let this large one hit
					// an empty case. Hope that's OK.
					// put it back on the queue - don't know the priority, make it high
					cf_queue_priority_push(fne->xmit_msg_queue, &m, CF_QUEUE_PRIORITY_HIGH);
				}

				cf_detail(AS_FABRIC, "+ tot %zu len %zu", fb->w_total_len, fb->w_len);

				return(true);
			}
			cf_atomic64_incr(&g_stats.fabric_msgs_sent);
			fb->w_total_len += remain;
			as_fabric_msg_put(m);
		}
	} while(q_rv == 0 );

	cf_detail(AS_FABRIC, "fabric_buffer_write_fill: fb %p inplace %d ( %zu : %zu )", fb, fb->w_in_place, fb->w_total_len, fb->w_len);

	return ( (fb->w_total_len == fb->w_len) ? false : true );

}


// Copies the contents of the message into the beginning of the linear store
// write buffer and returns the message to the queue for reuse

bool
fabric_buffer_set_write_msg( fabric_buffer *fb, msg *m )
{
	// statistic - doesn't really show the message went out, though
	cf_atomic64_incr(&g_stats.fabric_msgs_sent);

	// Parse out the message to the inplace buffer
	fb->w_len = 0;
	fb->w_total_len = FB_INPLACE_SZ; // set the maximum for msg_fillbuf
	if (0 != msg_fillbuf(m, &fb->w_data[0], &fb->w_total_len)) {
		// msg_fillbuf says we don't have enough data, but has graciously suggested
		// the real amount of size we need
		cf_detail(AS_FABRIC, "msg fillbuf returned long buffer: allocating not-in-place %zu", fb->w_total_len);
		fb->w_buf = cf_malloc(fb->w_total_len);
		if (fb->w_buf == 0)	return(false);
		msg_fillbuf(m, fb->w_buf, &fb->w_total_len);
		fb->w_in_place = false;
	}
	else {
		fb->w_in_place = true;
		fb->w_buf = 0;
		fb->status = FB_STATUS_WRITE;
	}
	as_fabric_msg_put(m);
	return(true);
}

/*
** Send a message to the worker attached to the fabric buffer asking to release it.
*/
int
fabric_disconnect_reduce_fn(void *key, void *data, void *udata)
{
	fabric_buffer *fb = * (fabric_buffer **) key;
	fabric_args *fa = (fabric_args *) udata;

	if (fb && (FB_STATUS_IDLE != fb->status)) {
		cf_warning(AS_FABRIC, "not freeing in-flight FB %p (status %d)", fb, fb->status);
		return 0;
	}

	if (fb && (fb->worker_id != -1)) {
		fabric_worker_delete(fa, fb);
	} else {
		cf_warning(AS_FABRIC, "fb %p has no worker_id ~~ Ignoring it!", fb);
	}

	return 0;
}

/*
** Disconnect a fabric node element and release its connected outbound fabric buffers.
*/
int
fabric_disconnect(fabric_args *fa, fabric_node_element *fne)
{
	int num_fbs = shash_get_size(fne->connected_fb_hash);
	int num_fds = cf_atomic32_get(fne->fd_counter);

	if (num_fbs > num_fds) {
		cf_warning(AS_FABRIC, "number of fabric buffers (%d) > number of open file descriptors (%d) for fne %p", num_fbs, num_fds, fne);
		// Shouldn't need to halt on this case, just warn.
//		cf_crash(AS_FABRIC, "number of fabric buffers (%d) > number of open file descriptors (%d) for fne %p", num_fbs, num_fds, fne);
	} else if (num_fbs < num_fds) {
		cf_warning(AS_FABRIC, "number of fabric buffers (%d) < number of open file descriptors (%d) for fne %p", num_fbs, num_fds, fne);
	}

	// When a fabric node node is disconnected, all of its connected outbound fabric buffers must be disconnected.
	if (num_fbs)
		shash_reduce(fne->connected_fb_hash, fabric_disconnect_reduce_fn, fa);

	return(0);
}

/*
** Create a connection to the remote node. This creates a non-blocking
** connection and adds it to the worker queue only, when the socket becomes
** writable, messages can start flowing
*/
int
fabric_connect(fabric_args *fa, fabric_node_element *fne)
{

	// Get the address of the remote endpoint
	cf_sock_addr addr;
	if (0 > as_hb_getaddr(fne->node, &addr)) {
		cf_debug(AS_FABRIC, "fabric_connect: unknown remote endpoint %"PRIx64, fne->node);
		return(-1);
	}

	// Initiate the connect to the remote endpoint
	cf_socket sock;

	if (cf_socket_init_client_nb(&addr, &sock) < 0) {
		cf_debug(AS_FABRIC, "fabric connect could not create connect");
		return(-1);
	}

	cf_atomic64_incr(&g_stats.fabric_connections_opened);

	// Create a fabric buffer to go along with the file descriptor
	fabric_buffer *fb = fabric_buffer_create(sock);
	fabric_buffer_associate(fb, fne);

	// Grab a start message, send it to the remote endpoint so it knows me
	msg *m = as_fabric_msg_get(M_TYPE_FABRIC);
	if (!m) {
		fabric_buffer_release(fb);
		return(-1);
	}

	msg_set_uint64(m, FS_FIELD_NODE, g_config.self_node); // identifies self to remote
	if (AS_HB_MODE_MESH == g_config.hb_mode) {
		cf_debug(AS_FABRIC, "Sending %s as the IP address for receiving heartbeats", g_config.hb_addr_to_use);
		if (!g_config.hb_addr_to_use) {
			cf_crash(AS_FABRIC, "hb_addr_to_use not initialized");
		}

		cf_sock_addr addr;

		if (cf_sock_addr_from_host_port(g_config.hb_addr_to_use, g_config.hb_port, &addr) < 0) {
			cf_warning(AS_FABRIC, "Invalid heartbeat IP address: %s", g_config.hb_addr_to_use);
		} else {
			cf_sock_addr_to_fabric(&addr, m);
		}
	}
	msg_set_buf(m, FS_ANV, (byte *)g_paxos->succession, sizeof(cf_node) * g_config.paxos_max_cluster_size, MSG_SET_COPY);

	fabric_buffer_set_write_msg(fb, m);

	fb->connected = true;

	int value = 0; // (Arbitrary & unused.)
	int rv = 0;

	if (SHASH_OK != (rv = shash_put_unique(fne->connected_fb_hash, &fb, &value))) {
		cf_crash(AS_FABRIC, "failed to add unique fb %p to fne %p connected_fb_hash -- rv %d", fb, fne, rv);
	}

	fabric_worker_add(fa, fb);

	return(0);
}

//
// Called when a message has written a few bytes
//
// MIGHT HAVE THE SIDE EFFECT OF FREEING THE FABRIC BUFFER!!!!

void
fabric_write_complete(fabric_buffer *fb)
{
#ifdef DEBUG_VERBOSE
	cf_debug(AS_FABRIC, "fabric_write_complete: fb %p", fb);
#endif

	// if we still have bytes to write, don't add more to the buffer
	// todo: make this cooler
	if (fb->w_len != fb->w_total_len)
		return;

	// Reset the write components
	fb->w_len = 0;
	fb->w_total_len = 0;
	fb->w_in_place = true;
	if (fb->w_buf) {
		cf_free(fb->w_buf);
		fb->w_buf = 0;
	}

	if (fb->fne->live == false) {
		fabric_buffer_release(fb);
	}
	else {
		// Is there a message waiting that I can send?
		if (! fabric_buffer_write_fill(fb)) {
			cf_detail(AS_FABRIC, "fabric_write_complete: no buffers extant, sleeping %p", fb);

			// patch up epoll state - no longer writable
			fabric_buffer_set_epoll_state(fb);

			cf_rc_reserve(fb);
			cf_queue_push(fb->fne->xmit_buffer_queue, &fb);
		}
	}
}

static void
fabric_set_keepalive_options(fabric_buffer *fb)
{
	if (!fb->keepalive_isset && g_config.fabric_keepalive_enabled) {
		cf_socket_keep_alive(fb->sock, g_config.fabric_keepalive_time,
				g_config.fabric_keepalive_intvl, g_config.fabric_keepalive_probes);
		fb->keepalive_isset = true;
	}
}

int
fabric_process_writable(fabric_buffer *fb)
{
	int w_sz;

	fabric_buffer_write_fill(fb);

	uint32_t w_len = fb->w_total_len - fb->w_len;

	if (fb->nodelay_isset == false) {
		cf_socket_disable_nagle(fb->sock);
		fb->nodelay_isset = true;
	}

	fabric_set_keepalive_options(fb);

	byte *send_buf = fb->w_in_place ? fb->w_data : fb->w_buf;

	if (0 > (w_sz = cf_socket_send(fb->sock, send_buf + fb->w_len, w_len, MSG_NOSIGNAL))) {
		if (errno == EAGAIN) {
			return 0;
		}
		return -1;
	}

	fb->fne->good_write_counter = 0;

	fb->w_len += w_sz;

	if (fb->w_len == fb->w_total_len) {
		// side effect: fb might not be any good after here
		fabric_write_complete(fb);
	}

	return 0;
}

// Log information about existing "msg" objects and queues.
void
as_fabric_msg_queue_dump()
{
	cf_info(AS_FABRIC, "All currently-existing msg types:");
	int total_q_sz = 0;
	int total_alloced_msgs = 0;
	for (int i = 0; i < M_TYPE_MAX; i++) {
		int q_sz = cf_queue_sz(g_fabric_args->msg_pool_queue[i]);
		int num_of_type = cf_atomic_int_get(g_num_msgs_by_type[i]);
		total_alloced_msgs += num_of_type;
		if (q_sz || num_of_type) {
			cf_info(AS_FABRIC, "|msgq[%d]| = %d ; alloc'd = %d", i, q_sz, num_of_type);
			total_q_sz += q_sz;
		}
	}
	int num_msgs = cf_atomic_int_get(g_num_msgs);
	if (abs(num_msgs - total_alloced_msgs) > 2) {
		cf_warning(AS_FABRIC, "num msgs (%d) != total alloc'd msgs (%d)", num_msgs, total_alloced_msgs);
	}
	cf_info(AS_FABRIC, "Total num. msgs = %d ; Total num. queued = %d ; Delta = %d", num_msgs, total_q_sz, num_msgs - total_q_sz);
}

// Helper function. Pull a message off the internal queue.
msg *
as_fabric_msg_get(msg_type type)
{
	// What's coming in is actually a network value, so should be validated a bit
	if (type >= M_TYPE_MAX)
		return(0);
	if (g_fabric_args->mt[type] == 0)
		return(0);

	msg *m = 0;
	cf_queue *q = g_fabric_args->msg_pool_queue[type];

	if (0 != cf_queue_pop(q, &m, CF_QUEUE_NOWAIT)) {
		msg_create(&m, 	type, g_fabric_args->mt[type],
				g_fabric_args->mt_sz[type], g_fabric_args->scratch_sz[type]);
	}
	else {
		msg_incr_ref(m);
	}

//	cf_debug(AS_FABRIC,"fabric_msg_get: m %p count %d",m,cf_rc_count(m));

	return(m);
}

void
as_fabric_msg_put(msg *m)
{
	int cnt = cf_rc_release(m);

	if (cnt == 0) {
		msg_reset(m);

		if (cf_queue_sz(g_fabric_args->msg_pool_queue[m->type]) > 128) {
			msg_put(m);
		}
		else {
			cf_queue_push(g_fabric_args->msg_pool_queue[m->type], &m);
		}
	}
	else if (cnt < 0) {
		msg_dump(m, "extra put");
		cf_crash(AS_FABRIC, "extra put for msg type %d", m->type);
	}
}

void
fabric_buffer_shift(fabric_buffer *fb, uint32_t parsable_size)
{
	if (fb->r_parse != fb->r_buf) {
		// Can overlap. (Though r_buf < r_parse, so memcpy() would work here.)
		memmove(fb->r_buf, fb->r_parse, parsable_size);
		fb->r_parse = fb->r_buf;
		fb->r_append = fb->r_parse + parsable_size;
	}
}

//
// Helper function
// Return true if you need to be called again on this buffer
// because there might be more messages
//

bool
fabric_process_read_msg(fabric_buffer *fb)
{
	uint32_t parsable_size = (uint32_t)(fb->r_append - fb->r_parse);

	if (fb->r_msg_size == 0) {
		if (0 != msg_get_initial(&fb->r_msg_size, &fb->r_type, fb->r_parse, parsable_size)) {
			fabric_buffer_shift(fb, parsable_size);
			return false;
		}

		cf_detail(AS_FABRIC, "length required: %u", fb->r_msg_size);

		if (fb->r_msg_size > FB_INPLACE_SZ) {
			fb->r_buf = cf_malloc(fb->r_msg_size);
			fb->r_end = fb->r_buf + fb->r_msg_size;
			fabric_buffer_shift(fb, parsable_size);
			return false;
		}
	}

	// Return quick if we can't parse a full message.
	if (fb->r_msg_size > parsable_size) {
		fabric_buffer_shift(fb, parsable_size);
		return false;
	}

	if (fb->fne == 0) {
		// We have not yet associated this incoming connection with an endpoint,
		// so we need to read in the special fabric message that contains the
		// unique fabric address.
		msg *m = as_fabric_msg_get(M_TYPE_FABRIC);

		if (msg_parse(m, fb->r_parse, fb->r_msg_size) != 0) {
			cf_warning(AS_FABRIC, "fabric_process_read: msg_parse failed fabric msg");
			// TODO: Should never happen, because the first message in a connection should be short
			// abandon this connection is OK
			return false;
		}

		int rv;

		// create as_hb_pulse - code copied from as_hb_rx_process
		cf_node node;
		cf_sock_addr addr;
		cf_node *buf;
		size_t bufsz;

		if (0 != msg_get_uint64(m, FS_FIELD_NODE, &node))
			goto Next;

		if (AS_HB_MODE_MCAST == g_config.hb_mode) {
			if (cf_socket_remote_name(fb->sock, &addr) < 0) {
				goto Next;
			}

			if (cf_fault_filter[AS_FABRIC] >= CF_DEBUG) {
				char tmp[1000];
				cf_sock_addr_to_string(&addr, tmp, sizeof tmp);
				cf_debug(AS_FABRIC, "getpeername | %s (node = %"PRIx64", fd = %d)", tmp, node, CSFD(fb->sock));
			}
		} else if (AS_HB_MODE_MESH == g_config.hb_mode) {
			cf_sock_addr_from_fabric(m, &addr);
		}

		// Get the succession list from the pulse message
		if (0 != msg_get_buf(m, FS_ANV, (byte **)&buf, &bufsz, MSG_GET_DIRECT))
			goto Next;

		if (bufsz != (g_config.paxos_max_cluster_size * sizeof(cf_node))) {
			cf_warning(AS_FABRIC, "Corrupted data? The size of anv is inaccurate. Received: %zu ; Expected: %lu", bufsz, (g_config.paxos_max_cluster_size * sizeof(cf_node)));
			goto Next;
		}

		as_hb_process_fabric_heartbeat(node, fb->sock, &addr, buf, bufsz);

Next:
		as_fabric_msg_put(m);

		cf_debug(AS_FABRIC, "received and parse connection start message: from node %"PRIx64, node);

		// Have node, attach this read buffer to a fne
		fabric_node_element *fne;
		rv = rchash_get(g_fabric_node_element_hash, &node, sizeof(node), (void **) &fne );
		if (RCHASH_OK != rv) {
			// This happens sometimes. I might get a connection request before I get a ping
			// stating that anything exists. So make, then try again
			fne = fne_create(node);

			cf_debug(AS_FABRIC, "created an FNE %p for node %"PRIx64" the weird way from incoming fabric msg!", fne, node);

			rv = rchash_get(g_fabric_node_element_hash, &node, sizeof(node), (void **) &fne );
			if (RCHASH_OK != rv) {
				// I get a connection.
				cf_debug(AS_FABRIC, "fabric_process_read_msg: cf_node unknown, can't create new endpoint descriptor odd %d", rv);
				return false;
			}
		}

		fabric_buffer_associate(fb, fne);

		fne_release(fne);

		fb->status = FB_STATUS_IDLE;
	}
	else {
		// Standard path - parse into a regular message
		msg *m = as_fabric_msg_get(fb->r_type);

		if (! m) {
			// this can happen if the TCP stream gets horribly out of sync
			// or if we're way out of memory --- close the connection and let
			// the error paths take care of it
			cf_warning(AS_FABRIC, "msg_parse could not parse message, for type %d", fb->r_type);
			cf_socket_write_shutdown(fb->sock);
			return false;
		}

		if (msg_parse(m, fb->r_parse, fb->r_msg_size) != 0) {
			cf_warning(AS_FABRIC, "msg_parse failed regular message, not supposed to happen: fb %p", fb);
			cf_socket_write_shutdown(fb->sock);
			return false;
		}

		// todo: have a full message, call the callback with the message

		cf_detail(AS_FABRIC, "msg_read: received msg: type %d node %"PRIx64, m->type, fb->fne->node);

		// statistic - received a message.
		cf_atomic64_incr(&g_stats.fabric_msgs_rcvd);
		// and it was a good read
		fb->fne->good_read_counter = 0;

		// deliver to registered guy
		if (g_fabric_args->msg_cb[m->type]) {
			(*g_fabric_args->msg_cb[m->type]) (fb->fne->node, m, g_fabric_args->msg_udata[m->type]);
		}
		else {
			cf_info(AS_FABRIC, "msg_read: could not deliver message type %d", m->type);
			as_fabric_msg_put(m);
		}
	}

	fb->r_parse += fb->r_msg_size;
	fb->r_msg_size = 0;

	if (fb->r_parse < fb->r_append) {
		// This wasn't the last message in available bytes. (Note - can't get
		// here with an allocated big buffer.)
		return true;
	}

	fb->status = FB_STATUS_IDLE;

	// If we used an allocated big buffer, we're done with it here - free it and
	// restore stack buffer mode.
	if (fb->r_buf != fb->r_stack_buf) {
		cf_free(fb->r_buf);
		fb->r_buf = fb->r_stack_buf;
		fb->r_end = fb->r_buf + FB_INPLACE_SZ;
	}

	fb->r_append = fb->r_buf;
	fb->r_parse = fb->r_buf;

	return false;
}

int
fabric_process_readable(fabric_buffer *fb)
{
	int32_t	rsz;

	if (0 >= (rsz = cf_socket_recv(fb->sock, fb->r_append, fb->r_end - fb->r_append, 0))) {
		cf_debug(AS_FABRIC, "read returned %d, broken connection? %d %s", rsz, errno, cf_strerror(errno));
		return -1;
	}

	fb->r_append += rsz;

	while (fabric_process_read_msg(fb)) {
		;
	}

	return 0;
}

//
// Sets the epoll mask for the related file descriptor according to what we
// need to do at the moment
// This is a little sketchy because we've got multiple threads hammering this, but
// it should be safe, maybe turning some of these into atomics would help
//
void
fabric_buffer_set_epoll_state(fabric_buffer *fb)
{
	fb->status = FB_STATUS_IDLE;

	struct epoll_event ev;
	memset(&ev, 0, sizeof(struct epoll_event));
	ev.data.ptr = fb;
	ev.events = EPOLLIN | EPOLLERR | EPOLLHUP | EPOLLRDHUP;
	if (fb->w_total_len > fb->w_len) {
		ev.events |= EPOLLOUT;
	}

	epoll_ctl( g_fabric_args->workers_epoll_fd[ fb->worker_id ], EPOLL_CTL_MOD, CSFD(fb->sock), &ev);
}

//
// Decide which worker to send to
// Put a message on that worker's queue
// send a byte to the worker over the notification FD
//

static int worker_add_index = 0;

void
fabric_worker_delete(fabric_args *fa, fabric_buffer *fb)
{
	worker_queue_element e;

	e.type = DELETE_FABRIC_BUFFER;
	e.fb = fb;

	int worker = fb->worker_id;

	// This should never happen, but if it does, try to survive.
	if (worker >= fa->num_workers) {
		cf_warning(AS_FABRIC, "when deleting fb %p, worker (%d) > num_workers (%d) ~~ ignoring request", fb, worker, fa->num_workers);
		return;
	}

	if (0 > worker) {
		cf_warning(AS_FABRIC, "fabric_worker_delete(): someone else got to fb %p first (worker: %d)", fb, worker);
		return;
	}

	cf_debug(AS_FABRIC, "sending a DELETE_FABRIC_BUFFER note: fb %p to worker %d", fb, worker);

	cf_queue_push( fa->workers_queue[worker], &e);

	// Write a byte to his file scriptor too
	byte note_byte = 1;
	cf_assert(fa->note_fd[worker], AS_FABRIC, CF_WARNING, "attempted write to fd 0");
	if (1 != send(fa->note_fd[worker], &note_byte, sizeof(note_byte), MSG_NOSIGNAL)) {
		// TODO!
		cf_info(AS_FABRIC, "can't write to notification file descriptor: will probably have to take down process");
	}
}

void
fabric_worker_add(fabric_args *fa, fabric_buffer *fb)
{
	worker_queue_element e;

	e.type = NEW_FABRIC_BUFFER;
	e.fb = fb;

	// decide which queue to add to -- try round robin for the moment
	int worker = worker_add_index++ % fa->num_workers;
	cf_debug(AS_FABRIC, "worker_fabric_add: adding fd %d to worker id %d notefd %d", CSFD(fb->sock), worker, fa->note_fd[worker]);

	fb->worker_id = worker;

	cf_queue_push( fa->workers_queue[worker], &e);

	// Write a byte to his file descriptor too
	byte note_byte = 1;
	cf_assert(fa->note_fd[worker], AS_FABRIC, CF_WARNING, "attempted write to fd 0");
	if (1 != send(fa->note_fd[worker], &note_byte, sizeof(note_byte), MSG_NOSIGNAL)) {
		// TODO!
		cf_info(AS_FABRIC, "can't write to notification file descriptor: will probably have to take down process");
	}
}

void *
fabric_worker_fn(void *argv)
{
	fabric_args *fa = (fabric_args *) argv;

	// Figure out my thread index
	pthread_t self = pthread_self();
	int       worker_id;
	for (worker_id = 0; worker_id < MAX_FABRIC_WORKERS; worker_id++) {
		if (pthread_equal(fa->workers_th[worker_id], self) != 0)
			break;
	}
	if (worker_id == MAX_FABRIC_WORKERS) {
		cf_debug(AS_FABRIC, "fabric_worker_thread: could not figure own ID, bogus, exit, fu!");
		return(0);
	}

	cf_debug(AS_FABRIC, "fabric worker created: index %d", worker_id);

	// Create my epoll fd, register in the global list
	// TODO: something fancier than the 512 here
	int epoll_fd;
	epoll_fd = epoll_create(512);
	fa->workers_epoll_fd[worker_id] = epoll_fd;

	// Connect to the notification socket
	struct sockaddr_un note_so;
	memset(&note_so, 0, sizeof(note_so));
	int note_fd = socket(AF_UNIX, SOCK_STREAM, 0);
	if (note_fd < 0) {
		cf_debug(AS_FABRIC, "Could not create socket for notification thread");
		return(0);
	}
	note_so.sun_family = AF_UNIX;
	strcpy(note_so.sun_path, fa->note_sockname);
	int len = sizeof(note_so.sun_family) + strlen(note_so.sun_path) + 1;
	// Use an abstract Unix domain socket [Note:  Linux-specific!] by setting the first path character to NUL.
	note_so.sun_path[0] = '\0';
	if (connect(note_fd, (struct sockaddr *) &note_so, len) == -1) {
		cf_crash(AS_FABRIC, "could not connect to notification socket");
		return(0);
	}
	// Write the one byte that is my index
	byte fd_idx = worker_id;
	cf_assert(note_fd, AS_FABRIC, CF_WARNING, "attempted write to fd 0");
	if (1 != send(note_fd, &fd_idx, sizeof(fd_idx), MSG_NOSIGNAL)) {
		// TODO
		cf_debug(AS_FABRIC, "can't write to notification fd: probably need to blow up process errno %d", errno);
	}

	// File my notification information
	struct epoll_event ev;
	memset(&ev, 0, sizeof(ev));
	ev.data.fd = note_fd;
	ev.events = EPOLLIN | EPOLLERR ; // will be receiving 1 byte reads
	epoll_ctl(epoll_fd, EPOLL_CTL_ADD, note_fd, &ev);

	/* Demarshal transactions from the socket */
	for ( ; ; ) {
		struct epoll_event events[64];
		memset(&events[0], 0, sizeof(events));
		int nevents = epoll_wait(epoll_fd, events, 64, -1);

		/* Iterate over all events */
		for (int i = 0; i < nevents; i++) {

			if (events[i].data.fd == note_fd) {

				if (events[i].events & EPOLLIN) {

					// read the notification byte out
					byte note_byte;

					if (-1 == read(note_fd, &note_byte, sizeof(note_byte))) {
						// Suppress GCC warning for unused return value.
					}

					// Got some kind of notification - check my queue
					worker_queue_element wqe;
					if (0 == cf_queue_pop(fa->workers_queue[worker_id], &wqe, 0)) {

						// Got an element - probably a new FD to look after, what else?
						if (wqe.type == NEW_FABRIC_BUFFER) {

							fabric_buffer *fb = wqe.fb;

							struct epoll_event ev;
							memset(&ev, 0, sizeof(ev));
							ev.data.ptr = fb;
							ev.events = EPOLLIN | EPOLLERR | EPOLLHUP | EPOLLRDHUP;
							if (fb->w_total_len > fb->w_len) ev.events |= EPOLLOUT;
							if (0 != epoll_ctl(epoll_fd, EPOLL_CTL_ADD, CSFD(fb->sock), &ev)) {
								cf_debug(AS_FABRIC, "fabric_worker_fn: epoll_ctl failed %s", cf_strerror(errno));
							}
						} else if (DELETE_FABRIC_BUFFER == wqe.type) {
							fabric_buffer *fb = wqe.fb;

							cf_debug(AS_FABRIC, "received DELETE_FABRIC_BUFFER note: fb %p", fb);

							if (FB_STATUS_IDLE != fb->status) {
								cf_warning(AS_FABRIC, "received a DELETE message for a non-idle FB %p (status %d) ~~ Ignorning", fb, fb->status);
							} else {
								cf_debug(AS_FABRIC, "shutting down fd %d", CSFD(fb->sock));
								if (fb) {
									cf_socket_shutdown(fb->sock);
								} else {
									cf_warning(AS_FABRIC, "got a NULL fb ~~ Ignorning");
								}
							}
						}
						else {
							cf_warning(AS_FABRIC, "worker %d received unknown notification %d on queue", worker_id, wqe.type);
						}
					}
				}
			}
			else {

				// It's one of my worker FBs. Do something cool.

				fabric_buffer *fb = events[i].data.ptr;

				cf_detail(AS_FABRIC, "epoll trigger: fd %d events %x", CSFD(fb->sock), events[i].events);

				if (fb->fne && (fb->fne->live == false)) {

					fb->failed = true;

					epoll_ctl(epoll_fd, EPOLL_CTL_DEL, CSFD(fb->sock), 0);
					fabric_buffer_release(fb);
					fb = 0;
					continue;
				}

				if (events[i].events & (EPOLLERR | EPOLLHUP | EPOLLRDHUP)) {

					fb->failed = true;

					cf_debug(AS_FABRIC, "epoll : error, will close: fb %p fd %d errno %d", fb, CSFD(fb->sock), errno);
					epoll_ctl(epoll_fd, EPOLL_CTL_DEL, CSFD(fb->sock), 0);
					fabric_buffer_release(fb);
					fb = 0;
					continue;
				}
				if (events[i].events & EPOLLIN) {

					cf_detail(AS_FABRIC, "fabric_buffer_readable %p", fb);

					fb->status = FB_STATUS_READ;

					if (fabric_process_readable(fb) < 0) {
						epoll_ctl(epoll_fd, EPOLL_CTL_DEL, CSFD(fb->sock), 0);
						fabric_buffer_release(fb);
						fb = 0;
						continue;
					}
				}
				if (events[i].events & EPOLLOUT) {

					cf_detail(AS_FABRIC, "fabric_buffer_writable: %p", fb);

					fb->status = FB_STATUS_WRITE;

					if (fabric_process_writable(fb) < 0) {
						epoll_ctl(epoll_fd, EPOLL_CTL_DEL, CSFD(fb->sock), 0);
						fabric_buffer_release(fb);
						fb = 0;
						continue;
					}
				}

			}

			/* We should never be canceled externally, but just in case... */
			pthread_testcancel();
		}
	}

	return(0);
}


// Do the network accepts here, and allocate a file descriptor to
// an epoll worker thread

void *
fabric_accept_fn(void *argv)
{
	fabric_args *fa = (fabric_args *) argv;

	// Create listener socket
	cf_socket_cfg sc;
	sc.addr = "0.0.0.0";     // inaddr any!
	sc.port = g_config.fabric_port;
	sc.reuse_addr = (g_config.socket_reuse_addr) ? true : false;
	sc.type = SOCK_STREAM;
	if (0 != cf_socket_init_server(&sc)) {
		cf_crash(AS_FABRIC, "Could not create fabric listener socket - check configuration");
	}

	cf_debug(AS_FABRIC, "fabric_accept: creating listener");

	do {
		/* Accept new connections on the service socket */
		cf_socket csock;
		cf_sock_addr sa;

		if (cf_socket_accept(sc.sock, &csock, &sa) < 0) {
			if (errno == EMFILE) {
				cf_info(AS_FABRIC, " warning : low on file descriptors ");
				continue;
			}
			else {
				cf_crash(AS_FABRIC, "cf_socket_accept: %d %s", errno, cf_strerror(errno));
			}
		}

		cf_debug(AS_FABRIC, "fabric_accept: accepting new sock %d", CSFD(csock));

		/* Set the socket to nonblocking */
		cf_socket_disable_blocking(csock);

		cf_atomic64_incr(&g_stats.fabric_connections_opened);

		/* Create new fabric buffer, but don't yet know
		   the remote endpoint, so the FNE is not associated yet */
		fabric_buffer *fb = fabric_buffer_create(csock);

		fabric_worker_add(fa, fb);

	} while(1);

	return(0);
}

// Accept connections to the notification function here


void *
fabric_note_server_fn(void *argv)
{
	fabric_args *fa = (fabric_args *) argv;

	do {
		int fd;
		struct sockaddr_un caddr;
		socklen_t clen = sizeof(caddr);

		/* Accept new connections on the notification socket */
		if (-1 == (fd = accept(fa->note_server_fd, (struct sockaddr *)&caddr, &clen))) {
			cf_debug(AS_FABRIC, "note_server: accept failed: fd %d clen %d : %s", fa->note_server_fd, clen,
					 cf_strerror(errno));
			return(0);
		}

		// Wait for the single byte which tell me which index this is
		byte fd_idx;
		if (1 != read(fd, &fd_idx, sizeof(fd_idx))) {
			cf_debug(AS_FABRIC, "note_server: could not read index of fd");
			close(fd);
			continue;
		}

		/* Set the socket to nonblocking */
		cf_socket_disable_blocking(WSFD(fd));

		cf_atomic64_incr(&g_stats.fabric_connections_opened);

		cf_debug(AS_FABRIC, "Notification server: received connect from index %d", fd_idx);

		/* file this worker in the list */
		fa->note_fd[fd_idx] = fd;
		fa->note_clients++;

	} while(1);

	return(0);
}


int
as_fabric_get_node_lasttime(cf_node node, uint64_t *lasttime)
{
	// Look up the node's FNE
	fabric_node_element *fne;
	if (RCHASH_OK != rchash_get(g_fabric_node_element_hash, &node, sizeof(node), (void **) &fne)) {
		return(-1);
	}

	// get the last time read
	*lasttime = fne->good_read_counter;

	cf_debug(AS_FABRIC, "asking about node %"PRIx64" good read %u good write %u",
			 node, (uint)fne->good_read_counter, (uint)fne->good_write_counter);

	fne_release(fne);

	return(0);

}

//
// The node health function:
// Every N millisecond, it increases the 'good read counter' and 'good write counter'
// on each node element.
// Every read and write stamps those values back to 0. Thus, you can easily pick up
// a node and see how healthy it is, but only when you suspect trouble. With a capital T!
//

static int
fabric_node_health_reduce_fn(void *key, uint32_t keylen, void *data, void *udata)
{
	fabric_node_element *fne = (fabric_node_element *) data;
	uint32_t  incr = *(uint32_t *) udata;

	fne->good_write_counter += incr;
	fne->good_read_counter += incr;
	return(0);
}

#define FABRIC_HEALTH_INTERVAL 40   // ms

void *
fabric_node_health_fn( void *argv )
{
	do {
		uint64_t start = cf_getms();

		usleep( FABRIC_HEALTH_INTERVAL * 1000);

		uint32_t ms = cf_getms() - start;

		rchash_reduce ( g_fabric_node_element_hash  , fabric_node_health_reduce_fn, &ms);

	} while (1);

	return(0);
}

static void
fabric_node_disconnect(cf_node node)
{
	fabric_node_element *fne;

	if (RCHASH_OK == rchash_get(g_fabric_node_element_hash, &node, sizeof(node), (void **)&fne)) {

		cf_info(AS_FABRIC, "fabric disconnecting node: %"PRIx64, node);

		fne->live = false;

		if (RCHASH_OK != rchash_delete(g_fabric_node_element_hash, &node, sizeof(node) ) ) {

			cf_info(AS_FABRIC, "fabric disconnecting FAIL rchash delete: node %"PRIx64, node);

		};

		// drain the queues
		int rv;
		do {
			fabric_buffer *fb;
			rv = cf_queue_pop(fne->xmit_buffer_queue, &fb, CF_QUEUE_NOWAIT);
			if (rv == CF_QUEUE_OK) {
				fabric_buffer_release(fb);
			} else {
				cf_debug(AS_FABRIC, "fabric_node_disconnect(%"PRIx64"): fne: %p : xmit buffer queue empty", node, fne);
			}
		} while (rv == CF_QUEUE_OK);

		// Empty out the queue
		do {
			msg *m;
			rv = cf_queue_priority_pop(fne->xmit_msg_queue, &m, CF_QUEUE_NOWAIT);
			if (rv == CF_QUEUE_OK) {
				cf_debug(AS_FABRIC, "fabric: dropping message to now-gone (heartbeat fail) node %"PRIx64, node);
				as_fabric_msg_put(m);
			} else {
				cf_debug(AS_FABRIC, "fabric_node_disconnect(%"PRIx64"): fne: %p : xmit msg queue empty", node, fne);
			}
		} while (rv == CF_QUEUE_OK);

		// Clean up all connected outgoing fabric buffers attached to this FNE.
		fabric_disconnect(g_fabric_args, fne);

		fne_release(fne);
	}
	else {
		cf_warning(AS_FABRIC, "fabric disconnect node: node %"PRIx64" not connected, PROBLEM", node);
	}
}

// Function is called when a new node created or destroyed on the heartbeat system.
// This will insert a new element in the hashtable that keeps track of all TCP connections
static void
fabric_heartbeat_event(int nevents, as_hb_event_node *events, void *udata)
{
	fabric_args *fa = udata;

	if ((nevents < 1) || (nevents > g_config.paxos_max_cluster_size) || !events)
	{
		cf_warning(AS_FABRIC, "fabric: received event count of %d", nevents);
		return;
	}

	as_fabric_event_node fabric_events[AS_CLUSTER_SZ];
	memset(fabric_events, 0, sizeof(as_fabric_event_node) * g_config.paxos_max_cluster_size);

	for (int i = 0; i < nevents; i++)
	{
		fabric_events[i].nodeid = events[i].nodeid;
		switch (events[i].evt)
		{
			case AS_HB_NODE_ARRIVE:
			{
				fabric_node_element *fne;

				// create corresponding fabric node element - add it to the hash table
				if (RCHASH_OK != rchash_get(g_fabric_node_element_hash, &(events[i].nodeid), sizeof(cf_node), (void **) &fne)) {
					fne = fne_create(events[i].nodeid);
					cf_debug(AS_FABRIC, "fhe(): created an FNE %p for node %"PRIx64" from HB_NODE_ARRIVE", fne, events[i].nodeid);
				} else {
					cf_debug(AS_FABRIC, "fhe(): found an already-existing FNE %p for node %"PRIx64" from HB_NODE_ARRIVE", fne, events[i].nodeid);
					cf_debug(AS_FABRIC, "fhe(): need to let go of it ~~ before fne_release(%p) count:%d", fne, cf_rc_count(fne));
					fne_release(fne);
				}
				cf_info(AS_FABRIC, "fabric: node %"PRIx64" arrived", events[i].nodeid);
				fabric_events[i].evt = FABRIC_NODE_ARRIVE;
				fabric_events[i].p_node = events[i].p_node;
				break;
			}
			case AS_HB_NODE_DEPART:
				cf_info(AS_FABRIC, "fabric: node %"PRIx64" departed", events[i].nodeid);
				fabric_node_disconnect(events[i].nodeid);
				fabric_events[i].evt = FABRIC_NODE_DEPART;
				break;
			case AS_HB_NODE_UNDUN:
				cf_info(AS_FABRIC, "fabric: node %"PRIx64" undunned", events[i].nodeid);
				fabric_events[i].evt = FABRIC_NODE_UNDUN;
				fabric_events[i].p_node = events[i].p_node;
				break;
			case AS_HB_NODE_DUN:
				cf_info(AS_FABRIC, "fabric: node %"PRIx64" dunned", events[i].nodeid);
				fabric_events[i].evt = FABRIC_NODE_DUN;
				break;
			default:
				cf_warning(AS_FABRIC, "fabric: received unknown event type %d %"PRIx64"", i, events[i].nodeid);
				break;
		}
	}

#ifdef EXTRA_CHECKS
	as_fabric_dump();
#endif

	// Notify whoever above who might care
	if (fa->event_cb)
	{
		(*fa->event_cb) (nevents, fabric_events, fa->event_udata);
	}
	else
		cf_warning(AS_FABRIC, "fabric_heartbeat_event: got %d events from heartbeat system, no handler registered", nevents);

}

int
as_fabric_register_event_fn( as_fabric_event_fn event_cb, void *event_udata )
{
	g_fabric_args->event_udata = event_udata;
	g_fabric_args->event_cb = event_cb;
	return(0);
}

int
as_fabric_register_msg_fn(msg_type type, const msg_template *mt, size_t mt_sz,
		size_t scratch_sz, as_fabric_msg_fn msg_cb, void *msg_udata)
{
	if (type >= M_TYPE_MAX)
		return(-1);
	g_fabric_args->mt[type] = mt;
	g_fabric_args->mt_sz[type] = mt_sz;
	g_fabric_args->scratch_sz[type] = scratch_sz;
	g_fabric_args->msg_cb[type] = msg_cb;
	g_fabric_args->msg_udata[type] = msg_udata;
	return(0);
}

//
// print out all the known nodes, connections, queue states
//

static int
fabric_status_node_reduce_fn(void *key, uint32_t keylen, void *data, void *udata)
{
	fabric_node_element *fne = (fabric_node_element *) data;
	cf_node *keyd = (cf_node *) key;

	cf_info(AS_FABRIC, "fabric status: fne %p node %"PRIx64" refcount %d", fne, *(uint64_t *)keyd, cf_rc_count(fne));

	return(0);
}

void *
fabric_status_ticker_fn(void *i_hate_gcc)
{
	do {

		cf_info(AS_FABRIC, "fabric status ticker: %d nodes", rchash_get_size(g_fabric_node_element_hash));

		rchash_reduce( g_fabric_node_element_hash, fabric_status_node_reduce_fn, 0);

		sleep(7);

	} while (1);
	return(0);
}


static int as_fabric_transact_init(void);

int
as_fabric_init()
{
	if (SHASH_OK != shash_create(&g_fb_hash, ptr_hash_fn, sizeof(void *), sizeof(int), 1000, SHASH_CR_MT_BIGLOCK))
		cf_crash(AS_FABRIC, "Failed to allocate FB hash");

	fabric_args *fa = cf_malloc(sizeof(fabric_args));
	memset(fa, 0, sizeof(fabric_args));
	g_fabric_args = fa;

	fa->num_workers = g_config.n_fabric_workers;

	// register my little fabric message type, so I can create 'em
	as_fabric_register_msg_fn(M_TYPE_FABRIC, fabric_mt, sizeof(fabric_mt),
			FS_MSG_SCRATCH_SIZE, 0 /* arrival function!*/, 0);

	// Create the cf_node hash table
	rchash_create( &g_fabric_node_element_hash, cf_nodeid_rchash_fn, fne_destructor,
				   sizeof(cf_node), 64, RCHASH_CR_MT_MANYLOCK);

	// Create a global queue for the stashing of wayward messages for reuse
	for (int i = 0; i < M_TYPE_MAX; i++) {
		fa->msg_pool_queue[i] = cf_queue_create( sizeof(msg *), true);
	}

	// Create a thread for monitoring the health of nodes
	pthread_create( &(fa->node_health_th), 0, fabric_node_health_fn, 0);

	as_fabric_transact_init();

	return(0);
}


int
as_fabric_start()
{
	fabric_args *fa = g_fabric_args;

	// Create a unix domain socket that all workers can connect to, then be written to
	// in order to wakeup from epoll wait
	// Create a listener for the notification socket
	if (0 > (fa->note_server_fd = socket(AF_UNIX, SOCK_STREAM, 0))) {
		cf_crash(AS_FABRIC,
				 "could not create note server fd: %d %s", errno, cf_strerror(errno));
	}
	struct sockaddr_un ns_so;
	memset(&ns_so, 0, sizeof(ns_so));
	ns_so.sun_family = AF_UNIX;
	snprintf(&fa->note_sockname[0], sizeof(ns_so.sun_path), "@/tmp/wn-%d", getpid());
	strcpy(ns_so.sun_path, fa->note_sockname);
	int ns_so_len = sizeof(ns_so.sun_family) + strlen(ns_so.sun_path) + 1;
	// Use an abstract Unix domain socket [Note:  Linux-specific!] by setting the first path character to NUL.
	ns_so.sun_path[0] = '\0';
	if (0 > bind(fa->note_server_fd, (struct sockaddr *)&ns_so, ns_so_len)) {
		cf_crash(AS_FABRIC,
				 "could not bind note server name %s: %d %s", ns_so.sun_path, errno, cf_strerror(errno));
	}

	if (0 > listen(fa->note_server_fd, 5)) {
		cf_crash(AS_FABRIC, "listen: %s", cf_strerror(errno));
	}

	// todo: handle errors
	// Create thread for accepting and filing notification fds
	pthread_create( &(fa->note_server_th), 0, fabric_note_server_fn, fa);

	// Create a set of workers for data motion
	for (uint i = 0; i < fa->num_workers; i++) {
		// todo: handle errors
		fa->workers_queue[i] = cf_queue_create( sizeof(worker_queue_element), true);
		pthread_create( &(fa->workers_th[i]), 0, fabric_worker_fn, fa);
	}

	// We want all workers to be available before starting the accept thread.
	for (int32_t i = 0; i < fa->num_workers; ++i) {
		while (fa->note_fd[i] == 0) {
			usleep(100 * 1000);
		}
	}

	// Create the Accept thread
	if ( 0 != pthread_create( &(fa->accept_th), 0, fabric_accept_fn, fa)) {
		cf_crash(AS_FABRIC, "could not create thread to receive heartbeat");
		return(0);
	}

	// Register a callback with the heartbeat mechanism
	as_hb_register(fabric_heartbeat_event, fa);

	return(0);
}


uint g_qs_counter = 0;

int
as_fabric_send(cf_node node, msg *m, int priority )
{
	if (g_fabric_args == 0) {
		cf_debug(AS_FABRIC, "fabric send without initialized fabric, BOO!");
		return(AS_FABRIC_ERR_UNINITIALIZED);
	}

#ifdef EXTRA_CHECKS
// this is debug and a little expensive but has been seriously useful so far
	if (cf_rc_count(m) <= 0) {
		cf_info(AS_FABRIC, "fabric send with bad ref count: m %p", m);
		return(-1);
	}
#endif

	cf_detail(AS_FABRIC, "fabric send: m %p to node %"PRIx64, m, node);

	// Short circuit for self!
	if (g_config.self_node == node) {

		// if not, just deliver raw message
		if (g_fabric_args->msg_cb[m->type]) {
			(*g_fabric_args->msg_cb[m->type]) (node, m, g_fabric_args->msg_udata[m->type]);
		}
		else {
			cf_debug(AS_FABRIC, "msg: self send to unregistered type: %d", m->type);
			return(AS_FABRIC_ERR_BAD_MSG);
		}
		return(0);
	}

	// Look up the cf_node in the hash table - get the fne
	fabric_node_element *fne;
	int rv;
	rv = rchash_get(g_fabric_node_element_hash, &node, sizeof(node), (void **) &fne);
	if (RCHASH_OK != rv ) {
		if (rv == RCHASH_ERR_NOTFOUND) {
			cf_debug(AS_FABRIC, "fabric send to unknown node %"PRIx64, node);
			return(AS_FABRIC_ERR_NO_NODE);
		}
		else
			return(AS_FABRIC_ERR_UNKNOWN);
	}

	// The FNE has a pool of file descriptors / buffers just hanging out - grab one
	// the one we grab may have gone bad for some reason, in which case we decr the reference
	// count and move on
	fabric_buffer *fb = 0;
	do {
		rv = cf_queue_pop(fne->xmit_buffer_queue, &fb, CF_QUEUE_NOWAIT);
		if ((CF_QUEUE_OK == rv) && (CSFD(fb->sock) == -1 || fb->failed)) {
			cf_detail(AS_FABRIC, "releasing fb: %p with fne: %p and fd: %d (%s)", fb, fb->fne, CSFD(fb->sock), fb->failed ? "Failed" : "Missing");
			fabric_buffer_release(fb);
			fb = 0;
		}
	} while ((CF_QUEUE_OK == rv) && (fb == 0));

	if (fb == 0) {
		// Queue the message, and consider creating a new connection to the endpoint
		cf_detail(AS_FABRIC, "fabric_send: no connection, queueing message fne %p q %p m %p",
				  fne, fne->xmit_msg_queue, m);

		// Queue it:
		// check whether we've really got enough space on the xmit queue
		if ( (priority == AS_FABRIC_PRIORITY_LOW) &&
				(cf_queue_priority_sz(fne->xmit_msg_queue) > 50000) ) {
			fne_release(fne);
			return(AS_FABRIC_ERR_QUEUE_FULL);
		}

		cf_queue_priority_push(fne->xmit_msg_queue, &m, priority);
		if (g_qs_counter++ % 50000 == 0)
			cf_debug(AS_FABRIC, "xmit-msg-queue: %d -- node %"PRIx64, cf_queue_priority_sz(fne->xmit_msg_queue), node);

		// Consider creating a new connection - don't create too many conns,
		// though, because you'll just get small packets with too many conns.
		// It's good to have a few for multithreading/multihoming though.
		uint32_t fds = cf_atomic32_incr( &(fne->fd_counter) );
		if (fds < FABRIC_MAX_FDS ) {
			// Room for more connections!
			if (0 != fabric_connect(g_fabric_args, fne)) {
				// error! uncount the file descriptor
				cf_atomic32_decr( &(fne->fd_counter) );
			}
		}
		else {
			// Decide no new conn - decrement the counter we had incremented
			cf_atomic32_decr( &(fne->fd_counter) );

			// cf_debug(AS_FABRIC,"fabric: no connection free, too many connections %d currently, queue",fds);
		}

	}
	// Got an xmit buffer - can do an immediate send (or close anyway)
	else {
		// Write the message into the buffer.
		fabric_buffer_set_write_msg(fb, m);

		// This function will patch up the epoll state.
		fabric_buffer_set_epoll_state(fb);

		// since the fabric buffer is no longer on the queue, decrease its ref count
		fabric_buffer_release(fb);
	}

	fne_release(fne);

	return 0;
}

int
fabric_get_node_list_fn(void *key, uint32_t keylen, void *data, void *udata)
{
//	cf_debug(AS_FABRIC,"get_node_list_fn");
	as_node_list *nl = udata;
	if (nl->sz == nl->alloc_sz)		return(0);
	nl->nodes[nl->sz] = *(cf_node *)key;
//	cf_debug(AS_FABRIC,"nl_nodes %d : %"PRIx64,nl->sz,nl->nodes[nl->sz]);
	nl->sz++;
	return(0);
}

//
//
//
//
//

rchash *g_fabric_transact_xmit_hash = 0;
rchash *g_fabric_transact_recv_hash = 0;

typedef struct {
	uint64_t	tid;
	cf_node 	node;
} __attribute__ ((__packed__)) transact_recv_key;

uint32_t
fabric_tranact_xmit_hash_fn (void *value, uint32_t value_len)
{
	// Todo: the input is a transaction id which really is just used directly,
	// but is depends on the size and whether we've got "masking bits"
	if (value_len != sizeof(uint64_t)) {
		cf_warning(AS_FABRIC, "transact hash fn received wrong size");
		return(0);
	}

	return((uint32_t) ( *(uint64_t *)value) );
}

uint32_t
fabric_tranact_recv_hash_fn (void *value, uint32_t value_len)
{
	// Todo: the input is a transaction id which really is just used directly,
	// but is depends on the size and whether we've got "masking bits"
	if (value_len != sizeof(transact_recv_key)) {
		cf_warning(AS_FABRIC, "transact hash fn received wrong size");
		return(0);
	}
	transact_recv_key *trk = (transact_recv_key *) value;

	return((uint32_t) trk->tid );
}

cf_atomic64 g_fabric_transact_tid = 0;

typedef struct {

	// allocated tid, without the 'code'
	uint64_t   			tid;

	cf_node 			node;

	msg *				m;

	pthread_mutex_t 	LOCK;

	uint64_t			deadline_ms;  // absolute time according to cf_getms of expiration

	uint64_t			retransmit_ms; // when we retransmit (absolute deadline)

	int 				retransmit_period; // next time

	as_fabric_transact_complete_fn cb;

	void *				udata;

} fabric_transact_xmit;

typedef struct {
	cf_ll_element ll_e;
	int op;
	uint64_t tid;
} ll_fabric_transact_xmit_element;

typedef struct {

	cf_node 	node; // where it came from

	uint64_t	tid;  // inbound tid

} fabric_transact_recv;

static inline int tid_code_get(uint64_t tid) {
	return( tid >> 56 );
}

static inline uint64_t tid_code_set(uint64_t tid, int code) {
	return( tid | ((((uint64_t) code)) << 56));
}

static inline uint64_t tid_code_clear(uint64_t tid) {
	return( tid & 0xffffffffffffff );
}

#define TRANSACT_CODE_REQUEST 1
#define TRANSACT_CODE_RESPONSE 2

//
// Given the requirement to signal exactly once, we we need to call the callback or
// free the message?
//
// NO -- but it's OK to check and make sure someone signaled before the destructor
// WHY - because you need to be able to call the destructor from anywhere
//
// rchash destructors always free the internals but not the thing itself: thus to
// release, always call the _release function below, don't call this directly
//
void fabric_transact_xmit_destructor (void *object) {

	fabric_transact_xmit *ft = object;

	as_fabric_msg_put(ft->m);

}

void fabric_transact_xmit_release(fabric_transact_xmit *ft) {

	if (0 == cf_rc_release(ft)) {
		fabric_transact_xmit_destructor(ft);
		cf_rc_free(ft);
	}
}

void fabric_transact_recv_destructor (void *object) {

	fabric_transact_recv *ft = object;
	// Suppress warning
	(void)ft;

}

void fabric_transact_recv_release(fabric_transact_recv *ft) {

	if (0 == cf_rc_release(ft)) {
		fabric_transact_recv_destructor(ft);
		cf_rc_free(ft);
	}
}

int
as_fabric_transact_reply(msg *m, void *transact_data) {

	fabric_transact_recv *ftr = (fabric_transact_recv *) transact_data;

	// cf_info(AS_FABRIC, "fabric: transact: sending reply tid %"PRIu64,ftr->tid);

	// this is a response - overwrite tid with response code etc
	uint64_t xmit_tid = tid_code_set(ftr->tid, TRANSACT_CODE_RESPONSE);
	msg_set_uint64(m, 0, xmit_tid);

	// TODO: make sure it's in the outbound hash?

	// send the response for the first time
	int rv = 0;
	if ((rv = as_fabric_send(ftr->node, m, AS_FABRIC_PRIORITY_MEDIUM)) != 0) {
		as_fabric_msg_put(m);
	}

	return(0);
}

void
as_fabric_transact_start(cf_node dest, msg *m, int timeout_ms, as_fabric_transact_complete_fn cb, void *udata)
{
	// Todo: could check it against the list of global message ids

	if (m->f[0].type != M_FT_UINT64) {
		// error
		cf_warning(AS_FABRIC, "as_fabric_transact: first field must be int64");
		(*cb) (0, udata, AS_FABRIC_ERR_UNKNOWN);
		return;
	}

	fabric_transact_xmit *ft = cf_rc_alloc(sizeof(fabric_transact_xmit));
	if (!ft) {
		cf_warning(AS_FABRIC, "as_fabric_transact: can't malloc");
		(*cb) (0, udata, AS_FABRIC_ERR_UNKNOWN);
		return;
	}

	ft->tid = cf_atomic64_incr(&g_fabric_transact_tid);
	ft->node = dest;
	ft->m = m;
	uint64_t now = cf_getms();
	pthread_mutex_init(&ft->LOCK, 0);
	ft->deadline_ms = now + timeout_ms;
	ft->retransmit_period = 10; // 10 ms start
	ft->retransmit_ms = now + ft->retransmit_period; // hard start at 10 milliseconds
	ft->cb = cb;
	ft->udata = udata;

	uint64_t xmit_tid = tid_code_set(ft->tid, TRANSACT_CODE_REQUEST);

	// set message tid
	msg_set_uint64(m, 0, xmit_tid);

	// put will take the reference, need to keep one around for the send
	cf_rc_reserve(ft);
	if (0 != rchash_put(g_fabric_transact_xmit_hash, &ft->tid, sizeof(ft->tid), ft)) {
		cf_warning(AS_FABRIC, "as_fabric_transact: can't put in hash");
		cf_rc_release(ft);
		fabric_transact_xmit_release(ft);
		return;
	}

	// transmit the initial message
	msg_incr_ref(m);
	int rv = as_fabric_send(ft->node, ft->m, AS_FABRIC_PRIORITY_MEDIUM);
	if (rv != 0) {

		// need to release the ref I just took with the incr_ref
		as_fabric_msg_put(m);

		if (rv == -2) {
			// no destination node: callback & remove from hash
			;
		}

	}
	fabric_transact_xmit_release(ft);

	return;

}

static as_fabric_transact_recv_fn   fabric_transact_recv_cb[M_TYPE_MAX] = { 0 };
static void *					  fabric_transact_recv_udata[M_TYPE_MAX] = { 0 };

// received a message. Could be a response to an outgoing message,
// or a new incoming transaction message
//

int
fabric_transact_msg_fn(cf_node node, msg *m, void *udata)
{
	// could check type against max, but msg should have already done that on creation

	// received a message, make sure we have a registered callback
	if (fabric_transact_recv_cb[m->type] == 0) {
		cf_warning(AS_FABRIC, "transact: received message for transact with bad type %d, internal error", m->type);
		as_fabric_msg_put(m); // return to pool unexamined
		return(0);
	}

	// check to see that we have an outstanding request (only cb once!)
	uint64_t tid = 0;
	if (0 != msg_get_uint64(m, 0 /*field_id*/, &tid)) {
		cf_warning(AS_FABRIC, "transact: received message with no tid");
		as_fabric_msg_put(m);
		return(0);
	}

	int code = tid_code_get(tid);
	tid = tid_code_clear(tid);

	// if it's a response, check against what you sent
	if (code == TRANSACT_CODE_RESPONSE) {

		// cf_info(AS_FABRIC, "transact: received response");

		fabric_transact_xmit *ft;
		int rv = rchash_get(g_fabric_transact_xmit_hash, &tid, sizeof(tid), (void **) &ft);
		if (rv != 0) {
			cf_warning(AS_FABRIC, "No fabric transmit structure in global hash for fabric transaction-id %"PRIu64"", tid);
			as_fabric_msg_put(m);
			return(0);
		}

		pthread_mutex_lock(&ft->LOCK);

		// make sure we haven't notified some other way, then notify caller
		if (ft->cb) {

			(*ft->cb) (m, ft->udata, AS_FABRIC_SUCCESS);

			ft->cb = 0;
		}

		pthread_mutex_unlock(&ft->LOCK);

		// ok if this happens twice....
		rchash_delete(g_fabric_transact_xmit_hash, &tid, sizeof(tid) );

		// this will often be the final release
		fabric_transact_xmit_release(ft);

	}
	// if it's a request, start a mew
	else if (code == TRANSACT_CODE_REQUEST) {

		fabric_transact_recv *ftr = cf_malloc( sizeof(fabric_transact_recv) );

		ftr->tid = tid; // has already been cleared
		ftr->node = node;

		// notify caller - they will likely respond inline
		(*fabric_transact_recv_cb[m->type]) (node, m, ftr, fabric_transact_recv_udata[m->type]);
		cf_free(ftr);

	}
	else {
		cf_warning(AS_FABRIC, "transact: bad code on incoming message: %d", code);
		as_fabric_msg_put(m);
	}

	return(0);
}


// registers all of this message type as a
// transaction type message, which means the main message
int
as_fabric_transact_register(msg_type type, const msg_template *mt, size_t mt_sz,
		size_t scratch_sz, as_fabric_transact_recv_fn cb, void *udata)
{
	// put details in the global structure
	fabric_transact_recv_cb[type] = cb;
	fabric_transact_recv_udata[type] = udata;

	// register my internal callback with the main message callback
	as_fabric_register_msg_fn(type, mt, mt_sz, scratch_sz,
			fabric_transact_msg_fn, 0);

	return(0);
}

//
// Transaction maintenance threads
// this thread watches the hash table, and finds transactions that
// have completed and need to be signaled
//

pthread_t	fabric_transact_th;

static int
fabric_transact_xmit_reduce_fn(void *key, uint32_t keylen, void *o, void *udata)
{
	fabric_transact_xmit *ftx = (fabric_transact_xmit *) o;
	int op = 0;

	cf_detail(AS_FABRIC, "transact: xmit reduce");

	uint64_t now = cf_getms();

	pthread_mutex_lock(&ftx->LOCK);

	if ( now > ftx->deadline_ms ) {
		// Expire and remove transactions that are timed out
		// Need to call application: we've timed out
		op = OP_TRANS_TIMEOUT;
	}
	else if ( now > ftx->retransmit_ms ) {
		// retransmit, update time counters, etc
		ftx->retransmit_ms = now + ftx->retransmit_period;
		ftx->retransmit_period *= 2;
		op = OP_TRANS_RETRANSMIT;
	}

	if (op > 0)
	{
		// Add the transaction in linked list of transactions to be processed.
		// Process such transactions outside retransmit hash lock.
		// Why ?
		// Fabric short circuit the message to self.
		// It short circuits it by directly calling receiver function of corresponding module.
		// Receiver of module construct "reply" and hand over to fabric to deliver.
		// On receiving "reply", fabric removes original message, for which this is a reply, from retransmit hash
		//
		// "fabric_transact_xmit_reduce_fn" function is invoked by reduce_delete.
		// reduce_delete holds the lock over corrsponding hash (here "retransmit hash").
		// If the message, sent by this function, is short circuited by fabric,
		// the same thread will again try to get lock over "retransmit hash".
		// It is self dead lock.
		//
		// To avoid this process it outside retransmit hash lock.

		cf_ll *ll_fabric_transact_xmit  = (cf_ll *)udata;

		// Create new node for list
		ll_fabric_transact_xmit_element *ll_ftx_ele = (ll_fabric_transact_xmit_element *)cf_malloc(sizeof(ll_fabric_transact_xmit_element));
		ll_ftx_ele->tid = ftx->tid;
		ll_ftx_ele->op = op;
		// Append into list
		cf_ll_append(ll_fabric_transact_xmit, (cf_ll_element *)ll_ftx_ele);
	}
	pthread_mutex_unlock(&ftx->LOCK);
	return(0);
}

int
ll_ftx_reduce_fn(cf_ll_element *le, void *udata)
{
	ll_fabric_transact_xmit_element *ll_ftx_ele = (ll_fabric_transact_xmit_element *)le;

	fabric_transact_xmit *ftx;
	uint64_t tid;
	int rv;

	msg *m = 0;
	cf_node node;

	tid = ll_ftx_ele->tid;
	// rchash_get increment ref count on transaction ftx.
	rv = rchash_get(g_fabric_transact_xmit_hash, &tid, sizeof(tid), (void **) &ftx);
	if (rv != 0) {
		cf_warning(AS_FABRIC, "No fabric transmit structure in global hash for fabric transaction-id %"PRIu64"", tid);
		return (CF_LL_REDUCE_DELETE);
	}

	if (ll_ftx_ele->op == OP_TRANS_TIMEOUT) {

		// call application: we've timed out
		if (ftx->cb) {
			(*ftx->cb) ( 0, ftx->udata, AS_FABRIC_ERR_TIMEOUT);
			ftx->cb = 0;
		}
		cf_debug(AS_FABRIC, "fabric transact: %"PRIu64" timed out", tid);
		// rchash_delete removes ftx from hash and decrement ref count on it.
		rchash_delete(g_fabric_transact_xmit_hash, &tid, sizeof(tid));
		// It should be final release of transaction ftx.
		// On final release, it also decrements message ref count, taken by initial fabric_send.
		fabric_transact_xmit_release(ftx);
	}
	else if (ll_ftx_ele->op == OP_TRANS_RETRANSMIT) {
		//msg_incr_ref(ftx->m);
		if (ftx->m) {
			msg_incr_ref(ftx->m);
			m = ftx->m;
			node = ftx->node;
			if (0 != as_fabric_send(node, m, AS_FABRIC_PRIORITY_MEDIUM)) {
				cf_debug(AS_FABRIC, "fabric: transact: %"PRIu64" retransmit send failed", tid);
				as_fabric_msg_put(m);
			}
			else {
				cf_debug(AS_FABRIC, "fabric: transact: %"PRIu64" retransmit send success", tid);
			}
		}
		// Decrement ref count, incremented by rchash_get
		fabric_transact_xmit_release(ftx);
	}
	// Remove it from link list
	return (CF_LL_REDUCE_DELETE);
}

// Function to delete node in linked list
void
ll_ftx_destructor_fn(cf_ll_element *e)
{
	cf_free(e);
}

//
// long running thread for tranaction maintance
//
void *
fabric_transact_fn( void *argv )
{
	// Create a list of transactions to be processed in each pass.
	cf_ll ll_fabric_transact_xmit;
	// Initialize list to empty list.
	// This list is processed by single thread. No need of a lock.
	cf_ll_init(&ll_fabric_transact_xmit, &ll_ftx_destructor_fn, false);
	do {

		usleep( 10000); // 10 ms for now

		// Visit each entry in g_fabric_transact_xmit_hash and select entries to be retransmitted or timed out.
		// Add that transaction id (tid) in the link list 'll_fabric_transact_xmit'
		rchash_reduce(g_fabric_transact_xmit_hash, fabric_transact_xmit_reduce_fn, (void *)&ll_fabric_transact_xmit);

		if (cf_ll_size(&ll_fabric_transact_xmit))
		{
			// There are transactions to be processed
			// Process each transaction in list.
			cf_ll_reduce(&ll_fabric_transact_xmit, true /*forward*/, ll_ftx_reduce_fn, NULL);
		}
	} while (1);

	return(0);
}

//
// Transaction init -- hooked from the main fabric init,
// sets up the hash table and threads
//

static int
as_fabric_transact_init()
{

	// Create the transaction hash table
	rchash_create( &g_fabric_transact_xmit_hash, fabric_tranact_xmit_hash_fn , fabric_transact_xmit_destructor,
				   sizeof(uint64_t), 64 /* n_buckets */, RCHASH_CR_MT_MANYLOCK);

	rchash_create( &g_fabric_transact_recv_hash, fabric_tranact_recv_hash_fn , fabric_transact_recv_destructor,
				   sizeof(uint64_t), 64 /* n_buckets */, RCHASH_CR_MT_MANYLOCK);

	// Create a thread for monitoring transactions
	pthread_create( &fabric_transact_th, 0, fabric_transact_fn, 0);

	return(0);
}

// To send to all nodes, simply set the nodes pointer to 0 (and we'll just fetch
// the list internally)
// If an element in the array is 0, then there's no destination

int
as_fabric_send_list(cf_node *nodes, int nodes_sz, msg *m, int priority)
{
	as_node_list nl;
	if (nodes == 0) {
		as_fabric_get_node_list(&nl);
		nodes = &nl.nodes[0];
		nodes_sz = nl.sz;
	}

	if (nodes_sz == 1)
		return(as_fabric_send(nodes[0], m, priority));

	cf_debug(AS_FABRIC, "as_fabric_send_list sending: m %p", m);
	for (uint j = 0; j < nodes_sz; j++) {
		cf_debug(AS_FABRIC, "  destination: %"PRIx64"\n", nodes[j]);
	}

	// careful with the ref count here: need to increment before every
	// send except the last
	int rv = 0;
	int index;
	for (index = 0; index < nodes_sz; index++) {
		if (index != nodes_sz - 1) {
			msg_incr_ref(m);
		}
		rv = as_fabric_send(nodes[index], m, priority);
		if (0 != rv) {
			goto Cleanup;
		}
	}
	return(0);
Cleanup:
	if (index != nodes_sz - 1) {
		as_fabric_msg_put(m);
	}
	return(rv);
}

static int
fb_hash_dump_reduce_fn(void *key, void *data, void *udata)
{
	fabric_buffer *fb = *(fabric_buffer **) key;
	int *item_num = (int *) udata;

	int count = cf_rc_count(fb);

	cf_info(AS_FABRIC, "\tFB[%d] fb(%p): fne: %p (node %"PRIx64": %s); fd: %d (%s) ; wid: %d ; rc: %d ; polarity: %s", *item_num, fb, fb->fne, fb->fne->node, (fb->fne->live ? "live" : "dead"), CSFD(fb->sock), fb->failed ? "failed" : "healthy", fb->worker_id, count, (fb->connected ? "outbound" : "inbound"));

	*item_num += 1;

	return 0;
}

//
// Debug routine that dumps out everything known by fabric, like what the node lists really are
//   and all the fabric buffers.
//   Add more info as you need it....
void
as_fabric_dump(bool verbose)
{
	as_node_list nl;
	as_fabric_get_node_list(&nl);

	cf_info(AS_FABRIC, " Fabric Dump: %d nodes known", nl.sz);
	for (int i = 0; i < nl.sz; i++) {
		if (nl.nodes[i] == g_config.self_node) {
			cf_info(AS_FABRIC, "    %"PRIx64" node is self", nl.nodes[i]);
			continue;
		}

		// not self, check it out
		fabric_node_element *fne;
		int rv = rchash_get(g_fabric_node_element_hash, &nl.nodes[i], sizeof(cf_node), (void **)&fne);
		if (rv != RCHASH_OK) {
			cf_info(AS_FABRIC, "   %"PRIx64" node not found in hash although reported available", nl.nodes[i]);
		}
		else {
			cf_info(AS_FABRIC, "    %"PRIx64" fds %d live %d goodwrite %"PRIu64" goodread %"PRIu64" q %d", fne->node,
					fne->fd_counter, fne->live, fne->good_write_counter, fne->good_read_counter, cf_queue_priority_sz(fne->xmit_msg_queue));
			fne_release(fne);
		}
	}

	if (verbose) {
		cf_info(AS_FABRIC, " All Fabric Buffers in the FB hash:");
		int item_num = 0;
		shash_reduce(g_fb_hash, fb_hash_dump_reduce_fn, &item_num);
	}
}<|MERGE_RESOLUTION|>--- conflicted
+++ resolved
@@ -38,7 +38,6 @@
 #include <unistd.h>
 #include <sys/epoll.h>
 #include <sys/ioctl.h>
-#include <sys/socket.h>
 #include <sys/un.h>
 
 #include "citrusleaf/alloc.h"
@@ -565,15 +564,9 @@
 		// int epoll_fd = g_fabric_args->workers_epoll_fd[fb->worker_id];
 		// epoll_ctl(epoll_fd, EPOLL_CTL_DEL, fb->fd, 0);
 
-<<<<<<< HEAD
 		cf_socket_close(fb->sock);
 		SFD(fb->sock) = -1;
-		cf_atomic_int_incr(&g_config.fabric_connections_closed);
-=======
-		close(fb->fd);
-		fb->fd = -1;
 		cf_atomic64_incr(&g_stats.fabric_connections_closed);
->>>>>>> 4840be2b
 
 		// No longer assigned to a worker.
 		fb->worker_id = -1;
