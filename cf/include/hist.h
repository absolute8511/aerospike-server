/*
 * hist.h
 *
 * Copyright (C) 2009-2014 Aerospike, Inc.
 *
 * Portions may be licensed to Aerospike, Inc. under one or more contributor
 * license agreements.
 *
 * This program is free software: you can redistribute it and/or modify it under
 * the terms of the GNU Affero General Public License as published by the Free
 * Software Foundation, either version 3 of the License, or (at your option) any
 * later version.
 *
 * This program is distributed in the hope that it will be useful, but WITHOUT
 * ANY WARRANTY; without even the implied warranty of MERCHANTABILITY or FITNESS
 * FOR A PARTICULAR PURPOSE. See the GNU Affero General Public License for more
 * details.
 *
 * You should have received a copy of the GNU Affero General Public License
 * along with this program.  If not, see http://www.gnu.org/licenses/
 */

#pragma once

#include <pthread.h>
#include <stdbool.h>
#include <stdint.h>
#include "citrusleaf/cf_atomic.h"
#include "dynbuf.h"


//==========================================================
// Histogram with logarithmic buckets, used for all the
// latency metrics.
//

#define N_BUCKETS (1 + 64)
<<<<<<< HEAD
#define HISTOGRAM_NAME_SIZE 128

typedef enum {
	HIST_MILLISECONDS,
	HIST_MICROSECONDS,
	HIST_RAW,
	HIST_SCALE_MAX_PLUS_1
} histogram_scale;

=======
#define HISTOGRAM_NAME_SIZE 512

typedef enum {
	HIST_MILLISECONDS,
	HIST_MICROSECONDS,
	HIST_RAW,
	HIST_SCALE_MAX_PLUS_1
} histogram_scale;

>>>>>>> 4f200a36
#define HIST_TAG_MILLISECONDS	"msec"
#define HIST_TAG_MICROSECONDS	"usec"
#define HIST_TAG_RAW			"count"

// DO NOT access this member data directly - use the API!
// (Except for cf_hist_track, for which histogram is a base class.)
typedef struct histogram_s {
	char name[HISTOGRAM_NAME_SIZE];
	const char* scale_tag;
	uint32_t time_div;
	cf_atomic64 counts[N_BUCKETS];
} histogram;

extern histogram *histogram_create(const char *name, histogram_scale scale);
extern void histogram_clear(histogram *h);
extern void histogram_dump(histogram *h );

extern void histogram_insert_data_point(histogram *h, uint64_t start_ns);
extern void histogram_insert_raw(histogram *h, uint64_t value);


//==========================================================
// Histogram with linear buckets, used by the eviction
// algorithm, and for statistics such as the record storage
// size histogram.
//

#define MAX_LINEAR_BUCKETS 100
#define INFO_SNAPSHOT_SIZE 2048

// DO NOT access this member data directly - use the API!
typedef struct linear_histogram_s {
	char name[HISTOGRAM_NAME_SIZE];
	int num_buckets;
	uint64_t start;
	uint64_t bucket_width;
	cf_atomic64 counts[MAX_LINEAR_BUCKETS];
	pthread_mutex_t info_lock;
	char info_snapshot[INFO_SNAPSHOT_SIZE];
} linear_histogram;

extern linear_histogram *linear_histogram_create(char *name, uint64_t start,
		uint64_t max_offset, int num_buckets);
extern void linear_histogram_destroy(linear_histogram *h);
extern void linear_histogram_clear(linear_histogram *h, uint64_t start,
		uint64_t max_offset); // Note: not thread-safe!
extern void linear_histogram_dump(linear_histogram *h);

extern uint64_t linear_histogram_get_total(linear_histogram *h);
extern void linear_histogram_insert_data_point(linear_histogram *h,
		uint64_t point);
extern bool linear_histogram_get_thresholds_for_fraction(linear_histogram *h,
		uint32_t tenths_pct, uint64_t *p_low, uint64_t *p_high,
		uint32_t *p_mid_tenths_pct); // Note: not thread-safe!
extern bool linear_histogram_get_thresholds_for_subtotal(linear_histogram *h,
		uint64_t subtotal, uint64_t *p_low, uint64_t *p_high,
		uint32_t *p_mid_tenths_pct); // Note: not thread-safe!

extern void linear_histogram_save_info(linear_histogram *h);
extern void linear_histogram_get_info(linear_histogram *h, cf_dyn_buf *db);<|MERGE_RESOLUTION|>--- conflicted
+++ resolved
@@ -35,17 +35,6 @@
 //
 
 #define N_BUCKETS (1 + 64)
-<<<<<<< HEAD
-#define HISTOGRAM_NAME_SIZE 128
-
-typedef enum {
-	HIST_MILLISECONDS,
-	HIST_MICROSECONDS,
-	HIST_RAW,
-	HIST_SCALE_MAX_PLUS_1
-} histogram_scale;
-
-=======
 #define HISTOGRAM_NAME_SIZE 512
 
 typedef enum {
@@ -55,7 +44,6 @@
 	HIST_SCALE_MAX_PLUS_1
 } histogram_scale;
 
->>>>>>> 4f200a36
 #define HIST_TAG_MILLISECONDS	"msec"
 #define HIST_TAG_MICROSECONDS	"usec"
 #define HIST_TAG_RAW			"count"
