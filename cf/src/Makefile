# Citrusleaf Foundation
# Makefile

DEPTH = ../..
include $(DEPTH)/make_in/Makefile.in

ifeq ($(USE_EE),1)
  include $(EEREPO)/cf/make_in/Makefile.vars
endif

HEADERS += arenax.h cf_str.h dynbuf.h
<<<<<<< HEAD
HEADERS += enhanced_alloc.h fault.h hist.h hist_track.h linear_hist.h mem_count.h
HEADERS += meminfo.h msg.h olock.h queue.h rchash.h socket.h util.h
=======
HEADERS += enhanced_alloc.h fault.h hist.h hist_track.h mem_count.h
HEADERS += meminfo.h msg.h olock.h rchash.h socket.h util.h
>>>>>>> 9cb6ea88
HEADERS += vmapx.h

SOURCES += alloc.c arenax.c cf_str.c daemon.c dynbuf.c fault.c
SOURCES += hist.c hist_track.c id.c linear_hist.c meminfo.c msg.c olock.c
SOURCES += socket.c vmapx.c
ifneq ($(USE_WARM),1)
  SOURCES += arenax_cold.c
endif

ifeq ($(USE_JEM),1)
  HEADERS += jem.h
  SOURCES += jem.c
endif

LIBRARY = $(LIBRARY_DIR)/libcf.a

INCLUDES += $(INCLUDE_DIR:%=-I%) -I$(COMMON)/src/include

OBJECTS = $(SOURCES:%.c=$(OBJECT_DIR)/%.o)
DEPENDENCIES = $(OBJECTS:%.o=%.d)
MEXP_SOURCES = $(SOURCES:%=$(MEXP_DIR)/%)
PREPROS = $(OBJECTS:%=%$(PREPRO_SUFFIX))

.PHONY: all
all: $(LIBRARY)

.PHONY: clean
clean:
	$(RM) $(OBJECTS) $(LIBRARY)
	$(RM) $(DEPENDENCIES)
	$(RM) $(MEXP_SOURCES) $(PREPROS)

$(LIBRARY): $(OBJECTS)
ifneq ($(PREPRO),1)
  ifneq ($(MEXP_PHASE),1)
	$(AR) rs $(LIBRARY) $(OBJECTS)
  endif
endif

include $(DEPTH)/make_in/Makefile.targets<|MERGE_RESOLUTION|>--- conflicted
+++ resolved
@@ -9,13 +9,8 @@
 endif
 
 HEADERS += arenax.h cf_str.h dynbuf.h
-<<<<<<< HEAD
 HEADERS += enhanced_alloc.h fault.h hist.h hist_track.h linear_hist.h mem_count.h
-HEADERS += meminfo.h msg.h olock.h queue.h rchash.h socket.h util.h
-=======
-HEADERS += enhanced_alloc.h fault.h hist.h hist_track.h mem_count.h
 HEADERS += meminfo.h msg.h olock.h rchash.h socket.h util.h
->>>>>>> 9cb6ea88
 HEADERS += vmapx.h
 
 SOURCES += alloc.c arenax.c cf_str.c daemon.c dynbuf.c fault.c
