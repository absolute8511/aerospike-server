/*
 * ai_btree.c
 *
 * Copyright (C) 2013-2014 Aerospike, Inc.
 *
 * Portions may be licensed to Aerospike, Inc. under one or more contributor
 * license agreements.
 *
 * This program is free software: you can redistribute it and/or modify it under
 * the terms of the GNU Affero General Public License as published by the Free
 * Software Foundation, either version 3 of the License, or (at your option) any
 * later version.
 *
 * This program is distributed in the hope that it will be useful, but WITHOUT
 * ANY WARRANTY; without even the implied warranty of MERCHANTABILITY or FITNESS
 * FOR A PARTICULAR PURPOSE. See the GNU Affero General Public License for more
 * details.
 *
 * You should have received a copy of the GNU Affero General Public License
 * along with this program.  If not, see http://www.gnu.org/licenses/
 */

#include <sys/time.h>
#include <sys/socket.h>
#include <netinet/in.h>
#include <arpa/inet.h>
#include <assert.h>
#include <errno.h>
#include <pthread.h>
#include <stdio.h>
#include <string.h>

#include "ai.h"
#include "ai_globals.h"
#include "ai_obj.h"
#include "ai_btree.h"
#include "bt_iterator.h"
#include "bt_output.h"
#include "find.h"
#include "base/thr_sindex.h"
#include "base/cfg.h"

#include <citrusleaf/alloc.h>
#include <citrusleaf/cf_clock.h>
#include <citrusleaf/cf_digest.h>
#include <citrusleaf/cf_ll.h>

#include "fault.h"
#include "queue.h"
#include "util.h"

#define DIG_ARRAY_QUEUE_HIGHWATER 512

#define AI_ARR_MAX_USED 32

/*
 *  Default file to use for printing a B-Tree by the "sindex-dump:" Info. command.
 */
#define DEFAULT_BTREE_DUMP_FILENAME "/tmp/BTREE.dump"

/*
 *  Global determining whether to use array rather than B-Tree.
 */
bool g_use_arr = true;

// AI_BTREE GLOBALS
static cf_queue *g_q_dig_arr       = NULL;

extern pthread_rwlock_t g_ai_rwlock;

#define AI_GRLOCK()													\
	do {																\
		int ret = pthread_rwlock_rdlock(&g_ai_rwlock);					\
		if (ret) cf_warning(AS_SINDEX, "AI_RLOCK (%d) %s:%d", ret, __FILE__, __LINE__); \
	} while (0);

#define AI_GWLOCK()													\
	do {																\
		int ret = pthread_rwlock_wrlock(&g_ai_rwlock);					\
		if (ret) cf_warning(AS_SINDEX, "AI_WLOCK (%d) %s:%d",ret, __FILE__, __LINE__); \
	} while (0);

#define AI_UNLOCK()													\
	do {																\
		int ret = pthread_rwlock_unlock(&g_ai_rwlock);					\
		if (ret) cf_warning(AS_SINDEX, "AI_UNLOCK (%d) %s:%d",ret, __FILE__, __LINE__); \
	} while (0);

static void
cloneDigestFromai_obj(cf_digest *d, ai_obj *akey)
{
	memcpy(d, &akey->y, CF_DIGEST_KEY_SZ);
}

static void
init_ai_objFromDigest(ai_obj *akey, cf_digest *d)
{
	init_ai_objU160(akey, *(uint160 *)d);
}


void
ai_btree_init(void) {
	if (!g_q_dig_arr) {
		g_q_dig_arr = cf_queue_create(sizeof(void *), true);
	}
}

dig_arr_t *
getDigestArray(void)
{
	dig_arr_t *dt;
	if (cf_queue_pop(g_q_dig_arr, &dt, CF_QUEUE_NOWAIT) == CF_QUEUE_EMPTY) {
		dt = cf_malloc(sizeof(dig_arr_t));
	}
	dt->num = 0;
	return dt;
}

void
releaseDigArrToQueue(void *v)
{
	dig_arr_t *dt = (dig_arr_t *)v;
	if (cf_queue_sz(g_q_dig_arr) < DIG_ARRAY_QUEUE_HIGHWATER) {
		cf_queue_push(g_q_dig_arr, &dt);
	} else cf_free(dt);
}

const byte INIT_CAPACITY = 1;

static ai_arr *
ai_arr_new()
{
	ai_arr *arr = cf_malloc(sizeof(ai_arr) + (INIT_CAPACITY * CF_DIGEST_KEY_SZ));
	if (!arr) return NULL;
	arr->capacity = INIT_CAPACITY;
	arr->used = 0;
	return arr;
}

static void
ai_arr_move_to_tree(ai_arr *arr, bt *nbtr)
{
	for (int i = 0; i < arr->used; i++) {
		ai_obj apk;
		init_ai_objFromDigest(&apk, (cf_digest *)&arr->data[i * CF_DIGEST_KEY_SZ]);
		if (!btIndNodeAdd(nbtr, &apk)) {
			// what to do ??
			continue;
		}
	}
}

/*
 * Side effect if success full *arr will be freed
 */
static void
ai_arr_destroy(ai_arr *arr)
{
	if (!arr) return;
	cf_free(arr);
}

static int
ai_arr_size(ai_arr *arr)
{
	if (!arr) return 0;
	return(sizeof(ai_arr) + (arr->capacity * CF_DIGEST_KEY_SZ));
}

/*
 * Finds the digest in the AI array.
 * Returns
 *      idx if found
 *      -1  if not found
 */
static int
ai_arr_find(ai_arr *arr, cf_digest *dig)
{
	for (int i = 0; i < arr->used; i++) {
		if (0 == cf_digest_compare(dig, (cf_digest *)&arr->data[i * CF_DIGEST_KEY_SZ])) {
			return i;
		}
	}
	return -1;
}

static ai_arr *
ai_arr_shrink(ai_arr *arr)
{
	int size = arr->capacity / 2;

	// Do not shrink if the capacity not greater than 4
	// or if the halving capacity is not a extra level
	// over currently used
	if ((arr->capacity <= 4) ||
			(size < arr->used * 2)) {
		return arr;
	}

	ai_arr * temp_arr = cf_realloc(arr, sizeof(ai_arr) + (size * CF_DIGEST_KEY_SZ));
	if (!temp_arr) {
		cf_warning(AS_SINDEX, "Shrink Failed ... ignoring...");
		return arr;
	}
	temp_arr->capacity = size;
	return temp_arr;
}

static ai_arr *
ai_arr_delete(ai_arr *arr, cf_digest *dig, bool *notfound)
{
	int idx = ai_arr_find(arr, dig);
	// Nothing to delete
	if (idx < 0) {
		*notfound = true;
		return arr;
	}
	if (idx != arr->used - 1) {
		int dest_offset = idx * CF_DIGEST_KEY_SZ;
		int src_offset = (arr->used - 1) * CF_DIGEST_KEY_SZ;
		// move last element
		memcpy(&arr->data[dest_offset], &arr->data[src_offset], CF_DIGEST_KEY_SZ);
	}
	arr->used--;
	return ai_arr_shrink(arr);
}

/*
 * Returns
 *      arr pointer in case of successful operation
 *      NULL in case of failure
 */
static ai_arr *
ai_arr_expand(ai_arr *arr)
{
	int size = arr->capacity * 2;

	if (size > AI_ARR_MAX_SIZE) {
		cf_crash(AS_SINDEX, "Refusing to expand ai_arr to %d (beyond limit of %d)", size, AI_ARR_MAX_SIZE);
	}

	arr = cf_realloc(arr, sizeof(ai_arr) + (size * CF_DIGEST_KEY_SZ));
	//cf_info(AS_SINDEX, "EXPAND REALLOC to %d", size);
	if (!arr) {
		return NULL;
	}
	arr->capacity = size;
	return arr;
}

/*
 * Returns
 *      arr in case of success
 *      NULL in case of failure
 */
static ai_arr *
ai_arr_insert(ai_arr *arr, cf_digest *dig, bool *found)
{
	int idx = ai_arr_find(arr, dig);
	// already found
	if (idx >= 0) {
		*found = true;
		return arr;
	}
	if (arr->used == arr->capacity) {
		arr = ai_arr_expand(arr);
	}
	if (!arr) {
		return NULL;
	}
	memcpy(&arr->data[arr->used * CF_DIGEST_KEY_SZ], dig, CF_DIGEST_KEY_SZ);
	arr->used++;
	return arr;
}

/*
 * Returns the size diff
 */
static int
anbtr_check_convert(ai_nbtr *anbtr, uchar pktyp)
{
	// Nothing to do
	if (anbtr->is_btree)
		return 0;

	ai_arr *arr = anbtr->u.arr;
	if (arr && (arr->used >= AI_ARR_MAX_USED)) {
		//cf_info(AS_SINDEX,"Flipped @ %d", arr->used);
		ulong ba = ai_arr_size(arr);
		// Allocate btree move digest from arr to btree
		bt *nbtr = createIndexNode(pktyp, COL_TYPE_NONE);
		if (!nbtr) {
			cf_warning(AS_SINDEX, "btree allocation failure");
			return 0;
		}

		ai_arr_move_to_tree(arr, nbtr);
		ai_arr_destroy(anbtr->u.arr);

		// Update anbtr
		anbtr->u.nbtr = nbtr;
		anbtr->is_btree = true;

		ulong aa = nbtr->msize;
		return (aa - ba);
	}
	return 0;
}

/*
 *  return -1    in case of failure
 *          size of allocation in case of success
 */
static int
anbtr_check_init(ai_nbtr *anbtr, uchar pktyp)
{
	bool create_arr = false;
	bool create_nbtr = false;

	if (anbtr->is_btree) {
		if (anbtr->u.nbtr) {
			create_nbtr = false;
		} else {
			create_nbtr = true;
		}
	} else {
		if (anbtr->u.arr) {
			create_arr = false;
		} else {
			if (g_use_arr) {
				create_arr = true;
			} else {
				create_nbtr = true;
			}
		}
	}

	// create array or btree
	if (create_arr) {
		anbtr->u.arr = ai_arr_new();
		if (!anbtr->u.arr) {
			return -1;
		}
		return ai_arr_size(anbtr->u.arr);
	} else if (create_nbtr) {
		anbtr->u.nbtr = createIndexNode(pktyp, COL_TYPE_NONE);
		if (!anbtr->u.nbtr) {
			return -1;
		}
		anbtr->is_btree = true;
		return anbtr->u.nbtr->msize;
	} else {
		if (!anbtr->u.arr && !anbtr->u.nbtr) {
			cf_warning(AS_SINDEX, "Something wrong!!!");
			return -1;
		}
	}
	return 0;
}

/*
 * Insert operation for the nbtr does the following
 * 1. Sets up anbtr if it is set up
 * 2. Inserts in the arr or nbtr depending number of elements.
 * 3. Cuts over from arr to btr at AI_ARR_MAX_USED
 *
 * Parameter:   ibtr  : Btree of key
 *              acol  : Secondary index key
 *              apk   : value (primary key to be inserted)
 *              pktyp : value type (U160 currently)
 *
 * Returns:
 *      AS_SINDEX_OK        : In case of success
 *      AS_SINDEX_ERR       : In case of failure
 *      AS_SINDEX_KEY_FOUND : If key already exists
 */
static int
reduced_iAdd(bt *ibtr, ai_obj *acol, ai_obj *apk, uchar pktyp)
{
	ai_nbtr *anbtr = (ai_nbtr *)btIndFind(ibtr, acol);
	ulong ba = 0, aa = 0;
	bool allocated_anbtr = false;
	if (!anbtr) {
		anbtr = cf_malloc(sizeof(ai_nbtr));
		aa += sizeof(ai_nbtr);
		if (!anbtr) {
			cf_warning(AS_SINDEX, "Allocation failure for anbtr");
			return AS_SINDEX_ERR;
		}
		memset(anbtr, 0, sizeof(ai_nbtr));
		allocated_anbtr = true;
	}

	// Init the array
	int ret = anbtr_check_init(anbtr, pktyp);
	if (ret < 0) {
		if (allocated_anbtr) {
			cf_free(anbtr);
		}
		return AS_SINDEX_ERR;
	} else if (ret) {
		ibtr->nsize += ret;
		btIndAdd(ibtr, acol, (bt *)anbtr);
	}

	// Convert from arr to nbtr if limit is hit
	ibtr->nsize += anbtr_check_convert(anbtr, pktyp);

	// If already a btree use it
	if (anbtr->is_btree) {
		bt *nbtr = anbtr->u.nbtr;
		if (!nbtr) {
			return AS_SINDEX_ERR;
		}

		if (btIndNodeExist(nbtr, apk)) {
			return AS_SINDEX_KEY_FOUND;
		}

		ba += nbtr->msize;
		if (!btIndNodeAdd(nbtr, apk)) {
			return AS_SINDEX_ERR;
		}
		aa += nbtr->msize;

	} else {
		ai_arr *arr = anbtr->u.arr;
		if (!arr) {
			return AS_SINDEX_ERR;
		}

		ba += ai_arr_size(anbtr->u.arr);
		bool found = false;
		ai_arr *t_arr = ai_arr_insert(arr, (cf_digest *)&apk->y, &found);
		if (!t_arr) {
			return AS_SINDEX_ERR;
		} else if (found) {
			return AS_SINDEX_KEY_FOUND;
		}
		anbtr->u.arr = t_arr;
		aa += ai_arr_size(anbtr->u.arr);
	}
	ibtr->nsize += (aa - ba);  // ibtr inherits nbtr

	return AS_SINDEX_OK;
}

/*
 * Delete operation for the nbtr does the following. Delete in the arr or nbtr
 * based on state of anbtr
 *
 * Parameter:   ibtr  : Btree of key
 *              acol  : Secondary index key
 *              apk   : value (primary key to be inserted)
 *
 * Returns:
 *      AS_SINDEX_OK           : In case of success
 *      AS_SINDEX_ERR          : In case of failure
 *      AS_SINDEX_KEY_NOTFOUND : If key does not exist
 */
static int
reduced_iRem(bt *ibtr, ai_obj *acol, ai_obj *apk)
{
	ai_nbtr *anbtr = (ai_nbtr *)btIndFind(ibtr, acol);
	ulong ba = 0, aa = 0;
	if (!anbtr) {
		return AS_SINDEX_ERR;
	}
	if (anbtr->is_btree) {
		if (!anbtr->u.nbtr) return AS_SINDEX_ERR;

		// Remove from nbtr if found
		bt *nbtr = anbtr->u.nbtr;
		if (!btIndNodeExist(nbtr, apk)) {
			return AS_SINDEX_KEY_NOTFOUND;
		}
		ba = nbtr->msize;
		int nkeys = btIndNodeDelete(nbtr, apk, NULL);
		aa = nbtr->msize;

		// remove from ibtr
		if (!nkeys) {
			btIndDelete(ibtr, acol);
			aa = 0;
			bt_destroy(nbtr);
			ba += sizeof(ai_nbtr);
			cf_free(anbtr);
		}
	} else {
		if (!anbtr->u.arr) return AS_SINDEX_ERR;

		// Remove from arr if found
		bool notfound = false;
		ba = ai_arr_size(anbtr->u.arr);
		anbtr->u.arr = ai_arr_delete(anbtr->u.arr, (cf_digest *)&apk->y, &notfound);
		if (notfound) return AS_SINDEX_KEY_NOTFOUND;
		aa = ai_arr_size(anbtr->u.arr);

		// Remove from ibtr
		if (anbtr->u.arr->used == 0) {
			btIndDelete(ibtr, acol);
			aa = 0;
			ai_arr_destroy(anbtr->u.arr);
			ba += sizeof(ai_nbtr);
			cf_free(anbtr);
		}
	}
	ibtr->nsize -= (ba - aa);

	return AS_SINDEX_OK;
}

static char *
str_concat(char *first, char separator, char *second)
{
	char *str;
	size_t str_len = strlen(first) + strlen(second) + 2;

	if (!(str = cf_malloc(str_len))) {
		return NULL;
	}

	if (0 > snprintf(str, str_len, "%s%c%s", first, separator, second)) {
		cf_free(str);
		return NULL;
	}

	return str;
}

static char *
create_tname(char *ns_name, char *set)
{
	return str_concat(ns_name, '.', (set ? set : ""));
}

static char *
create_tname_from_imd(const as_sindex_metadata *imd)
{
	return create_tname(imd->ns_name, imd->set);
}

static char *
create_cname(char *bin_path, int bin_type, int index_type)
{
<<<<<<< HEAD
	char type_str[2 * AS_SINDEX_TYPE_STR_SIZE];

	if (0 > snprintf(type_str, sizeof(type_str), "%d_%d", bin_type, index_type)) {
		return NULL;
	}
=======
	int type_str_size = AS_SINDEX_KTYPE_MAX_TO_STR_SZ + 1 + AS_SINDEX_ITYPE_MAX_TO_STR_SZ;
	char type_str[type_str_size];
	bzero(type_str, type_str_size);
	if (0 > snprintf(type_str, sizeof(type_str), "%d_%d", bin_type, index_type)) {
		return NULL;
	}
	// TODO : CHECK SIZE
>>>>>>> 4f200a36
	return str_concat(bin_path, '_', type_str);
}

static char *
create_cname_from_imd(const as_sindex_metadata *imd) {
<<<<<<< HEAD
	return create_cname(imd->path_str, imd->btype[0], imd->itype);
=======
	return create_cname(imd->path_str, imd->btype, imd->itype);
>>>>>>> 4f200a36
}

static char *
get_iname(char *ns_name, char *iname)
{
	return str_concat(ns_name, '.', iname);
}

static char *
get_iname_from_imd(const as_sindex_metadata *imd)
{
	return get_iname(imd->ns_name, imd->iname);
}

int
ai_btree_key_hash_from_sbin(as_sindex_metadata *imd, as_sindex_bin_data *b)
{
	uint64_t u;

	if (C_IS_Y(imd->dtype)) {
		char *x = (char *) &b->digest; // x += 4;
		u = ((* (uint128 *) x) % imd->nprts);
	} else {
		u = (((uint64_t) b->u.i64) % imd->nprts);
	}

	return (int) u;
}

int
<<<<<<< HEAD
ai_btree_key_hash_from_sbin(as_sindex_metadata *imd, as_sindex_bin_data *b)
=======
ai_btree_key_hash(as_sindex_metadata *imd, void *skey)
>>>>>>> 4f200a36
{
	uint64_t u;

	if (C_IS_Y(imd->dtype)) {
		char *x = (char *) ((cf_digest *)skey); // x += 4;
		u = ((* (uint128 *) x) % imd->nprts);
	} else {
		u = ((*(uint64_t*)skey) % imd->nprts);
	}

	return (int) u;
}

int
ai_btree_key_hash(as_sindex_metadata *imd, void *skey)
{
	uint64_t u;

	if (C_IS_Y(imd->dtype)) {
		char *x = (char *) ((cf_digest *)skey); // x += 4;
		u = ((* (uint128 *) x) % imd->nprts);
	} else {
		u = ((*(uint64_t*)skey) % imd->nprts);
	}

	return (int) u;
}

int
ai_findandset_imatch(as_sindex_metadata *imd, as_sindex_pmetadata *pimd, int idx)
{
	if (!Num_tbls) {
		return AS_SINDEX_ERR;
	}

	char *tname = NULL;
	char *cname = NULL;
	char *iname = NULL;

	if (!(tname = create_tname_from_imd(imd))) {
		return AS_SINDEX_ERR_NO_MEMORY;
	}

	int ret = AS_SINDEX_ERR;

	AI_GRLOCK();

	int tmatch = find_table(tname);
	if (tmatch == -1) {
		goto END;
	}
	if (imd->iname) {
		// This is always true
		if (!(iname = get_iname_from_imd(imd))) {
			ret = AS_SINDEX_ERR_NO_MEMORY;
			goto END;
		}
		
		char piname[INDD_HASH_KEY_SIZE];
		snprintf(piname, sizeof(piname), "%s.%d", iname, idx);	
		pimd->imatch = match_partial_index_name(piname);
	} else {
		// CAUTION : This will not work. Since ci->list is only populated for 0th pimd
		if (!(cname = create_cname_from_imd(imd))) {
			ret = AS_SINDEX_ERR_NO_MEMORY;
			goto END;
		}
		icol_t *ic = find_column(tmatch, cname);
		if (!ic) {
			goto END;
		}
		pimd->imatch = find_partial_index(tmatch, ic);
		cf_free(ic);
	}
	if (pimd->imatch == -1) {
<<<<<<< HEAD
		cf_debug(AS_SINDEX, "Index%s: %s not found", imd->iname ? "" : "column-name", imd->iname ? iname : cname);
=======
		cf_debug(AS_SINDEX, "Index %s not found for %dth pimd", imd->iname, idx);
>>>>>>> 4f200a36
		goto END;
	}

	ret = AS_SINDEX_OK;

END:

	AI_UNLOCK();

	if (tname) {
		cf_free(tname);
	}
	if (iname) { 
		cf_free(iname);
	}
	if (cname) {
		cf_free(cname);
	}
	return ret;
}

/*
 * Return 0  in case of success
 *        -1 in case of failure
 */
static int
btree_addsinglerec(as_sindex_metadata *imd, ai_obj * key, cf_digest *dig, cf_ll *recl, uint64_t *n_bdigs, 
<<<<<<< HEAD
								bool * is_partition_qnode, bool qnodes_pre_reserved)
{
	// The digests which belongs to one of the qnode are elligible to go into recl
	as_partition_id pid =  as_partition_getid(*dig);
	if (qnodes_pre_reserved) {
		if (!is_partition_qnode[pid]) {
=======
								bool * can_partition_query, bool partitions_pre_reserved)
{
	// The digests which belongs to one of the query-able partitions are elligible to go into recl
	as_partition_id pid =  as_partition_getid(*dig);
	as_namespace * ns = imd->si->ns;
	if (partitions_pre_reserved) {
		if (!can_partition_query[pid]) {
>>>>>>> 4f200a36
			return 0;
		}
	}
	else {
<<<<<<< HEAD
		if (!as_sindex_partition_isqnode(imd->si->ns, dig)) {
=======
		if (!as_partition_is_queryable_lockfree(ns, &ns->partitions[pid])) {
>>>>>>> 4f200a36
			return 0;
		} 
	}

	bool create                     = (cf_ll_size(recl) == 0) ? true : false;
	as_index_keys_arr * keys_arr    = NULL;
	if (!create) {
		cf_ll_element * ele         = cf_ll_get_tail(recl);
		keys_arr                    = ((as_index_keys_ll_element*)ele)->keys_arr;
		if (keys_arr->num == AS_INDEX_KEYS_PER_ARR) {
			create = true;
		}
	}
	if (create) {
		keys_arr                    = as_index_get_keys_arr();
		if (!keys_arr) {
			cf_warning(AS_SINDEX, "Fail to allocate sindex key value array");
			return -1;
		}
		as_index_keys_ll_element * node =  cf_malloc(sizeof(as_index_keys_ll_element));
		node->keys_arr                  = keys_arr;
		cf_ll_append(recl, (cf_ll_element *)node);
	}
	// Copy the digest (value)
	memcpy(&keys_arr->pindex_digs[keys_arr->num], dig, CF_DIGEST_KEY_SZ);

	// Copy the key
	if (C_IS_Y(imd->dtype)) {
		memcpy(&keys_arr->sindex_keys[keys_arr->num].key.str_key, &key->y, CF_DIGEST_KEY_SZ);
	}
	else {
		keys_arr->sindex_keys[keys_arr->num].key.int_key = key->l;
	}

	keys_arr->num++;
	*n_bdigs = *n_bdigs + 1;
	return 0;
}

/*
 * Return 0 in case of success
 *       -1 in case of failure
 */
static int
add_recs_from_nbtr(as_sindex_metadata *imd, ai_obj *ikey, bt *nbtr, as_sindex_qctx *qctx, bool fullrng)
{
	int ret = 0;
	ai_obj sfk, efk;
	init_ai_obj(&sfk);
	init_ai_obj(&efk);
	btSIter *nbi;
	btEntry *nbe;
	btSIter stack_nbi;

	if (fullrng) {
		nbi = btSetFullRangeIter(&stack_nbi, nbtr, 1, NULL);
	} else { // search from LAST batches end-point
		init_ai_objFromDigest(&sfk, &qctx->bdig);
		assignMaxKey(nbtr, &efk);
		nbi = btSetRangeIter(&stack_nbi, nbtr, &sfk, &efk, 1);
	}
 	if (nbi) {
		while ((nbe = btRangeNext(nbi, 1))) {
			ai_obj *akey = nbe->key;
			// FIRST can be REPEAT (last batch)
			if (!fullrng && ai_objEQ(&sfk, akey)) {
				continue;
			}
			if (btree_addsinglerec(imd, ikey, (cf_digest *)&akey->y, qctx->recl, &qctx->n_bdigs,
<<<<<<< HEAD
									qctx->is_partition_qnode, qctx->qnodes_pre_reserved)) {
=======
									qctx->can_partition_query, qctx->partitions_pre_reserved)) {
>>>>>>> 4f200a36
				ret = -1;
				break;
			}
			if (qctx->n_bdigs == qctx->bsize) {
				if (ikey) {
					ai_objClone(qctx->bkey, ikey);
				}
				cloneDigestFromai_obj(&qctx->bdig, akey);
				break;
			}
		}
		btReleaseRangeIterator(nbi);
	} else {
		cf_warning(AS_QUERY, "Could not find nbtr iterator.. skipping !!");
	}
	return ret;
}

static int
add_recs_from_arr(as_sindex_metadata *imd, ai_obj *ikey, ai_arr *arr, as_sindex_qctx *qctx)
{
	bool ret = 0;

	for (int i = 0; i < arr->used; i++) {
		if (btree_addsinglerec(imd, ikey, (cf_digest *)&arr->data[i * CF_DIGEST_KEY_SZ], qctx->recl, 
<<<<<<< HEAD
					&qctx->n_bdigs, qctx->is_partition_qnode, qctx->qnodes_pre_reserved)) {
=======
					&qctx->n_bdigs, qctx->can_partition_query, qctx->partitions_pre_reserved)) {
>>>>>>> 4f200a36
			ret = -1;
			break;
		}
		// do not break on hitting batch limit, if the tree converts to
		// bt from arr, there is no way to know which digest were already
		// returned when attempting subsequent batch. Return the entire
		// thing.
	}
	// mark nbtr as finished and copy the offset
	qctx->nbtr_done = true;
	if (ikey) {
		ai_objClone(qctx->bkey, ikey);
	}

	return ret;
}

/*
 * Return 0  in case of success
 *        -1 in case of failure
 */
static int
get_recl(as_sindex_metadata *imd, ai_obj *afk, as_sindex_qctx *qctx)
{
	as_sindex_pmetadata *pimd = &imd->pimd[qctx->pimd_idx];
	ai_nbtr *anbtr = (ai_nbtr *)btIndFind(pimd->ibtr, afk);

	if (!anbtr) {
		return 0;
	}

	if (anbtr->is_btree) {
		if (add_recs_from_nbtr(imd, afk, anbtr->u.nbtr, qctx, qctx->new_ibtr)) {
			return -1;
		}
	} else {
		// If already entire batch is returned
		if (qctx->nbtr_done) {
			return 0;
		}
		if (add_recs_from_arr(imd, afk, anbtr->u.arr, qctx)) {
			return -1;
		}
	}
	return 0;
}

/*
 * Return 0  in case of success
 *        -1 in case of failure
 */
static int
get_numeric_range_recl(as_sindex_metadata *imd, uint64_t begk, uint64_t endk, as_sindex_qctx *qctx)
{
	ai_obj sfk;
	init_ai_objLong(&sfk, qctx->new_ibtr ? begk : qctx->bkey->l);
	ai_obj efk;
	init_ai_objLong(&efk, endk);
	as_sindex_pmetadata *pimd = &imd->pimd[qctx->pimd_idx];
	bool fullrng              = qctx->new_ibtr;
	int ret                   = 0;
	btSIter *bi               = btGetRangeIter(pimd->ibtr, &sfk, &efk, 1);
	btEntry *be;

	if (bi) {
		while ((be = btRangeNext(bi, 1))) {
			ai_obj  *ikey  = be->key;
			ai_nbtr *anbtr = be->val;

			if (!anbtr) {
				ret = -1;
				break;
			}

			// figure out nbtr to deal with. If the key which was
			// used last time vanishes work with next key. If the
			// key exist but 'last' entry made to list in the last
			// iteration; Move to next nbtr
			if (!fullrng) {
				if (!ai_objEQ(&sfk, ikey)) {
					fullrng = 1; // bkey disappeared
				} else if (qctx->nbtr_done) {
					qctx->nbtr_done = false;
					// If we are moving to the next key, we need 
					// to search the full range.
					fullrng = 1;
					continue;
				}
			}

			if (anbtr->is_btree) {
				if (add_recs_from_nbtr(imd, ikey, anbtr->u.nbtr, qctx, fullrng)) {
					ret = -1;
					break;
				}
			} else {
				if (add_recs_from_arr(imd, ikey, anbtr->u.arr, qctx)) {
					ret = -1;
					break;
				}
			}

			// Since add_recs_from_arr() returns entire thing and do not support the batch limit,
			// >= operator is needed here.
			if (qctx->n_bdigs >= qctx->bsize) {
				break;
			}

			// If it reaches here, this means last key could not fill the batch.
			// So if we are to start a new key, search should be done on full range 
			// and the new nbtr is obviously not done.
			fullrng         = 1;
			qctx->nbtr_done = false;
		}
		btReleaseRangeIterator(bi);
	}
	return ret;
}

int
ai_btree_query(as_sindex_metadata *imd, as_sindex_range *srange, as_sindex_qctx *qctx)
{
	bool err = 1;
	if (!srange->isrange) { // EQUALITY LOOKUP
		ai_obj afk;
		init_ai_obj(&afk);
		if (C_IS_Y(imd->dtype)) {
			init_ai_objFromDigest(&afk, &srange->start.digest);
		}
		else {
			init_ai_objLong(&afk, srange->start.u.i64);
		}
		err = get_recl(imd, &afk, qctx);
	} else {                // RANGE LOOKUP
		err = get_numeric_range_recl(imd, srange->start.u.i64, srange->end.u.i64, qctx);
	}
	return (err ? AS_SINDEX_ERR_NO_MEMORY :
			(qctx->n_bdigs >= qctx->bsize) ? AS_SINDEX_CONTINUE : AS_SINDEX_OK);
}

int
ai_btree_put(as_sindex_metadata *imd, as_sindex_pmetadata *pimd, void *skey, cf_digest *value)
{
	int ret = AS_SINDEX_OK;

	ai_obj ncol;
	if (C_IS_Y(imd->dtype)) {
		init_ai_objFromDigest(&ncol, (cf_digest*)skey);
	}
	else {
		init_ai_objLong(&ncol, *(ulong *)skey);
	}

	ai_obj apk;
	init_ai_objFromDigest(&apk, value);


	ulong bb = pimd->ibtr->msize + pimd->ibtr->nsize;
	ret = reduced_iAdd(pimd->ibtr, &ncol, &apk, COL_TYPE_U160);
	if (ret == AS_SINDEX_KEY_FOUND) {
		goto END;
	} else if (ret != AS_SINDEX_OK) {
		cf_warning(AS_SINDEX, "Insert into the btree failed");
		ret = AS_SINDEX_ERR_NO_MEMORY;
		goto END;
	}
	ulong ab = pimd->ibtr->msize + pimd->ibtr->nsize;
	if (!as_sindex_reserve_data_memory(imd, (ab - bb))) {
		reduced_iRem(pimd->ibtr, &ncol, &apk);
		ret = AS_SINDEX_ERR_NO_MEMORY;
		goto END;
	}

END:

	return ret;
}

int
ai_btree_delete(as_sindex_metadata *imd, as_sindex_pmetadata *pimd, void * skey, cf_digest * value)
{
	int ret = AS_SINDEX_OK;

	if (!pimd->ibtr) {
		return AS_SINDEX_KEY_NOTFOUND;
	}

	ai_obj ncol;
	if (C_IS_Y(imd->dtype)) {
		init_ai_objFromDigest(&ncol, (cf_digest *)skey);
	}
	else {
		init_ai_objLong(&ncol, *(ulong *)skey);
	}

	ai_obj apk;
	init_ai_objFromDigest(&apk, value);
	ulong bb = pimd->ibtr->msize + pimd->ibtr->nsize;
	ret = reduced_iRem(pimd->ibtr, &ncol, &apk);
	ulong ab = pimd->ibtr->msize + pimd->ibtr->nsize;
	as_sindex_release_data_memory(imd, (bb - ab));
	return ret;
}

/*
 * Internal function which adds digests to the defrag_list
 * Mallocs the nodes of defrag_list
 * Returns :
 *      -1 : Error
 *      number of digests found : success
 *
 */
static long
build_defrag_list_from_nbtr(as_namespace *ns, ai_obj *acol, bt *nbtr, long nofst, long *limit, uint64_t * tot_found, cf_ll *gc_list)
{
	int error = -1;
	btEntry *nbe;
	// STEP 1: go thru a portion of the nbtr and find to-be-deleted-PKs
	// TODO: a range query may be smarter then using the Xth Iterator
	btSIter *nbi = (nofst ? btGetFullXthIter(nbtr, nofst, 1, NULL, 0) :
					btGetFullRangeIter(nbtr, 1, NULL));
	if (!nbi) {
		return error;
	}

	long      found             = 0;
	long  processed             = 0;
	uint64_t validation_time_ns = 0;
	while ((nbe = btRangeNext(nbi, 1))) {
		ai_obj *akey = nbe->key;
		// STEP 2: if this PK is to be deleted then add it to PKtoDeleteList
		SET_TIME_FOR_SINDEX_GC_HIST(validation_time_ns);
		int ret = as_sindex_can_defrag_record(ns, (cf_digest *) (&akey->y));
		SINDEX_GC_HIST_INSERT_DATA_POINT(sindex_gc_validate_obj_hist, validation_time_ns);
		validation_time_ns = 0; 

		if (ret == AS_SINDEX_GC_SKIP_ITERATION) {
			*limit = 0;
			break;
		} else if (ret == AS_SINDEX_GC_OK){

			bool create   = (cf_ll_size(gc_list) == 0) ? true : false;
			objs_to_defrag_arr *dt;

			if (!create) {
				cf_ll_element * ele = cf_ll_get_tail(gc_list);
				dt = ((ll_sindex_gc_element*)ele)->objs_to_defrag;
				if (dt->num == SINDEX_GC_NUM_OBJS_PER_ARR) {
					create = true;
				}
<<<<<<< HEAD
			}
			if (create) {
				dt = as_sindex_gc_get_defrag_arr();
				if (!dt) {
					*tot_found += found;
					return -1;
				}
				ll_sindex_gc_element  * node;
				node = cf_malloc(sizeof(ll_sindex_gc_element));
				node->objs_to_defrag = dt;
				cf_ll_append(gc_list, (cf_ll_element *)node);
			}
=======
			}
			if (create) {
				dt = as_sindex_gc_get_defrag_arr();
				if (!dt) {
					*tot_found += found;
					return -1;
				}
				ll_sindex_gc_element  * node;
				node = cf_malloc(sizeof(ll_sindex_gc_element));
				node->objs_to_defrag = dt;
				cf_ll_append(gc_list, (cf_ll_element *)node);
			}
>>>>>>> 4f200a36
			cloneDigestFromai_obj(&(dt->acol_digs[dt->num].dig), akey);
			ai_objClone(&(dt->acol_digs[dt->num].acol), acol);

			dt->num += 1;		
			found++;
		}
		processed++;
		(*limit)--;
		if (*limit == 0) break;
	}
	btReleaseRangeIterator(nbi);
	*tot_found += found; 
	return processed;
}

static long
build_defrag_list_from_arr(as_namespace *ns, ai_obj *acol, ai_arr *arr, long nofst, long *limit, uint64_t * tot_found, cf_ll *gc_list)
{
	long     found              = 0;
	long     processed          = 0;
	uint64_t validation_time_ns = 0;
	for (int i = nofst; i < arr->used; i++) {
		SET_TIME_FOR_SINDEX_GC_HIST(validation_time_ns);	
		int ret = as_sindex_can_defrag_record(ns, (cf_digest *) &arr->data[i * CF_DIGEST_KEY_SZ]);
		SINDEX_GC_HIST_INSERT_DATA_POINT(sindex_gc_validate_obj_hist, validation_time_ns);
		validation_time_ns = 0;
		if (ret == AS_SINDEX_GC_SKIP_ITERATION) {
			*limit = 0;
			break;
		} else if (ret == AS_SINDEX_GC_OK) {
			bool create   = (cf_ll_size(gc_list) == 0) ? true : false;
			objs_to_defrag_arr *dt;

			if (!create) {
				cf_ll_element * ele = cf_ll_get_tail(gc_list);
				dt = ((ll_sindex_gc_element*)ele)->objs_to_defrag;
				if (dt->num == SINDEX_GC_NUM_OBJS_PER_ARR) {
					create = true;
				}
<<<<<<< HEAD
			}
			if (create) {
				dt = as_sindex_gc_get_defrag_arr();
				if (!dt) {
					*tot_found += found;
					return -1;
				}
				ll_sindex_gc_element  * node;
				node = cf_malloc(sizeof(ll_sindex_gc_element));
				node->objs_to_defrag = dt;
				cf_ll_append(gc_list, (cf_ll_element *)node);
			}
=======
			}
			if (create) {
				dt = as_sindex_gc_get_defrag_arr();
				if (!dt) {
					*tot_found += found;
					return -1;
				}
				ll_sindex_gc_element  * node;
				node = cf_malloc(sizeof(ll_sindex_gc_element));
				node->objs_to_defrag = dt;
				cf_ll_append(gc_list, (cf_ll_element *)node);
			}
>>>>>>> 4f200a36
			memcpy(&(dt->acol_digs[dt->num].dig), (cf_digest *) &arr->data[i * CF_DIGEST_KEY_SZ], CF_DIGEST_KEY_SZ);	
			ai_objClone(&(dt->acol_digs[dt->num].acol), acol);

			dt->num += 1;		
			found++;
		}
		processed++;
		(*limit)--;
		if (*limit == 0) {
			break;
		}
	}
	*tot_found += found; 
	return processed;
}

/*
 * Aerospike Index interface to build a defrag_list.
 *
 * Returns :
 *  AS_SINDEX_DONE     ---> The current pimd has been scanned completely for defragging
 *  AS_SINDEX_CONTINUE ---> Current pimd sill may have some candidate digest to be defragged
 *  AS_SINDEX_ERR      ---> Error. Abort this pimd.
 *
 *  Notes :  Caller has the responsibility to free the iterators.
 *           Requires a proper offset value from the caller.
 */
int
ai_btree_build_defrag_list(as_sindex_metadata *imd, as_sindex_pmetadata *pimd, ai_obj *icol,
						   long *nofst, long limit, uint64_t * tot_processed, uint64_t * tot_found, cf_ll *gc_list)
{
	int ret = AS_SINDEX_ERR;

	if (!pimd || !imd) {
		return ret;
	}

	as_namespace *ns = imd->si->ns;
	if (!ns) {
		ns = as_namespace_get_byname((char *)imd->ns_name);
	}
	char *iname = get_iname_from_imd(imd);
	if (!iname) {
		ret = AS_SINDEX_ERR_NO_MEMORY;
		return ret;
	}
	if (!pimd || !pimd->ibtr || !pimd->ibtr->numkeys) {
		goto END;
	}
	//Entry is range query, FROM previous icol TO maxKey(ibtr)
	if (icol->empty) {
		assignMinKey(pimd->ibtr, icol); // init first call
	}
	ai_obj iH;
	assignMaxKey(pimd->ibtr, &iH);
	btEntry *be = NULL;
	btSIter *bi = btGetRangeIter(pimd->ibtr, icol, &iH, 1);
	if (!bi) {
		goto END;
	}

	while ( true ) {
		be = btRangeNext(bi, 1);
		if (!be) {
			ret = AS_SINDEX_DONE;
			break;
		}
		ai_obj *acol = be->key;
		ai_nbtr *anbtr = be->val;
		long processed = 0;
		if (!anbtr) {
			break;
		}
		if (anbtr->is_btree) {
			processed = build_defrag_list_from_nbtr(ns, acol, anbtr->u.nbtr, *nofst, &limit, tot_found, gc_list);
		} else {
			processed = build_defrag_list_from_arr(ns, acol, anbtr->u.arr, *nofst, &limit, tot_found, gc_list);
		}

		if (processed < 0) {    // error .. abort everything.
			cf_detail(AS_SINDEX, "build_defrag_list returns an error. Aborting defrag on current pimd");
			ret = AS_SINDEX_ERR;
			break;
		}
		*tot_processed += processed;
		// This tree may have some more digest to defrag
		if (limit == 0) {
			*nofst = *nofst + processed;
			ai_objClone(icol, acol);
			cf_detail(AS_SINDEX, "Current pimd may need more iteration of defragging.");
			ret = AS_SINDEX_CONTINUE;
			break;
		}

		// We have finished this tree. Yet we have not reached our limit to defrag.
		// Goes to next iteration
		*nofst = 0;
		ai_objClone(icol, acol);
	};
	btReleaseRangeIterator(bi);
END:
	cf_free(iname);

	return ret;
}

/*
 * Deletes the digest as in the passed in as gc_list, bound by n2del number of
 * elements per iteration, with *deleted successful deletes.
 */
bool
ai_btree_defrag_list(as_sindex_metadata *imd, as_sindex_pmetadata *pimd, cf_ll *gc_list, ulong n2del, ulong *deleted)
{
	// If n2del is zero here, that means caller do not want to defrag
	if (n2del == 0 ) {
		return false;
	}
	ulong success = 0;
	as_namespace *ns = imd->si->ns;
	// STEP 3: go thru the PKtoDeleteList and delete the keys
	ulong bb = pimd->ibtr->msize + pimd->ibtr->nsize;
	uint64_t validation_time_ns = 0;
	uint64_t deletion_time_ns   = 0;
	while (cf_ll_size(gc_list)) {
		cf_ll_element        * ele  = cf_ll_get_head(gc_list);
		ll_sindex_gc_element * node = (ll_sindex_gc_element * )ele;
		objs_to_defrag_arr   * dt   = node->objs_to_defrag;

		// check before deleting. The digest may re-appear after the list
		// creation and before deletion from the secondary index

		int i = 0;
		while (dt->num != 0) {
			i = dt->num - 1;
			SET_TIME_FOR_SINDEX_GC_HIST(validation_time_ns);
			int ret = as_sindex_can_defrag_record(ns, &(dt->acol_digs[i].dig));
			SINDEX_GC_HIST_INSERT_DATA_POINT(sindex_gc_validate_obj_hist, validation_time_ns);
			validation_time_ns = 0;
			if (ret == AS_SINDEX_GC_SKIP_ITERATION) {
				goto END;
			} else if (ret == AS_SINDEX_GC_OK) {
				ai_obj           apk;
				init_ai_objFromDigest(&apk, &(dt->acol_digs[i].dig));
				ai_obj          *acol = &(dt->acol_digs[i].acol);
				cf_detail(AS_SINDEX, "Defragged %lu %ld", acol->l, *((uint64_t *)&apk.y));
				
				SET_TIME_FOR_SINDEX_GC_HIST(deletion_time_ns);
				if (reduced_iRem(pimd->ibtr, acol, &apk) == AS_SINDEX_OK) {
					success++;
					SINDEX_GC_HIST_INSERT_DATA_POINT(sindex_gc_delete_obj_hist, deletion_time_ns);
				}
				deletion_time_ns = 0;
			}
			dt->num -= 1;
			n2del--;
			if (n2del == 0) {
				goto END;
			}
		}
		cf_ll_delete(gc_list, (cf_ll_element*)node);
	}

END:
	as_sindex_release_data_memory(imd, (bb -  pimd->ibtr->msize - pimd->ibtr->nsize));
	*deleted += success;
	return cf_ll_size(gc_list) ? true : false;
}

/* NOTE: The creation of a secondary index is the following two commands
          0.) optional: CREATE TABLE namespace (pk U160, __dummy TEXT)
          1.) ALTER TABLE namespace ADD COLUMN binname columntype
          2.) CREATE [UNIQUE] INDEX indexname ON namespace (binname)
 */
int
ai_btree_create(as_sindex_metadata *imd, int simatch, int *bimatch, int nprts)
{
	char *iname = NULL, *cname = NULL, *tname = NULL;
	int ret = AS_SINDEX_ERR, rv;

	if (!(tname = create_tname_from_imd(imd))) {
		return AS_SINDEX_ERR_NO_MEMORY;
	}

	if (!(cname = create_cname_from_imd(imd))) {
		if (tname) {
			cf_free(tname);
		}
		return AS_SINDEX_ERR_NO_MEMORY;
	}

	AI_GWLOCK();

	// TODO : ai_create_table has this check. So this is redundant
	// 3 shash_get can be reduced to 1 through ai_get_or_create_table func
	int tmatch = find_table(tname);
	if (tmatch == -1) {
		if (0 > (rv = ai_create_table(tname))) {
			cf_warning(AS_SINDEX, "Create table %s failed (rv %d)", tname, rv);
			goto END;
		}
		tmatch = find_table(tname);
	}
	r_tbl_t *rt = &Tbl[tmatch];

	// 1.) add entries in Aerospike Index's virtual TABLE
	int col_type = imd->btype;
	icol_t *ic = find_column(tmatch, cname);
	if (!ic) { // COLUMN does not exist
		if (0 > ai_add_column(tname, cname, col_type)) {
			goto END;
		}
		// Add (cmatch+1) always non-zero
		cf_debug(AS_SINDEX, "Added Mapping [BINNAME=%s: BINID=%d: COLID%d] [IMATCH=%d: SIMATCH=%d: INAME=%s]",
<<<<<<< HEAD
				imd->bnames[0], imd->binid[0], rt->col_count, Num_indx - 1, simatch, imd->iname);
=======
				imd->bname, imd->binid, rt->col_count, Num_indx - 1, simatch, imd->iname);
	}
	else {
		cf_free(ic);
>>>>>>> 4f200a36
	}

	//NOTE: COMMAND: CREATE PARTITIONED INDEX iname ON tname (cname) NUM = nprts
	if (!(iname = get_iname_from_imd(imd))) {
		ret = AS_SINDEX_ERR_NO_MEMORY;
		goto END;
	}

	if (0 > (rv = ai_create_index(iname, tname, cname, col_type, nprts))) {
		cf_warning(AS_SINDEX, "Create index %s failed (rv %d)", iname, rv);
		goto END;
	}

	*bimatch = match_partial_index_name(iname);
	cf_debug(AS_SINDEX, "cr8SecIndex: iname: %s bname: %s type: %d ns: %s set: %s tmatch: %d bimatch: %d",
<<<<<<< HEAD
		   imd->iname, imd->bnames[0], imd->btype[0], imd->ns_name, imd->set, tmatch, *bimatch);
=======
		   imd->iname, imd->bname, imd->btype, imd->ns_name, imd->set, tmatch, *bimatch);
>>>>>>> 4f200a36

	ret = AS_SINDEX_OK;

END:

	AI_UNLOCK();

	if (tname) {
		cf_free(tname);
	}
	if (cname) {
		cf_free(cname);
	}
	if (iname) {
		cf_free(iname);
	}
	return ret;
}

int
ai_post_index_creation_setup_pmetadata(as_sindex_metadata *imd, as_sindex_pmetadata *pimd, int simatch, int idx)
{
	if (idx == 0) {
		pimd->imatch = imd->bimatch;
	} else if (AS_SINDEX_OK != ai_findandset_imatch(imd, pimd, idx)) {
		return AS_SINDEX_ERR;
	}

	r_ind_t *ri = &Index[pimd->imatch];
	ri->simatch = simatch; //ref for simatch to enable search through Aerospike Index
	ri->done = true;
	if (idx == 0) { // idx of 0 means fill these in
		imd->dtype = ri->dtype;
		imd->btype = ri->dtype;
	}
	pimd->tmatch = ri->tmatch;
	pimd->ibtr = ri->btr;

	return AS_SINDEX_OK;
}

// Iterate through the btree and cleanup local array
// if it is btree it will be cleaned up by Aerospike Index
// call for dropIndex
static int
ai_cleanup(bt *ibtr)
{
	if (!ibtr) {
		return 0;
	}

	btSIter stack_bi;
	btEntry *be;
	btSIter *bi = btSetFullRangeIter(&stack_bi, ibtr, 1, NULL);
	if (bi) {
		while ((be = btRangeNext(bi, 1))) {
			ai_nbtr *anbtr = be->val;
			if (anbtr) {
				if (!anbtr->is_btree) {
					ai_arr_destroy(anbtr->u.arr);
				}
			}
		}
		btReleaseRangeIterator(bi);
	}

	return 0;
}

int
ai_btree_destroy(as_sindex_metadata *imd)
{
	char *tname, *cname, *iname;

	AI_GWLOCK();

	for (int i = 0; i < imd->nprts; i++) {
		ai_cleanup(imd->pimd[i].ibtr);
	}

	if (!(tname = create_tname_from_imd(imd))) {
		return AS_SINDEX_ERR_NO_MEMORY;
	}

	if (!(cname = create_cname_from_imd(imd))) {
		return AS_SINDEX_ERR_NO_MEMORY;
	}

	if (0 > ai_drop_column(tname, cname)) {
		cf_warning(AS_SINDEX, "Failed to drop column %s from table %s", cname, tname);
	}

	cf_free(tname);
	cf_free(cname);

	if (!(iname = get_iname_from_imd(imd))) {
		return AS_SINDEX_ERR_NO_MEMORY;
	}

	if (0 > ai_drop_index(iname)) {
		cf_warning(AS_SINDEX, "Failed to drop index %s", iname);
	}

	cf_free(iname);

	AI_UNLOCK();

	return AS_SINDEX_OK;
}

int
ai_btree_dump(char *ns_name, char *setname, char *filename)
{
	char *tname;

	if (!(tname = create_tname(ns_name, setname))) {
		return -1;
	}

	AI_GRLOCK();

	int retval = dump_btree(tname, (filename ? filename : DEFAULT_BTREE_DUMP_FILENAME));

	AI_UNLOCK();

	cf_free(tname);

	return retval;
}

// Returns AS_SINDEX_ERR in case of failure
uint64_t
ai_btree_get_numkeys(as_sindex_metadata *imd)
{
	uint64_t val = 0;
	if ((!imd->ns_name)) {
		return AS_SINDEX_ERR;
	}

	for (int i = 0; i < imd->nprts; i++) {
		val += imd->pimd[i].ibtr->numkeys;
	}

	return val;
}

// Returns AS_SINDEX_ERR in case of failure
uint64_t
ai_btree_get_isize(as_sindex_metadata *imd)
{
	uint64_t size = 0;
	if ((!imd->ns_name)) {
		return AS_SINDEX_ERR;
	}

	for (int i = 0; i < imd->nprts; i++) {
		if (imd->pimd[i].ibtr->msize > 0) {
			size += imd->pimd[i].ibtr->msize;
		}
	}

	return size;
}

// Returns AS_SINDEX_ERR in case of failure
uint64_t
ai_btree_get_nsize(as_sindex_metadata *imd)
{
	uint64_t size = 0;
	if ((!imd->ns_name)) {
		return AS_SINDEX_ERR;
	}

	for (int i = 0; i < imd->nprts; i++) {
		if (imd->pimd[i].ibtr->nsize > 0) {
			size += imd->pimd[i].ibtr->nsize;
		}
	}

	return size;
}<|MERGE_RESOLUTION|>--- conflicted
+++ resolved
@@ -544,13 +544,6 @@
 static char *
 create_cname(char *bin_path, int bin_type, int index_type)
 {
-<<<<<<< HEAD
-	char type_str[2 * AS_SINDEX_TYPE_STR_SIZE];
-
-	if (0 > snprintf(type_str, sizeof(type_str), "%d_%d", bin_type, index_type)) {
-		return NULL;
-	}
-=======
 	int type_str_size = AS_SINDEX_KTYPE_MAX_TO_STR_SZ + 1 + AS_SINDEX_ITYPE_MAX_TO_STR_SZ;
 	char type_str[type_str_size];
 	bzero(type_str, type_str_size);
@@ -558,17 +551,12 @@
 		return NULL;
 	}
 	// TODO : CHECK SIZE
->>>>>>> 4f200a36
 	return str_concat(bin_path, '_', type_str);
 }
 
 static char *
 create_cname_from_imd(const as_sindex_metadata *imd) {
-<<<<<<< HEAD
-	return create_cname(imd->path_str, imd->btype[0], imd->itype);
-=======
 	return create_cname(imd->path_str, imd->btype, imd->itype);
->>>>>>> 4f200a36
 }
 
 static char *
@@ -593,25 +581,6 @@
 		u = ((* (uint128 *) x) % imd->nprts);
 	} else {
 		u = (((uint64_t) b->u.i64) % imd->nprts);
-	}
-
-	return (int) u;
-}
-
-int
-<<<<<<< HEAD
-ai_btree_key_hash_from_sbin(as_sindex_metadata *imd, as_sindex_bin_data *b)
-=======
-ai_btree_key_hash(as_sindex_metadata *imd, void *skey)
->>>>>>> 4f200a36
-{
-	uint64_t u;
-
-	if (C_IS_Y(imd->dtype)) {
-		char *x = (char *) ((cf_digest *)skey); // x += 4;
-		u = ((* (uint128 *) x) % imd->nprts);
-	} else {
-		u = ((*(uint64_t*)skey) % imd->nprts);
 	}
 
 	return (int) u;
@@ -679,11 +648,7 @@
 		cf_free(ic);
 	}
 	if (pimd->imatch == -1) {
-<<<<<<< HEAD
-		cf_debug(AS_SINDEX, "Index%s: %s not found", imd->iname ? "" : "column-name", imd->iname ? iname : cname);
-=======
 		cf_debug(AS_SINDEX, "Index %s not found for %dth pimd", imd->iname, idx);
->>>>>>> 4f200a36
 		goto END;
 	}
 
@@ -711,14 +676,6 @@
  */
 static int
 btree_addsinglerec(as_sindex_metadata *imd, ai_obj * key, cf_digest *dig, cf_ll *recl, uint64_t *n_bdigs, 
-<<<<<<< HEAD
-								bool * is_partition_qnode, bool qnodes_pre_reserved)
-{
-	// The digests which belongs to one of the qnode are elligible to go into recl
-	as_partition_id pid =  as_partition_getid(*dig);
-	if (qnodes_pre_reserved) {
-		if (!is_partition_qnode[pid]) {
-=======
 								bool * can_partition_query, bool partitions_pre_reserved)
 {
 	// The digests which belongs to one of the query-able partitions are elligible to go into recl
@@ -726,16 +683,11 @@
 	as_namespace * ns = imd->si->ns;
 	if (partitions_pre_reserved) {
 		if (!can_partition_query[pid]) {
->>>>>>> 4f200a36
 			return 0;
 		}
 	}
 	else {
-<<<<<<< HEAD
-		if (!as_sindex_partition_isqnode(imd->si->ns, dig)) {
-=======
 		if (!as_partition_is_queryable_lockfree(ns, &ns->partitions[pid])) {
->>>>>>> 4f200a36
 			return 0;
 		} 
 	}
@@ -805,11 +757,7 @@
 				continue;
 			}
 			if (btree_addsinglerec(imd, ikey, (cf_digest *)&akey->y, qctx->recl, &qctx->n_bdigs,
-<<<<<<< HEAD
-									qctx->is_partition_qnode, qctx->qnodes_pre_reserved)) {
-=======
 									qctx->can_partition_query, qctx->partitions_pre_reserved)) {
->>>>>>> 4f200a36
 				ret = -1;
 				break;
 			}
@@ -835,11 +783,7 @@
 
 	for (int i = 0; i < arr->used; i++) {
 		if (btree_addsinglerec(imd, ikey, (cf_digest *)&arr->data[i * CF_DIGEST_KEY_SZ], qctx->recl, 
-<<<<<<< HEAD
-					&qctx->n_bdigs, qctx->is_partition_qnode, qctx->qnodes_pre_reserved)) {
-=======
 					&qctx->n_bdigs, qctx->can_partition_query, qctx->partitions_pre_reserved)) {
->>>>>>> 4f200a36
 			ret = -1;
 			break;
 		}
@@ -1090,7 +1034,6 @@
 				if (dt->num == SINDEX_GC_NUM_OBJS_PER_ARR) {
 					create = true;
 				}
-<<<<<<< HEAD
 			}
 			if (create) {
 				dt = as_sindex_gc_get_defrag_arr();
@@ -1103,20 +1046,6 @@
 				node->objs_to_defrag = dt;
 				cf_ll_append(gc_list, (cf_ll_element *)node);
 			}
-=======
-			}
-			if (create) {
-				dt = as_sindex_gc_get_defrag_arr();
-				if (!dt) {
-					*tot_found += found;
-					return -1;
-				}
-				ll_sindex_gc_element  * node;
-				node = cf_malloc(sizeof(ll_sindex_gc_element));
-				node->objs_to_defrag = dt;
-				cf_ll_append(gc_list, (cf_ll_element *)node);
-			}
->>>>>>> 4f200a36
 			cloneDigestFromai_obj(&(dt->acol_digs[dt->num].dig), akey);
 			ai_objClone(&(dt->acol_digs[dt->num].acol), acol);
 
@@ -1156,7 +1085,6 @@
 				if (dt->num == SINDEX_GC_NUM_OBJS_PER_ARR) {
 					create = true;
 				}
-<<<<<<< HEAD
 			}
 			if (create) {
 				dt = as_sindex_gc_get_defrag_arr();
@@ -1169,20 +1097,6 @@
 				node->objs_to_defrag = dt;
 				cf_ll_append(gc_list, (cf_ll_element *)node);
 			}
-=======
-			}
-			if (create) {
-				dt = as_sindex_gc_get_defrag_arr();
-				if (!dt) {
-					*tot_found += found;
-					return -1;
-				}
-				ll_sindex_gc_element  * node;
-				node = cf_malloc(sizeof(ll_sindex_gc_element));
-				node->objs_to_defrag = dt;
-				cf_ll_append(gc_list, (cf_ll_element *)node);
-			}
->>>>>>> 4f200a36
 			memcpy(&(dt->acol_digs[dt->num].dig), (cf_digest *) &arr->data[i * CF_DIGEST_KEY_SZ], CF_DIGEST_KEY_SZ);	
 			ai_objClone(&(dt->acol_digs[dt->num].acol), acol);
 
@@ -1396,14 +1310,10 @@
 		}
 		// Add (cmatch+1) always non-zero
 		cf_debug(AS_SINDEX, "Added Mapping [BINNAME=%s: BINID=%d: COLID%d] [IMATCH=%d: SIMATCH=%d: INAME=%s]",
-<<<<<<< HEAD
-				imd->bnames[0], imd->binid[0], rt->col_count, Num_indx - 1, simatch, imd->iname);
-=======
 				imd->bname, imd->binid, rt->col_count, Num_indx - 1, simatch, imd->iname);
 	}
 	else {
 		cf_free(ic);
->>>>>>> 4f200a36
 	}
 
 	//NOTE: COMMAND: CREATE PARTITIONED INDEX iname ON tname (cname) NUM = nprts
@@ -1419,11 +1329,7 @@
 
 	*bimatch = match_partial_index_name(iname);
 	cf_debug(AS_SINDEX, "cr8SecIndex: iname: %s bname: %s type: %d ns: %s set: %s tmatch: %d bimatch: %d",
-<<<<<<< HEAD
-		   imd->iname, imd->bnames[0], imd->btype[0], imd->ns_name, imd->set, tmatch, *bimatch);
-=======
 		   imd->iname, imd->bname, imd->btype, imd->ns_name, imd->set, tmatch, *bimatch);
->>>>>>> 4f200a36
 
 	ret = AS_SINDEX_OK;
 
