/*
 * ai.c
 *
 * Copyright (C) 2013-2014 Aerospike, Inc.
 *
 * Portions may be licensed to Aerospike, Inc. under one or more contributor
 * license agreements.
 *
 * This program is free software: you can redistribute it and/or modify it under
 * the terms of the GNU Affero General Public License as published by the Free
 * Software Foundation, either version 3 of the License, or (at your option) any
 * later version.
 *
 * This program is distributed in the hope that it will be useful, but WITHOUT
 * ANY WARRANTY; without even the implied warranty of MERCHANTABILITY or FITNESS
 * FOR A PARTICULAR PURPOSE. See the GNU Affero General Public License for more
 * details.
 *
 * You should have received a copy of the GNU Affero General Public License
 * along with this program.  If not, see http://www.gnu.org/licenses/
 */
/*
 *  SYNOPSIS
 *    This file provides common declarations and definitions for
 *    the Aerospike Index module.
 */

#include <citrusleaf/alloc.h>
#include <citrusleaf/cf_shash.h>
#include <citrusleaf/cf_ll.h>

#include "fault.h"
#include "util.h"

#include "base/datamodel.h"

#include "ai.h"
#include "ai_globals.h"
#include "bt.h"
#include "find.h"
#include "stream.h"

/***************** Define Global Variables *****************/

/*
 *  [Note:  Ideally this module's state will eventually be encapsulated within
 *           a functional interface, rather than accessed via global variables.]
 */

/*
 *  Column type definitions.
 */
char *Col_type_defs[] =
{	"NONE",     "INT SIGNED", "BIGINT UNSIGNED", "TEXT", "FLOAT", "U128",
	"LUATABLE", "FUNCTION",     "BOOL",            "COLUMN_NAME",   "U160"
};

/*
 *  Array of tables.
 */
r_tbl_t *Tbl = NULL;

/*
 *  Number of tables.
 */
int Num_tbls = 0;

/*
 *  Table High Watermark = Number of tables currently allocated.
 */
uint32 Tbl_HW = 0;

/*
 *  Dictionary mapping table names to their definitions.
 */
shash  *TblD = NULL;
/*
 *  List of empty table IDs.
 */
cf_ll *DropT = NULL;

/*
 *  Array of indexes.
 */
r_ind_t *Index = NULL;

/*
 *  Number of indexes.
 */
int Num_indx = 0;

/*
 *  Index High Watermark = Number of indexes currently allocated.
 */
uint32 Ind_HW = 0;

/*
 *  Dictionary mapping index names to their definitions.
 */
shash  *IndD = NULL;

/*
 *  List of empty index IDs.
 */
cf_ll *DropI = NULL;


/***************** Define Module-Global Variables *****************/


/*
 *  Has Aerospike Index module been initialized?
 */
static bool g_ai_initialized = false;

/*
 * shash hash function
 */
static inline uint32_t
as_sindex__dict_hash_fn(void* p_key)
{
	return (uint32_t)cf_hash_fnv(p_key, sizeof(uint32_t));
}

/*
 * Functions needed for linked lists
 */
void
ll_ai_match_destroy_fn(cf_ll_element * ele)
{
	cf_free((ll_ai_match_element *)ele);
}

int
ll_ai_match_reduce_fn(cf_ll_element *ele1, void * ele2)
{
	if (((ll_ai_match_element *)ele1)->match == ((ll_ai_match_element *)ele2)->match) {
		return CF_LL_REDUCE_MATCHED;
	}
	else {
		return CF_LL_REDUCE_NOT_MATCHED;
	}
}

int
ll_ai_reduce_fn(cf_ll_element *ele, void *udata)
{
	return CF_LL_REDUCE_DELETE;
}

/*
 *  Initialize Aerospike Index.
 */
void ai_init()
{
	if (g_ai_initialized) {
		return;
	}

	int ntbl = INIT_MAX_NUM_TABLES;
	size_t sz = sizeof(r_tbl_t) * ntbl;
	if (!(Tbl = cf_malloc(sz))) {
		cf_crash(AS_SINDEX, "Failed to allocate tables arrray (sz %zu)", sz);
	}
	bzero(Tbl, sz);
	Num_tbls = 0;
	Tbl_HW = ntbl;

	if (SHASH_OK != shash_create(&TblD, as_sindex__dict_hash_fn, TBLD_HASH_KEY_SIZE,
								 sizeof(long), AS_SINDEX_MAX, 0)) {
		cf_crash(AS_SINDEX, "Failed to allocate tables dictionary");
	}

	if (!(DropT = cf_malloc(sizeof(cf_ll)))) {
		cf_crash(AS_SINDEX, "Failed to create dropped table IDs list");
	}
	cf_ll_init(DropT, ll_ai_match_destroy_fn, false /*no lock*/);

	int nindx = INIT_MAX_NUM_INDICES;
	sz = sizeof(r_ind_t) * nindx;
	if (!(Index = cf_malloc(sz))) {
		cf_crash(AS_SINDEX, "Failed to allocate indexes array (sz %zu)", sz);
	}
	bzero(Index, sz);
	Num_indx = 0;
	Ind_HW = nindx;

<<<<<<< HEAD
	if (SHASH_OK != shash_create(&IndD, as_sindex__dict_hash_fn, TBLD_HASH_KEY_SIZE,
=======
	if (SHASH_OK != shash_create(&IndD, as_sindex__dict_hash_fn, INDD_HASH_KEY_SIZE,
>>>>>>> 4f200a36
								 sizeof(long), AS_SINDEX_MAX, 0)) {
		cf_crash(AS_SINDEX, "Failed to allocate tables dictionary");
	}

	if (!(DropI = cf_malloc(sizeof(cf_ll)))) {
		cf_crash(AS_SINDEX, "Failed to create dropped index IDs list");
	}
	cf_ll_init(DropI, ll_ai_match_destroy_fn, false /*no lock*/);

	g_ai_initialized = true;
}

static void destroy_index(bt *ibtr, bt_n *n, int imatch)
{
	r_ind_t *ri = &Index[imatch];

	if (UNIQ(ri->cnstr)) {
		bt_destroy(ibtr);
		return;
	}

	if (!n->leaf) {
		for (int i = 0; i <= n->n; i++) {
			destroy_index(ibtr, NODES(ibtr, n)[i], imatch);
		}
	}

	for (int i = 0; i < n->n; i++) {
		void *be = KEYS(ibtr, n, i);
		ai_nbtr *anbtr = (ai_nbtr *) parseStream(be, ibtr);
		if (anbtr) {
			if (anbtr->is_btree) {
				bt_destroy(anbtr->u.nbtr);
			} else {
				cf_free(anbtr);
			}
		}
	}
}

static void emptyIndex(int imatch, bool is_part)
{
	r_ind_t *ri = &Index[imatch];
	if (!ri->name) {
		return; // previously deleted
	}
	r_tbl_t *rt = &Tbl[ri->tmatch];

<<<<<<< HEAD
	char tmp_name[TBLD_HASH_KEY_SIZE];
	memset(tmp_name, 0, TBLD_HASH_KEY_SIZE);
=======
	char tmp_name[INDD_HASH_KEY_SIZE];
	memset(tmp_name, 0, INDD_HASH_KEY_SIZE);
>>>>>>> 4f200a36
	memcpy(tmp_name, ri->name, strlen(ri->name));

	if(SHASH_OK != shash_delete(IndD, tmp_name) ) {
		cf_warning(AS_SINDEX, "Deletion from Aerospike Index Table failed. %s", ri->name);
	}
	cf_free(ri->name);
	ri->name = NULL;

	if (0 <= ri->icol->cmatch) {
		ll_ai_match_element * node = cf_malloc(sizeof(ll_ai_match_element));
		node->match = imatch;
		cf_ll_element * ele = cf_ll_search(rt->ilist, (cf_ll_element* )node, true, ll_ai_match_reduce_fn);
		if (ele) {
			cf_ll_delete(rt->ilist, ele);
		}
	}
	if ((is_part || 0 <= ri->icol->cmatch) && ri->btr) {
		destroy_index(ri->btr, ri->btr->root, imatch);
	}
	if (ri->icol) {
		cf_free(ri->icol);
		ri->icol = NULL;
	}
	bzero(ri, sizeof(r_ind_t));
	ri->tmatch = -1;
	ri->cnstr = CONSTRAINT_NONE;
	if (imatch == (Num_indx - 1)) {
		Num_indx--;                       // if last -> reuse
	} else {                              // else put on DropI for reuse
		if (!DropI) {
			if (!(DropI = cf_malloc(sizeof(cf_ll)))) {
				cf_crash(AS_SINDEX, "Failed to create dropped index IDs list");
			}
			cf_ll_init(DropI, ll_ai_match_destroy_fn, false /*no lock*/);
		}
		ll_ai_match_element * node = cf_malloc(sizeof(ll_ai_match_element));
		node->match = imatch;
		cf_ll_append(DropI, (cf_ll_element *)node);
	}
}

static int validateCreateTableCnames(cf_ll *cnames)
{
	cf_ll_element * ele;
	cf_ll_element * elej;
	int i = 0;
	cf_ll_iterator * iter = cf_ll_getIterator(cnames, true/*forward*/);

	while ((ele = cf_ll_getNext(iter))) {
		char *cnamei = ((ll_ai_names_element*)ele)->name;
		int j = 0;
		cf_ll_iterator * iterj = cf_ll_getIterator(cnames, true);
		while((elej = cf_ll_getNext(iterj))) {
			char *cnamej = ((ll_ai_names_element * )elej)->name;
			if (i == j) {
				continue;
			}
			if (!strcasecmp(cnamei, cnamej)) {
				return -1;
			}
			j++;
		}
		cf_ll_releaseIterator(iterj);
		i++;
	}
	cf_ll_releaseIterator(iter);
	return 0;
}

static int newIndex(char *iname, int tmatch, icol_t *ic, uchar cnstr, uchar dtype, int nprts)
{
	if (ic->nlo > 1) {
		return -1;
	}

	if (cf_ll_size(DropI) == 0 && (Num_indx >= (int) Ind_HW)) {
		Ind_HW++;
		r_ind_t *indxs = cf_malloc(sizeof(r_ind_t) * Ind_HW);
		// TODO OPTIMIZATION : bzero can be avoided
		bzero(indxs, sizeof(r_ind_t) * Ind_HW);
		// TODO OPTIMIZATION : Can copy the whole block in one go
		for (int i = 0; i < Num_indx; i++) {
			memcpy(&indxs[i], &Index[i], sizeof(r_ind_t)); // copy index metadata
		}
		cf_free(Index);
		Index = indxs;
	}

	int imatch;
	cf_ll_element *ele = DropI->head;
	if (ele) {
		imatch = ((ll_ai_match_element *)ele)->match;
		cf_ll_delete(DropI, ele);
	} else {
		imatch = Num_indx;
		Num_indx++;
	}

//	printf("newIndex: iname: %s imatch: %d\n", iname, imatch);

	r_tbl_t *rt = &Tbl[tmatch];
	r_ind_t *ri = &Index[imatch];
	bzero(ri, sizeof(r_ind_t));
	ri->name = cf_strdup(iname);
	ri->tmatch = tmatch;
	if (!(ri->icol = (icol_t *) cf_malloc(sizeof(icol_t)))) {
		cf_warning(AS_SINDEX, "Failed to create index column");
		return -1;
	}
	cloneIC(ri->icol, ic);
	ri->cnstr = cnstr;
	// dtype is always there
	ri->dtype = (0 > ic->cmatch || dtype) ? dtype : rt->col[ic->cmatch].type;
	ri->simatch = -1;
	// Is it needed ?
	ri->nprts = nprts; // AEROSPIKE Variables
	if (!rt->ilist) {
		if (!(rt->ilist = cf_malloc(sizeof(cf_ll)))) {
			cf_warning(AS_SINDEX, "Failed to malloc index list.");
			return -1;
		}
		cf_ll_init(rt->ilist, ll_ai_match_destroy_fn, false /*no lock*/);
	}
	ll_ai_match_element * node;
	node        = cf_malloc(sizeof(ll_ai_match_element));
	node->match = imatch;
	cf_ll_append(rt->ilist, (cf_ll_element *) node);
	// icol->match is positive only for 0th pimd
	// Rest of them have negative
	if (0 <= ri->icol->cmatch) {
		rt->col[ri->icol->cmatch].imatch = imatch;
		ci_t *ci;
		// Put the cname into col dict
		char tmp_cname[CDICT_HASH_KEY_SIZE];
		memset(tmp_cname, 0, CDICT_HASH_KEY_SIZE);
		memcpy(tmp_cname, rt->col[ri->icol->cmatch].name, strlen(rt->col[ri->icol->cmatch].name));
		if(SHASH_OK != shash_get(rt->cdict, tmp_cname, (void**)&ci)) {
			cf_warning(AS_SINDEX, "shash get failed on %s", rt->col[ri->icol->cmatch].name);
			return -1;
		}

		if (!ci->ilist) {
			if (!(ci->ilist = cf_malloc(sizeof(cf_ll)))) {
				cf_warning(AS_SINDEX, "Failed to malloc index list.");
				return -1;
			}
			cf_ll_init(ci->ilist, ll_ai_match_destroy_fn, false /*no lock*/);
		}

		ll_ai_match_element * node;
		node        = cf_malloc(sizeof(ll_ai_match_element));
		node->match = imatch;
		cf_ll_append(ci->ilist, (cf_ll_element *) node);

		rt->col[ri->icol->cmatch].indxd = 1;
	}

	ri->btr = createIndexBT(ri->dtype, imatch);

	// Put the iname into index dict
<<<<<<< HEAD
	char tmp_name[TBLD_HASH_KEY_SIZE];
	memset(tmp_name, 0, TBLD_HASH_KEY_SIZE);
=======
	char tmp_name[INDD_HASH_KEY_SIZE];
	memset(tmp_name, 0, INDD_HASH_KEY_SIZE);
>>>>>>> 4f200a36
	memcpy(tmp_name, ri->name, strlen(ri->name));
	long tmp_imatch = imatch + 1;
	if (SHASH_OK != shash_put_unique(IndD, tmp_name, (void*) & (tmp_imatch))) {
		cf_warning(AS_SINDEX, "shash put unique failed for IndD key - %s", ri->name);
	}

	return imatch;
}

static int newTable(cf_ll *ctypes, cf_ll *cnames, int ccount, char *tname)
{
	if (ccount < 2) {
		return -1;
	}

	if (0 > validateCreateTableCnames(cnames)) {
		return -1;
	}

	if (cf_ll_size(DropT) == 0 && Num_tbls >= (int) Tbl_HW) {
		Tbl_HW++;
		r_tbl_t *tbls = cf_malloc(sizeof(r_tbl_t) * Tbl_HW);
		bzero(tbls, sizeof(r_tbl_t) * Tbl_HW);
		for (int i = 0; i < Num_tbls; i++) {
			memcpy(&tbls[i], &Tbl[i], sizeof(r_tbl_t)); // copy table metadata
		}
		cf_free(Tbl);
		Tbl = tbls;
	}

	int tmatch;
	cf_ll_element * ele = DropT->head;
	if (ele) {
		tmatch = ((ll_ai_match_element *) ele)->match;
		cf_ll_delete(DropT, ele);
	} else {
		tmatch = Num_tbls;
		Num_tbls++;
	}

//	printf("newTable: tmatch: %d\n", tmatch);

	r_tbl_t *rt = &Tbl[tmatch];
	bzero(rt, sizeof(r_tbl_t));
	rt->name = cf_strdup(tname);
	rt->col_count = ccount;
	rt->col = cf_malloc(sizeof(r_col_t) * rt->col_count);
	bzero(rt->col, sizeof(r_col_t) * rt->col_count);
	rt->cdict  = NULL;
	// NUMERIC - 8 characters
	// STRING  - 7 characters (we will assume max characters used by bin type to be 10 )
	// key - bin_name.bin_type (AS_ID_BIN_SZ)
	if (SHASH_OK != shash_create(&rt->cdict, as_sindex__dict_hash_fn, CDICT_HASH_KEY_SIZE,
								 sizeof(ci_t *), AS_SINDEX_MAX, 0)) {
		cf_crash(AS_SINDEX, "Failed to allocate tables dictionary");
	}
	for (int i = 0; i < rt->col_count; i++) {
		cf_ll_element * ele_n = cf_ll_index(cnames, i);
		char *cname = ((ll_ai_names_element *) ele_n)->name;
		rt->col[i].name = cf_strdup(cname);
		ci_t *ci = cf_malloc(sizeof(ci_t));
		bzero(ci, sizeof(ci_t));
		ci->cmatch = i;

		// Put the cname into col dict
		
		char tmp_cname[CDICT_HASH_KEY_SIZE];
		memset(tmp_cname, 0, CDICT_HASH_KEY_SIZE);
		memcpy(tmp_cname, cname, strlen(cname));
		if (SHASH_OK != shash_put_unique(rt->cdict, tmp_cname, (void**)&ci)) {
			cf_warning(AS_SINDEX, "shash put unique failed for columne table. key - %s", cname);
		}
		cf_ll_element * ele_t = cf_ll_index(ctypes, i);
		rt->col[i].type = ((ll_ai_types_element * )ele_t)->type;
		rt->col[i].imatch = -1;
	}

	rt->btr = createDBT(rt->col[0].type, tmatch);

	// Put the tname into table dict
	char tmp_tname[TBLD_HASH_KEY_SIZE];
	memset(tmp_tname, 0, TBLD_HASH_KEY_SIZE);
	memcpy(tmp_tname, rt->name, strlen(rt->name));
	long tmp_tmatch = tmatch + 1;
	if (SHASH_OK != shash_put_unique(TblD, tmp_tname, (void*) & (tmp_tmatch))) {
		cf_warning(AS_SINDEX, "shash put unique failed for TblD. key - %s", rt->name);
	}
	/* BTREE implies an index on "tbl_pk_index" -> autogenerate */
	char *pkname = rt->col[0].name;
	char iname[INDD_HASH_KEY_SIZE];
	snprintf(iname, sizeof(iname), "%s_%s_%s", rt->name, pkname, "index");
	icol_t *pkic;
	if (!(pkic = (icol_t *) cf_malloc(sizeof(icol_t)))) {
		cf_warning(AS_SINDEX, "Failed to create PK column");
		return -1;
	}
	bzero(pkic, sizeof(icol_t));
	pkic->fimatch = -1;
	pkic->cmatch = 0;
	// TODO : Check if it is necessary or not ?
	newIndex(iname, tmatch, pkic, CONSTRAINT_NONE, 0, 0);

	return 0;
}

/*
 *  Create a table.
 *  Return 0 if successful, -1 otherwise.
 */
int ai_create_table(char *tname)
{
	int tmatch;
	if (-1 != (tmatch = find_table(tname))) {
		// If a table with this name already exists, return success.
		return 0;
	}

	/*
	 *  Create a table with 2 columns.  The DDL is effectively:
	 *
	 *       CREATE TABLE <tname> (pk U160, __dummy TEXT)
	 */

	int ccount = 2;

	cf_ll cnames;
	cf_ll_init(&cnames, NULL, false /*no lock*/);

	ll_ai_names_element cnode1, cnode2;
	cnode1.name = "pk";
	cf_ll_append(&cnames, (cf_ll_element *)&cnode1);
	cnode2.name = "__dummy";
	cf_ll_append(&cnames, (cf_ll_element *)&cnode2);

	cf_ll ctypes;
	cf_ll_init(&ctypes, NULL, false);
	// Add COL_TYPE_U160
	ll_ai_types_element node1, node2;
	node1.type = COL_TYPE_U160;
	cf_ll_append(&ctypes, (cf_ll_element * )&node1);
	// Add COL_TYPE_STRING
	node2.type = COL_TYPE_STRING;
	cf_ll_append(&ctypes, (cf_ll_element * )&node2);

	int rv = newTable(&ctypes, &cnames, ccount, tname);

	return rv;
}

/*
 *  Create an index.
 *  Return 0 if successful, -1 otherwise.
 */
int ai_create_index(char *iname, char *tname, char *cname, int col_type, int num_partitions)
{
	// TODO OPTIMIZATION : this is redundant. tmatch should be passed
	int rv = -1;
	icol_t *ic = NULL;
	int tmatch = find_table(tname);
	if (-1 == tmatch) {
		// Table does not exist.
		goto END;
	}

	ic = find_column(tmatch, cname);
	if (!ic) {
		// Column does not exist.
		goto END;
	}
	if (0 > ic->cmatch) {
		cf_crash(AS_SINDEX, "ic->cmatch (%d) is less than 0", ic->cmatch);
	}

	if (-1 != match_index_name(iname)) {
		// Index already exists.
		goto END;
	}

	if ((MIN_PARTITIONS_PER_INDEX > num_partitions) || (MAX_PARTITIONS_PER_INDEX < num_partitions)) {
		// Unacceptible number of partitions.
		cf_warning(AS_SINDEX, "num_partition in imd is invalid %d", num_partitions);
		goto END;
	}

	// Actually create the index.
	uchar cnstr = CONSTRAINT_NONE;
<<<<<<< HEAD
	int rv = newIndex(iname, tmatch, ic, cnstr, col_type, num_partitions);

	if (num_partitions > MIN_PARTITIONS_PER_INDEX) {
		if (0 > ic->cmatch) {
			cf_crash(AS_SINDEX, "ic->cmatch (%d) is less than 0", ic->cmatch);
		}
		int dtype = rt->col[ic->cmatch].type;
		ic->cmatch = -1;
		for (int i = 1; i < num_partitions; i++) {
			char piname[NAME_STR_LEN];
			snprintf(piname, sizeof(piname), "%s.%d", iname, i);
			if (0 > newIndex(piname, tmatch, ic, cnstr, dtype, -1)) {
				return -1;
			}
=======
	// Create new index for 0th pimd
	rv = newIndex(iname, tmatch, ic, cnstr, col_type, num_partitions);
	if (0 > rv) {
		cf_warning(AS_SINDEX, "newIndex failed with error %d", rv);
		goto END;
	}

	// Rest of the pimd [1..31] should have icmatch as negative
	// This makes sure there is only one coloumn per index in Tbl
	// Though we can remove Tbl and col as a whole
	ic->cmatch = -1;
	for (int i = 1; i < num_partitions; i++) {
		char piname[INDD_HASH_KEY_SIZE];
		snprintf(piname, sizeof(piname), "%s.%d", iname, i);
		if (0 > newIndex(piname, tmatch, ic, cnstr, col_type, -1)) {
			rv = -1;
			cf_warning(AS_SINDEX, "newIndex failed with error %d", rv);
			goto END;
>>>>>>> 4f200a36
		}
	}
END:
	if (ic) {
		cf_free(ic);
	}
	return rv;
}

/*
 *  Add a column to a table.
 *  Return 0 if successful, -1 otherwise.
 */
int ai_add_column(char *tname, char *cname, int col_type)
{
	int tmatch;
	if (-1 == (tmatch = find_table(tname))) {
		return -1;
	}

	r_tbl_t *rt = &Tbl[tmatch];
	int new_col_count = rt->col_count + 1;

	r_col_t *tcol = cf_malloc(sizeof(r_col_t) * new_col_count);
	if (!tcol) {
		return -1;
	}
	// TODO OPTIMIZATION : This is not at all necessary.
	// As all the fields of this structure are assigned below
	bzero(tcol, sizeof(r_col_t) * new_col_count);

	ci_t *ci = cf_malloc(sizeof(ci_t));
	if (!ci) {
		cf_free(tcol);
		return -1;
	}
	bzero(ci, sizeof(ci_t));

	// TODO OPTIMIZATION: We can copy the whole block in one go. 
	for (int i = 0; i < rt->col_count; i++) {
		memcpy(&tcol[i], &rt->col[i], sizeof(r_col_t)); // copy column metadata
	}

	r_col_t *new_col = &tcol[rt->col_count];
	new_col->name = cf_strdup(cname);                  // duplicate the column name
	new_col->type = col_type;
	new_col->imatch = -1;

	cf_free(rt->col);
	rt->col = tcol;
	rt->col_count = new_col_count;

	ci->cmatch = new_col_count - 1;

	// TODO : Is there need for r_col_t in r_tbl_t ?
	// Put the cname into col dict
	char tmp_cname[CDICT_HASH_KEY_SIZE];
	memset(tmp_cname, 0, CDICT_HASH_KEY_SIZE);
	memcpy(tmp_cname, cname, strlen(cname));
	if (SHASH_OK != shash_put_unique(rt->cdict, tmp_cname, (void**)&ci)) {
		cf_warning(AS_SINDEX, "shash put unique failed for coumn table. key - %s", cname);
	}
	return 0;
}

/*
 *  Drop a column from a table.
 *  Return 0 if successful, -1 otherwise.
 */
int ai_drop_column(char *tname, char *cname)
{
	int tmatch;
	if (-1 == (tmatch = find_table(tname))) {
		return -1;
	}

	r_tbl_t *rt = &Tbl[tmatch];
	int new_col_count = rt->col_count - 1;

	r_col_t *tcol = cf_malloc(sizeof(r_col_t) * new_col_count);
	if (!tcol) {
		return -1;
	}
	bzero(tcol, sizeof(r_col_t) * new_col_count);

	int to = 0;
	for (int from = 0; from < rt->col_count; from++) {
		if (!strcmp(rt->col[from].name, cname)) {
			cf_free(rt->col[from].name);                      // release the column name
			continue;                                         // skip the one being deleted
		}
		memcpy(&tcol[to++], &rt->col[from], sizeof(r_col_t)); // copy column metadata
	}
	cf_free(rt->col);
	rt->col = tcol;
	rt->col_count = new_col_count;

	char tmp_cname[CDICT_HASH_KEY_SIZE];	
	memset(tmp_cname, 0, CDICT_HASH_KEY_SIZE);
	memcpy(tmp_cname, cname, strlen(cname));
	if(SHASH_OK != shash_delete(rt->cdict, tmp_cname) ) {
		cf_warning(AS_SINDEX, "Deletion from Aerospike Column Table failed. %s", cname);
	}

	return 0;
}

/*
 *  Drop a table.
 *  Return 0 if successful, -1 otherwise.
 */
int ai_drop_table(char *tname)
{
	int tmatch = find_table(tname);
	if (-1 == tmatch) {
		return -1;
	}
	r_tbl_t *rt = &Tbl[tmatch];

	if (!rt->name) {
		return 0;                               // already deleted
	}

	MATCH_INDICES(tmatch);
	if (matches) {                              // delete indices first
		for (int i = 0; i < matches; i++) {
			emptyIndex(inds[i], 0);
		}
	}

	char tmp_tname[TBLD_HASH_KEY_SIZE];
	memset(tmp_tname, 0, TBLD_HASH_KEY_SIZE);
	memcpy(tmp_tname, rt->name, strlen(rt->name));
	if(SHASH_OK != shash_delete(TblD, tmp_tname) ) {
		cf_warning(AS_SINDEX, "Deletion from Aerospike Table failed. %s", rt->name);
	}
	cf_free(rt->name);
	rt->name = NULL;
	for (int j = 0; j < rt->col_count; j++) {
		cf_free(rt->col[j].name);
	}
	cf_free(rt->col);
	bt_destroy(rt->btr);
	cf_ll_reduce(rt->ilist, true, ll_ai_reduce_fn, NULL);
	if (rt->ilist) {
		cf_free(rt->ilist);
	}
	shash_destroy(rt->cdict);
	bzero(rt, sizeof(r_tbl_t));
	if ((Num_tbls - 1) == tmatch) {
		Num_tbls--;                             // if last -> reuse
	} else { // else put on DropT for reuse
		ll_ai_match_element * node = cf_malloc(sizeof(ll_ai_match_element));
		node->match = tmatch;
		cf_ll_append(DropT, (cf_ll_element *)node);
	}

	return 0;
}

/*
 *  Drop an index.
 *  Return 0 if successful, -1 otherwise.
 */
int ai_drop_index(char *iname)
{
	int imatch = match_partial_index_name(iname);
	if (-1 == imatch) {
		return -1;
	}
	r_ind_t *ri = &Index[imatch];
	int nprts = ri->nprts;

	emptyIndex(imatch, 0);
	for (int i = 1; i < nprts; i++) {
		char piname[INDD_HASH_KEY_SIZE];
		snprintf(piname, sizeof(piname), "%s.%d", iname, i);
		int pimatch = match_partial_index_name(piname);
		emptyIndex(pimatch, 1);
	}

	return 0;
<<<<<<< HEAD
}

/*
 *  Shut Down the Aerospike Index Module.
 *  This is not thread safe
 */
void ai_shutdown(void)
{
	if (!g_ai_initialized) {
		return;
	}

	if (Tbl) {
		cf_free(Tbl);
		Tbl = NULL;
	}
	Num_tbls = Tbl_HW = 0;

	if (TblD) {
		shash_destroy(TblD);
		TblD = NULL;
	}

	if (DropT) {
		cf_ll_reduce(DropT, true, ll_ai_reduce_fn, NULL);
		cf_free(DropT);
		DropT = NULL;
	}

	if (Index) {
		cf_free(Index);
		Index = NULL;
	}
	Num_indx = Ind_HW = 0;

	if (IndD) {
		shash_destroy(IndD);
		IndD = NULL;
	}

	if (DropI) {
		cf_ll_reduce(DropI, true, ll_ai_reduce_fn, NULL);
		cf_free(DropI);
		DropI = NULL;
	}

	g_ai_initialized = false;
=======
>>>>>>> 4f200a36
}<|MERGE_RESOLUTION|>--- conflicted
+++ resolved
@@ -185,11 +185,7 @@
 	Num_indx = 0;
 	Ind_HW = nindx;
 
-<<<<<<< HEAD
-	if (SHASH_OK != shash_create(&IndD, as_sindex__dict_hash_fn, TBLD_HASH_KEY_SIZE,
-=======
 	if (SHASH_OK != shash_create(&IndD, as_sindex__dict_hash_fn, INDD_HASH_KEY_SIZE,
->>>>>>> 4f200a36
 								 sizeof(long), AS_SINDEX_MAX, 0)) {
 		cf_crash(AS_SINDEX, "Failed to allocate tables dictionary");
 	}
@@ -238,13 +234,8 @@
 	}
 	r_tbl_t *rt = &Tbl[ri->tmatch];
 
-<<<<<<< HEAD
-	char tmp_name[TBLD_HASH_KEY_SIZE];
-	memset(tmp_name, 0, TBLD_HASH_KEY_SIZE);
-=======
 	char tmp_name[INDD_HASH_KEY_SIZE];
 	memset(tmp_name, 0, INDD_HASH_KEY_SIZE);
->>>>>>> 4f200a36
 	memcpy(tmp_name, ri->name, strlen(ri->name));
 
 	if(SHASH_OK != shash_delete(IndD, tmp_name) ) {
@@ -405,13 +396,8 @@
 	ri->btr = createIndexBT(ri->dtype, imatch);
 
 	// Put the iname into index dict
-<<<<<<< HEAD
-	char tmp_name[TBLD_HASH_KEY_SIZE];
-	memset(tmp_name, 0, TBLD_HASH_KEY_SIZE);
-=======
 	char tmp_name[INDD_HASH_KEY_SIZE];
 	memset(tmp_name, 0, INDD_HASH_KEY_SIZE);
->>>>>>> 4f200a36
 	memcpy(tmp_name, ri->name, strlen(ri->name));
 	long tmp_imatch = imatch + 1;
 	if (SHASH_OK != shash_put_unique(IndD, tmp_name, (void*) & (tmp_imatch))) {
@@ -598,22 +584,6 @@
 
 	// Actually create the index.
 	uchar cnstr = CONSTRAINT_NONE;
-<<<<<<< HEAD
-	int rv = newIndex(iname, tmatch, ic, cnstr, col_type, num_partitions);
-
-	if (num_partitions > MIN_PARTITIONS_PER_INDEX) {
-		if (0 > ic->cmatch) {
-			cf_crash(AS_SINDEX, "ic->cmatch (%d) is less than 0", ic->cmatch);
-		}
-		int dtype = rt->col[ic->cmatch].type;
-		ic->cmatch = -1;
-		for (int i = 1; i < num_partitions; i++) {
-			char piname[NAME_STR_LEN];
-			snprintf(piname, sizeof(piname), "%s.%d", iname, i);
-			if (0 > newIndex(piname, tmatch, ic, cnstr, dtype, -1)) {
-				return -1;
-			}
-=======
 	// Create new index for 0th pimd
 	rv = newIndex(iname, tmatch, ic, cnstr, col_type, num_partitions);
 	if (0 > rv) {
@@ -632,7 +602,6 @@
 			rv = -1;
 			cf_warning(AS_SINDEX, "newIndex failed with error %d", rv);
 			goto END;
->>>>>>> 4f200a36
 		}
 	}
 END:
@@ -815,54 +784,4 @@
 	}
 
 	return 0;
-<<<<<<< HEAD
-}
-
-/*
- *  Shut Down the Aerospike Index Module.
- *  This is not thread safe
- */
-void ai_shutdown(void)
-{
-	if (!g_ai_initialized) {
-		return;
-	}
-
-	if (Tbl) {
-		cf_free(Tbl);
-		Tbl = NULL;
-	}
-	Num_tbls = Tbl_HW = 0;
-
-	if (TblD) {
-		shash_destroy(TblD);
-		TblD = NULL;
-	}
-
-	if (DropT) {
-		cf_ll_reduce(DropT, true, ll_ai_reduce_fn, NULL);
-		cf_free(DropT);
-		DropT = NULL;
-	}
-
-	if (Index) {
-		cf_free(Index);
-		Index = NULL;
-	}
-	Num_indx = Ind_HW = 0;
-
-	if (IndD) {
-		shash_destroy(IndD);
-		IndD = NULL;
-	}
-
-	if (DropI) {
-		cf_ll_reduce(DropI, true, ll_ai_reduce_fn, NULL);
-		cf_free(DropI);
-		DropI = NULL;
-	}
-
-	g_ai_initialized = false;
-=======
->>>>>>> 4f200a36
 }