--- conflicted
+++ resolved
@@ -53,15 +53,9 @@
 /*
  *  Maximum length for table / column / index name strings.
  */
-<<<<<<< HEAD
-#define NAME_STR_LEN               128
-
-#define INIT_MAX_NUM_TABLES        256
-=======
 #define INIT_MAX_NUM_TABLES        256
 // ALCHEMY CREATES 32 indexes per secondary index
 // So this threshold will be crossed just after first 8 index across namespaces
->>>>>>> 4f200a36
 #define INIT_MAX_NUM_INDICES       256
 
 #define MAX_JOIN_COLS              128
@@ -131,11 +125,6 @@
 		fprintf(fp, "DEBUG_U160: high: %llu mid: %llu low: %u", ubh, ubm, u); \
 	}
 
-<<<<<<< HEAD
-#define CDICT_HASH_KEY_SIZE AS_SINDEX_MAX_PATH_LENGTH + 2*AS_SINDEX_TYPE_STR_SIZE
-#define TBLD_HASH_KEY_SIZE AS_ID_NAMESPACE_SZ + AS_SET_NAME_MAX_SIZE + 1
-#define INDD_HASH_KEY_SIZE TBLD_HASH_KEY_SIZE
-=======
 #define CDICT_HASH_KEY_SIZE AS_SINDEX_MAX_PATH_LENGTH + 1 \
 					+ AS_SINDEX_ITYPE_MAX_TO_STR_SZ + 1 + AS_SINDEX_KTYPE_MAX_TO_STR_SZ
 // +1 +1 for separators '_'
@@ -143,7 +132,6 @@
 						+ AS_ID_INAME_SZ + 1 + MAX_PARTITIONS_PER_INDEX_CHAR
 // +1 +1 for separators '.' and '_'
 #define TBLD_HASH_KEY_SIZE AS_ID_NAMESPACE_SZ + 1 + AS_SET_NAME_MAX_SIZE
->>>>>>> 4f200a36
 
 /***************** Opaque Forward Type Declarations *****************/
 
